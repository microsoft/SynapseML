--- conflicted
+++ resolved
@@ -225,14 +225,9 @@
   .enablePlugins(SbtPlugin)
   .dependsOn(core % "test->test;compile->compile")
   .settings(settings ++ Seq(
-<<<<<<< HEAD
     libraryDependencies += ("com.microsoft.ml.lightgbm" % "lightgbmlib" % "3.2.114"),
     resolvers += speechResolver,
     name := "mmlspark-lightgbm"
-=======
-    libraryDependencies += ("com.microsoft.ml.lightgbm" % "lightgbmlib" % "3.2.110"),
-    name := "synapseml-lightgbm"
->>>>>>> e23041f4
   ): _*)
 
 lazy val vw = (project in file("vw"))
