--- conflicted
+++ resolved
@@ -34,11 +34,8 @@
   "com.jcraft" % "jsch" % "0.1.54",
   "org.apache.httpcomponents" % "httpclient" % "4.5.6",
   "org.apache.httpcomponents" % "httpmime" % "4.5.6",
-<<<<<<< HEAD
   "com.microsoft.ml.lightgbm" % "lightgbmlib" % "3.2.112",
   "com.github.vowpalwabbit" % "vw-jni" % "8.9.1",
-=======
->>>>>>> f480aff7
   "com.linkedin.isolation-forest" %% "isolation-forest_3.0.0" % "1.0.1",
 ).map(d => d excludeAll (excludes: _*))
 val dependencies = coreDependencies ++ extraDependencies
