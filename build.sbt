import java.io.{File, PrintWriter}
import java.net.URL
import org.apache.commons.io.FileUtils
import sbt.ExclusionRule

import scala.xml.{Node => XmlNode, NodeSeq => XmlNodeSeq, _}
import scala.xml.transform.{RewriteRule, RuleTransformer}
import BuildUtils._
import xerial.sbt.Sonatype._

import java.nio.file.Files

val condaEnvName = "mmlspark"
val sparkVersion = "3.1.2"
name := "mmlspark"
ThisBuild / organization := "com.microsoft.ml.spark"
ThisBuild / scalaVersion := "2.12.10"

val scalaMajorVersion = 2.12

val excludes = Seq(
  ExclusionRule("org.apache.spark", s"spark-tags_$scalaMajorVersion"),
  ExclusionRule("org.scalatest")
)

<<<<<<< HEAD
libraryDependencies ++= Seq(
=======
val coreDependencies = Seq(
>>>>>>> ad2b672f
  "com.fasterxml.jackson.module" %% "jackson-module-scala" % "2.12.3",
  "org.apache.spark" %% "spark-core" % sparkVersion % "compile",
  "org.apache.spark" %% "spark-mllib" % sparkVersion % "compile",
  "org.apache.spark" %% "spark-avro" % sparkVersion % "provided",
  "org.apache.spark" %% "spark-tags" % sparkVersion % "test",
  "org.scalatest" %% "scalatest" % "3.0.5" % "test")
val extraDependencies = Seq(
  "org.scalactic" %% "scalactic" % "3.0.5",
  "io.spray" %% "spray-json" % "1.3.2",
  "com.jcraft" % "jsch" % "0.1.54",
<<<<<<< HEAD
  "com.microsoft.cognitiveservices.speech" % "client-sdk" % "1.14.0",
  // TA SDK (latest preview) https://mvnrepository.com/artifact/com.azure/azure-ai-textanalytics/5.1.0-beta.7
  // |
  // V
  "com.azure" % "azure-ai-textanalytics" % "5.1.0-beta.7",
=======
>>>>>>> ad2b672f
  "org.apache.httpcomponents" % "httpclient" % "4.5.6",
  "org.apache.httpcomponents" % "httpmime" % "4.5.6",
  "com.linkedin.isolation-forest" %% "isolation-forest_3.0.0" % "1.0.1",
).map(d => d excludeAll (excludes: _*))
val dependencies = coreDependencies ++ extraDependencies

def txt(e: Elem, label: String): String = "\"" + e.child.filter(_.label == label).flatMap(_.text).mkString + "\""

val omittedDeps = Set(s"spark-core_${scalaMajorVersion}", s"spark-mllib_${scalaMajorVersion}", "org.scala-lang")
// skip dependency elements with a scope

def pomPostFunc(node: XmlNode): scala.xml.Node = {
  new RuleTransformer(new RewriteRule {
    override def transform(node: XmlNode): XmlNodeSeq = node match {
      case e: Elem if e.label == "dependency"
        && e.child.exists(child => child.label == "scope") =>
        Comment(
          s""" scoped dependency ${txt(e, "groupId")} % ${txt(e, "artifactId")}
             |% ${txt(e, "version")} % ${txt(e, "scope")} has been omitted """.stripMargin)
      case e: Elem if e.label == "dependency"
        && e.child.exists(child => omittedDeps(child.text)) =>
        Comment(
          s""" excluded dependency ${txt(e, "groupId")} % ${txt(e, "artifactId")}
             |% ${txt(e, "version")} has been omitted """.stripMargin)
      case _ => node
    }
  }).transform(node).head
}

pomPostProcess := pomPostFunc

val speechResolver = "Speech" at "https://mmlspark.blob.core.windows.net/maven/"

val getDatasetsTask = TaskKey[Unit]("getDatasets", "download datasets used for testing")
val datasetName = "datasets-2020-08-27.tgz"
val datasetUrl = new URL(s"https://mmlspark.blob.core.windows.net/installers/$datasetName")
val datasetDir = settingKey[File]("The directory that holds the dataset")
ThisBuild / datasetDir := {
  join(artifactPath.in(packageBin).in(Compile).value.getParentFile,
    "datasets", datasetName.split(".".toCharArray.head).head)
}

getDatasetsTask := {
  val d = datasetDir.value.getParentFile
  val f = new File(d, datasetName)
  if (!d.exists()) d.mkdirs()
  if (!f.exists()) {
    FileUtils.copyURLToFile(datasetUrl, f)
    UnzipUtils.unzip(f, d)
  }
}

val genBuildInfo = TaskKey[Unit]("genBuildInfo", "generate a build info file")
genBuildInfo := {
  val docInfo =
    s"""
       |
       |### Documentation Pages:
       |[Scala Documentation](https://mmlspark.blob.core.windows.net/docs/${version.value}/scala/index.html)
       |[Python Documentation](https://mmlspark.blob.core.windows.net/docs/${version.value}/pyspark/index.html)
       |
    """.stripMargin
  val buildInfo = (root / blobArtifactInfo).value + docInfo
  val infoFile = join("target", "Build.md")
  if (infoFile.exists()) FileUtils.forceDelete(infoFile)
  FileUtils.writeStringToFile(infoFile, buildInfo, "utf-8")
}

val rootGenDir = SettingKey[File]("rootGenDir")
rootGenDir := {
  val targetDir = artifactPath.in(packageBin).in(Compile).in(root).value.getParentFile
  join(targetDir, "generated")
}

val generatePythonDoc = TaskKey[Unit]("generatePythonDoc", "Generate sphinx docs for python")
generatePythonDoc := {
  installPipPackage.all(ScopeFilter(
    inProjects(core, deepLearning, cognitive, vw, lightgbm, opencv),
    inConfigurations(Compile))).value
  mergePyCode.all(ScopeFilter(
    inProjects(core, deepLearning, cognitive, vw, lightgbm, opencv),
    inConfigurations(Compile))
  ).value
  val targetDir = artifactPath.in(packageBin).in(Compile).in(root).value.getParentFile
  val codegenDir = join(targetDir, "generated")
  val dir = join(codegenDir, "src", "python", "mmlspark")
  join(dir, "__init__.py").createNewFile()
  runCmd(activateCondaEnv.value ++ Seq("sphinx-apidoc", "-f", "-o", "doc", "."), dir)
  runCmd(activateCondaEnv.value ++ Seq("sphinx-build", "-b", "html", "doc", "../../../doc/pyspark"), dir)
}

val publishDocs = TaskKey[Unit]("publishDocs", "publish docs for scala and python")
publishDocs := {
  generatePythonDoc.value
  (root / Compile / unidoc).value
  val html =
    """
      |<html><body><pre style="font-size: 150%;">
      |<a href="pyspark/index.html">pyspark/</u>
      |<a href="scala/index.html">scala/</u>
      |</pre></body></html>
    """.stripMargin
  val targetDir = artifactPath.in(packageBin).in(Compile).in(root).value.getParentFile
  val codegenDir = join(targetDir, "generated")
  val unifiedDocDir = join(codegenDir, "doc")
  val scalaDir = join(unifiedDocDir.toString, "scala")
  if (scalaDir.exists()) FileUtils.forceDelete(scalaDir)
  FileUtils.copyDirectory(join(targetDir, "unidoc"), scalaDir)
  FileUtils.writeStringToFile(join(unifiedDocDir.toString, "index.html"), html, "utf-8")
  uploadToBlob(unifiedDocDir.toString, version.value, "docs")
}

val release = TaskKey[Unit]("release", "publish the library to mmlspark blob")
release := Def.taskDyn {
  val v = isSnapshot.value
  if (!v) {
    Def.task {
      sonatypeBundleRelease.value
    }
  } else {
    Def.task {
      "Not a release"
    }
  }
}

val publishBadges = TaskKey[Unit]("publishBadges", "publish badges to mmlspark blob")
publishBadges := {
  def enc(s: String): String = {
    s.replaceAllLiterally("_", "__").replaceAllLiterally(" ", "_").replaceAllLiterally("-", "--")
  }

  def uploadBadge(left: String, right: String, color: String, filename: String): Unit = {
    val badgeDir = join(baseDirectory.value.toString, "target", "badges")
    if (!badgeDir.exists()) badgeDir.mkdirs()
    runCmd(Seq("curl",
      "-o", join(badgeDir.toString, filename).toString,
      s"https://img.shields.io/badge/${enc(left)}-${enc(right)}-${enc(color)}"))
    singleUploadToBlob(
      join(badgeDir.toString, filename).toString,
      s"badges/$filename", "icons", extraArgs = Seq("--content-cache-control", "no-cache"))
  }

  uploadBadge("master version", version.value, "blue", "master_version3.svg")
}

val settings = Seq(
  (scalastyleConfig in Test) := (ThisBuild / baseDirectory).value / "scalastyle-test-config.xml",
  logBuffered in Test := false,
  parallelExecution in Test := false,
  test in assembly := {},
  assemblyMergeStrategy in assembly := {
    case PathList("META-INF", xs@_*) => MergeStrategy.discard
    case x => MergeStrategy.first
  },
  assemblyOption in assembly := (assemblyOption in assembly).value.copy(includeScala = false),
  autoAPIMappings := true,
  pomPostProcess := pomPostFunc,
)
ThisBuild / publishMavenStyle := true

lazy val core = (project in file("core"))
  .enablePlugins(BuildInfoPlugin && SbtPlugin)
  .settings((settings ++ Seq(
    libraryDependencies ++= dependencies,
    buildInfoKeys ++= Seq[BuildInfoKey](
      datasetDir,
      version,
      scalaVersion,
      sbtVersion,
      baseDirectory
    ),
    name := "mmlspark-core",
    buildInfoPackage := "com.microsoft.ml.spark.build",
  )): _*)

lazy val deepLearning = (project in file("deep-learning"))
  .enablePlugins(SbtPlugin)
  .dependsOn(core % "test->test;compile->compile")
  .settings((settings ++ Seq(
    libraryDependencies += ("com.microsoft.cntk" % "cntk" % "2.4"),
    name := "mmlspark-deep-learning",
  )): _*)

lazy val lightgbm = (project in file("lightgbm"))
  .enablePlugins(SbtPlugin)
  .dependsOn(core % "test->test;compile->compile")
  .settings((settings ++ Seq(
    libraryDependencies += ("com.microsoft.ml.lightgbm" % "lightgbmlib" % "3.2.110"),
    name := "mmlspark-lightgbm"
  )): _*)

lazy val vw = (project in file("vw"))
  .enablePlugins(SbtPlugin)
  .dependsOn(core % "test->test;compile->compile")
  .settings((settings ++ Seq(
    libraryDependencies += ("com.github.vowpalwabbit" % "vw-jni" % "8.9.1"),
    name := "mmlspark-vw"
  )): _*)

lazy val cognitive = (project in file("cognitive"))
  .enablePlugins(SbtPlugin)
  .dependsOn(core % "test->test;compile->compile")
  .settings((settings ++ Seq(
    libraryDependencies ++= Seq(
      "com.microsoft.cognitiveservices.speech" % "client-sdk" % "1.14.0",
      "com.azure" % "azure-ai-textanalytics" % "5.1.0-beta.7"
    ),
    resolvers += speechResolver,
    name := "mmlspark-cognitive"
  )): _*)

lazy val opencv = (project in file("opencv"))
  .enablePlugins(SbtPlugin)
  .dependsOn(core % "test->test;compile->compile")
  .settings((settings ++ Seq(
    libraryDependencies += ("org.openpnp" % "opencv" % "3.2.0-1"),
    name := "mmlspark-opencv"
  )): _*)

lazy val root = (project in file("."))
  .aggregate(core, deepLearning, cognitive, vw, lightgbm, opencv)
  .dependsOn(
    core % "test->test;compile->compile",
    deepLearning % "test->test;compile->compile",
    cognitive % "test->test;compile->compile",
    vw % "test->test;compile->compile",
    lightgbm % "test->test;compile->compile",
    opencv % "test->test;compile->compile")
  .enablePlugins(ScalaUnidocPlugin && SbtPlugin)
  .disablePlugins(CodegenPlugin)
  .settings(settings ++ Seq(
    name := "mmlspark",
  ))

val setupTask = TaskKey[Unit]("setup", "set up library for intellij")
setupTask := {
  compile.all(ScopeFilter(
    inProjects(root, core, deepLearning, cognitive, vw, lightgbm, opencv),
    inConfigurations(Compile, Test))
  ).value
  getDatasetsTask.value
}

sonatypeProjectHosting := Some(
  GitHubHosting("Azure", "MMLSpark", "mmlspark-support@microsot.com"))
homepage := Some(url("https://github.com/Azure/mmlspark"))
developers := List(
  Developer("mhamilton723", "Mark Hamilton",
    "mmlspark-support@microsoft.com", url("https://github.com/mhamilton723")),
  Developer("imatiach-msft", "Ilya Matiach",
    "mmlspark-support@microsoft.com", url("https://github.com/imatiach-msft")),
  Developer("drdarshan", "Sudarshan Raghunathan",
    "mmlspark-support@microsoft.com", url("https://github.com/drdarshan"))
)

licenses += ("MIT", url("https://github.com/Azure/mmlspark/blob/master/LICENSE"))

credentials += Credentials("Sonatype Nexus Repository Manager",
  "oss.sonatype.org",
  Secrets.nexusUsername,
  Secrets.nexusPassword)

pgpPassphrase := Some(Secrets.pgpPassword.toCharArray)
pgpSecretRing := {
  val temp = File.createTempFile("secret", ".asc")
  new PrintWriter(temp) {
    write(Secrets.pgpPrivate);
    close()
  }
  temp
}
pgpPublicRing := {
  val temp = File.createTempFile("public", ".asc")
  new PrintWriter(temp) {
    write(Secrets.pgpPublic);
    close()
  }
  temp
}
publishTo := sonatypePublishToBundle.value

dynverSonatypeSnapshots in ThisBuild := true
dynverSeparator in ThisBuild := "-"<|MERGE_RESOLUTION|>--- conflicted
+++ resolved
@@ -23,11 +23,7 @@
   ExclusionRule("org.scalatest")
 )
 
-<<<<<<< HEAD
-libraryDependencies ++= Seq(
-=======
 val coreDependencies = Seq(
->>>>>>> ad2b672f
   "com.fasterxml.jackson.module" %% "jackson-module-scala" % "2.12.3",
   "org.apache.spark" %% "spark-core" % sparkVersion % "compile",
   "org.apache.spark" %% "spark-mllib" % sparkVersion % "compile",
@@ -38,14 +34,6 @@
   "org.scalactic" %% "scalactic" % "3.0.5",
   "io.spray" %% "spray-json" % "1.3.2",
   "com.jcraft" % "jsch" % "0.1.54",
-<<<<<<< HEAD
-  "com.microsoft.cognitiveservices.speech" % "client-sdk" % "1.14.0",
-  // TA SDK (latest preview) https://mvnrepository.com/artifact/com.azure/azure-ai-textanalytics/5.1.0-beta.7
-  // |
-  // V
-  "com.azure" % "azure-ai-textanalytics" % "5.1.0-beta.7",
-=======
->>>>>>> ad2b672f
   "org.apache.httpcomponents" % "httpclient" % "4.5.6",
   "org.apache.httpcomponents" % "httpmime" % "4.5.6",
   "com.linkedin.isolation-forest" %% "isolation-forest_3.0.0" % "1.0.1",
