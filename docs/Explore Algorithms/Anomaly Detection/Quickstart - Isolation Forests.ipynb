{
 "cells": [
  {
   "attachments": {},
   "cell_type": "markdown",
   "metadata": {
    "application/vnd.databricks.v1+cell": {
     "inputWidgets": {},
     "nuid": "4bf57366-3d41-4b9a-83c6-40dc134b6bc8",
     "showTitle": false,
     "title": ""
    }
   },
   "source": [
    "# Multivariate Anomaly Detection with Isolation Forest\n",
    "This article shows how you can use SynapseML on Apache Spark for multivariate anomaly detection. Multivariate anomaly detection allows for the detection of anomalies among many variables or time series, taking into account all the inter-correlations and dependencies between the different variables. In this scenario, we use SynapseML to train an Isolation Forest model for multivariate anomaly detection, and we then use to the trained model to infer multivariate anomalies within a dataset containing synthetic measurements from three IoT sensors.\n",
    "\n",
    "To learn more about the Isolation Forest model please refer to the original paper by [Liu _et al._](https://cs.nju.edu.cn/zhouzh/zhouzh.files/publication/icdm08b.pdf?q=isolation-forest)."
   ]
  },
  {
   "attachments": {},
   "cell_type": "markdown",
   "metadata": {
    "tags": [
     "hide-synapse-internal"
    ]
   },
   "source": [
    "## Prerequisites\n",
    " - If running on Synapse, you'll need to [create an AML workspace and set up linked Service](../../Use%20with%20MLFlow/Overview.md) and add the following installation cell.\n",
    " - If running on Fabric, you need to add the following installation cell and attach the notebook to a lakehouse. On the left side of your notebook, select Add to add an existing lakehouse or create a new one."
   ]
  },
  {
   "cell_type": "code",
   "execution_count": null,
<<<<<<< HEAD
=======
   "metadata": {},
   "outputs": [],
   "source": [
    "# %%configure -f\n",
    "# {\n",
    "#   \"name\": \"synapseml\",\n",
    "#   \"conf\": {\n",
    "#       \"spark.jars.packages\": \"com.microsoft.azure:synapseml_2.12:<THE_SYNAPSEML_VERSION_YOU_WANT>\",\n",
    "#       \"spark.jars.repositories\": \"https://mmlspark.azureedge.net/maven\",\n",
    "#       \"spark.jars.excludes\": \"org.scala-lang:scala-reflect,org.apache.spark:spark-tags_2.12,org.scalactic:scalactic_2.12,org.scalatest:scalatest_2.12,com.fasterxml.jackson.core:jackson-databind\",\n",
    "#       \"spark.yarn.user.classpath.first\": \"true\",\n",
    "#       \"spark.sql.parquet.enableVectorizedReader\": \"false\"\n",
    "#   }\n",
    "# }"
   ]
  },
  {
   "cell_type": "code",
   "execution_count": null,
>>>>>>> d0a21610
   "metadata": {
    "collapsed": false,
    "pycharm": {
     "name": "#%%\n"
    }
   },
   "outputs": [],
   "source": [
    "%pip install sqlparse raiwidgets interpret-community mlflow==2.6.0 numpy==1.22.4"
   ]
  },
  {
   "cell_type": "markdown",
   "metadata": {
    "application/vnd.databricks.v1+cell": {
     "inputWidgets": {},
     "nuid": "875fd304-7a57-4602-a8d0-12e5bbb7d928",
     "showTitle": false,
     "title": ""
    }
   },
   "source": [
    "## Library imports"
   ]
  },
  {
   "cell_type": "code",
   "execution_count": null,
   "metadata": {
    "application/vnd.databricks.v1+cell": {
     "inputWidgets": {},
     "nuid": "0c160433-2e79-4482-ae3d-b821878f78b5",
     "showTitle": false,
     "title": ""
    }
   },
   "outputs": [],
   "source": [
    "import uuid\n",
    "import mlflow\n",
    "\n",
    "from pyspark.sql import functions as F\n",
    "from pyspark.ml.feature import VectorAssembler\n",
    "from pyspark.sql.types import *\n",
    "from pyspark.ml import Pipeline\n",
    "\n",
    "from synapse.ml.isolationforest import *\n",
    "from synapse.ml.explainers import *\n",
    "from synapse.ml.core.platform import *\n",
    "from synapse.ml.isolationforest import *"
   ]
  },
  {
   "cell_type": "code",
   "execution_count": null,
   "metadata": {
    "application/vnd.databricks.v1+cell": {
     "inputWidgets": {},
     "nuid": "9257bf1d-b135-41d3-97db-1e96cc629b7d",
     "showTitle": false,
     "title": ""
    }
   },
   "outputs": [],
   "source": [
    "# %matplotlib inline"
   ]
  },
  {
   "cell_type": "markdown",
   "metadata": {
    "application/vnd.databricks.v1+cell": {
     "inputWidgets": {},
     "nuid": "4e372238-4216-4037-a073-f2d2131e11bb",
     "showTitle": false,
     "title": ""
    }
   },
   "source": [
    "## Input data"
   ]
  },
  {
   "cell_type": "code",
   "execution_count": null,
   "metadata": {
    "application/vnd.databricks.v1+cell": {
     "inputWidgets": {},
     "nuid": "336ece72-013f-4a2b-b8ce-0a8cef2afa4a",
     "showTitle": false,
     "title": ""
    }
   },
   "outputs": [],
   "source": [
    "# Table inputs\n",
    "timestampColumn = \"timestamp\"  # str: the name of the timestamp column in the table\n",
    "inputCols = [\n",
    "    \"sensor_1\",\n",
    "    \"sensor_2\",\n",
    "    \"sensor_3\",\n",
    "]  # list(str): the names of the input variables\n",
    "\n",
    "# Training Start time, and number of days to use for training:\n",
    "trainingStartTime = (\n",
    "    \"2022-02-24T06:00:00Z\"  # datetime: datetime for when to start the training\n",
    ")\n",
    "trainingEndTime = (\n",
    "    \"2022-03-08T23:55:00Z\"  # datetime: datetime for when to end the training\n",
    ")\n",
    "inferenceStartTime = (\n",
    "    \"2022-03-09T09:30:00Z\"  # datetime: datetime for when to start the training\n",
    ")\n",
    "inferenceEndTime = (\n",
    "    \"2022-03-20T23:55:00Z\"  # datetime: datetime for when to end the training\n",
    ")\n",
    "\n",
    "# Isolation Forest parameters\n",
    "contamination = 0.021\n",
    "num_estimators = 100\n",
    "max_samples = 256\n",
    "max_features = 1.0\n",
    "\n",
    "# MLFlow experiment\n",
    "artifact_path = \"isolationforest\"\n",
    "model_name = f\"isolation-forest-model\"\n",
    "\n",
    "platform = current_platform()\n",
    "experiment_name = {\n",
    "    \"databricks\": f\"/Shared/isolation_forest_experiment-{str(uuid.uuid1())}/\",\n",
    "    \"synapse\": f\"isolation_forest_experiment-{str(uuid.uuid1())}\",\n",
    "    \"synapse_internal\": f\"isolation_forest_experiment-{str(uuid.uuid1())}\",  # Fabric\n",
    "}.get(platform, f\"isolation_forest_experiment\")"
   ]
  },
  {
   "cell_type": "markdown",
   "metadata": {
    "application/vnd.databricks.v1+cell": {
     "inputWidgets": {},
     "nuid": "745da74c-d517-4eaa-ae38-9addf40e89b6",
     "showTitle": false,
     "title": ""
    }
   },
   "source": [
    "## Read data"
   ]
  },
  {
   "cell_type": "code",
   "execution_count": null,
   "metadata": {
    "application/vnd.databricks.v1+cell": {
     "inputWidgets": {},
     "nuid": "31d806fa-c594-474c-9d80-61ee30d5397c",
     "showTitle": false,
     "title": ""
    }
   },
   "outputs": [],
   "source": [
    "df = (\n",
    "    spark.read.format(\"csv\")\n",
    "    .option(\"header\", \"true\")\n",
    "    .load(\n",
    "        \"wasbs://publicwasb@mmlspark.blob.core.windows.net/generated_sample_mvad_data.csv\"\n",
    "    )\n",
    ")"
   ]
  },
  {
   "cell_type": "markdown",
   "metadata": {
    "application/vnd.databricks.v1+cell": {
     "inputWidgets": {},
     "nuid": "958c2a81-2ca9-46f1-bc9d-792df28a1836",
     "showTitle": false,
     "title": ""
    }
   },
   "source": [
    "cast columns to appropriate data types"
   ]
  },
  {
   "cell_type": "code",
   "execution_count": null,
   "metadata": {
    "application/vnd.databricks.v1+cell": {
     "inputWidgets": {},
     "nuid": "18036afa-d769-4022-ae83-ec7c23db4c69",
     "showTitle": false,
     "title": ""
    }
   },
   "outputs": [],
   "source": [
    "df = (\n",
    "    df.orderBy(timestampColumn)\n",
    "    .withColumn(\"timestamp\", F.date_format(timestampColumn, \"yyyy-MM-dd'T'HH:mm:ss'Z'\"))\n",
    "    .withColumn(\"sensor_1\", F.col(\"sensor_1\").cast(DoubleType()))\n",
    "    .withColumn(\"sensor_2\", F.col(\"sensor_2\").cast(DoubleType()))\n",
    "    .withColumn(\"sensor_3\", F.col(\"sensor_3\").cast(DoubleType()))\n",
    "    .drop(\"_c5\")\n",
    ")\n",
    "\n",
    "display(df)"
   ]
  },
  {
   "cell_type": "markdown",
   "metadata": {
    "application/vnd.databricks.v1+cell": {
     "inputWidgets": {},
     "nuid": "604de898-93a6-43cd-a84b-a66fa28b8528",
     "showTitle": false,
     "title": ""
    }
   },
   "source": [
    "## Training data preparation"
   ]
  },
  {
   "cell_type": "code",
   "execution_count": null,
   "metadata": {
    "application/vnd.databricks.v1+cell": {
     "inputWidgets": {},
     "nuid": "f20d4eb8-36fe-4376-bba1-7b137aea2eaa",
     "showTitle": false,
     "title": ""
    }
   },
   "outputs": [],
   "source": [
    "# filter to data with timestamps within the training window\n",
    "df_train = df.filter(\n",
    "    (F.col(timestampColumn) >= trainingStartTime)\n",
    "    & (F.col(timestampColumn) <= trainingEndTime)\n",
    ")\n",
    "display(df_train.limit(5))"
   ]
  },
  {
   "cell_type": "markdown",
   "metadata": {
    "application/vnd.databricks.v1+cell": {
     "inputWidgets": {},
     "nuid": "b093b8e1-9a81-4aed-b9a3-295e2012d3ba",
     "showTitle": false,
     "title": ""
    }
   },
   "source": [
    "## Test data preparation"
   ]
  },
  {
   "cell_type": "code",
   "execution_count": null,
   "metadata": {
    "application/vnd.databricks.v1+cell": {
     "inputWidgets": {},
     "nuid": "2188efcc-0cd1-4c12-b041-634dc6739ec1",
     "showTitle": false,
     "title": ""
    }
   },
   "outputs": [],
   "source": [
    "# filter to data with timestamps within the inference window\n",
    "df_test = df.filter(\n",
    "    (F.col(timestampColumn) >= inferenceStartTime)\n",
    "    & (F.col(timestampColumn) <= inferenceEndTime)\n",
    ")\n",
    "display(df_test.limit(5))"
   ]
  },
  {
   "cell_type": "markdown",
   "metadata": {
    "application/vnd.databricks.v1+cell": {
     "inputWidgets": {},
     "nuid": "5c3f110b-77c5-4655-b6ea-baea06a5b3bb",
     "showTitle": false,
     "title": ""
    }
   },
   "source": [
    "## Train Isolation Forest model"
   ]
  },
  {
   "cell_type": "code",
   "execution_count": null,
   "metadata": {
    "application/vnd.databricks.v1+cell": {
     "inputWidgets": {},
     "nuid": "73c6305c-2037-4daf-99ee-f0632d483ca3",
     "showTitle": false,
     "title": ""
    }
   },
   "outputs": [],
   "source": [
    "isolationForest = (\n",
    "    IsolationForest()\n",
    "    .setNumEstimators(num_estimators)\n",
    "    .setBootstrap(False)\n",
    "    .setMaxSamples(max_samples)\n",
    "    .setMaxFeatures(max_features)\n",
    "    .setFeaturesCol(\"features\")\n",
    "    .setPredictionCol(\"predictedLabel\")\n",
    "    .setScoreCol(\"outlierScore\")\n",
    "    .setContamination(contamination)\n",
    "    .setContaminationError(0.01 * contamination)\n",
    "    .setRandomSeed(1)\n",
    ")"
   ]
  },
  {
   "cell_type": "markdown",
   "metadata": {
    "application/vnd.databricks.v1+cell": {
     "inputWidgets": {},
     "nuid": "984d1f15-5d07-4d29-8072-785bb6437df2",
     "showTitle": false,
     "title": ""
    }
   },
   "source": [
    "Next, we create an ML pipeline to train the Isolation Forest model. We also demonstrate how to create an MLFlow experiment and register the trained model.\n",
    "\n",
    "Note that MLFlow model registration is strictly only required if accessing the trained model at a later time. For training the model, and performing inferencing in the same notebook, the model object model is sufficient."
   ]
  },
  {
   "cell_type": "code",
   "execution_count": null,
   "metadata": {
    "tags": [
     "hide-synapse-internal"
    ]
   },
   "outputs": [],
   "source": [
    "if running_on_synapse():\n",
    "    from synapse.ml.core.platform import find_secret\n",
    "\n",
    "    tracking_url = find_secret(\n",
    "        secret_name=\"aml-mlflow-tracking-url\", keyvault=\"mmlspark-build-keys\"\n",
    "    )  # check link in prerequisites for more information on mlflow tracking url\n",
    "    mlflow.set_tracking_uri(tracking_url)"
   ]
  },
  {
   "cell_type": "code",
   "execution_count": null,
   "metadata": {
    "application/vnd.databricks.v1+cell": {
     "inputWidgets": {},
     "nuid": "4dd284f3-9259-49a8-829c-70cb85159927",
     "showTitle": false,
     "title": ""
    }
   },
   "outputs": [],
   "source": [
    "mlflow.set_experiment(experiment_name)\n",
    "with mlflow.start_run() as run:\n",
    "    va = VectorAssembler(inputCols=inputCols, outputCol=\"features\")\n",
    "    pipeline = Pipeline(stages=[va, isolationForest])\n",
    "    model = pipeline.fit(df_train)\n",
    "    mlflow.spark.log_model(\n",
    "        model, artifact_path=artifact_path, registered_model_name=model_name\n",
    "    )"
   ]
  },
  {
   "cell_type": "markdown",
   "metadata": {
    "application/vnd.databricks.v1+cell": {
     "inputWidgets": {},
     "nuid": "afb24955-8709-451c-91f3-37c0daa70bc0",
     "showTitle": false,
     "title": ""
    }
   },
   "source": [
    "## Perform inferencing"
   ]
  },
  {
   "cell_type": "markdown",
   "metadata": {
    "application/vnd.databricks.v1+cell": {
     "inputWidgets": {},
     "nuid": "57cda5af-b090-4b6d-ad07-530519e0300e",
     "showTitle": false,
     "title": ""
    },
    "tags": [
     "hide-synapse-internal"
    ]
   },
   "source": [
    "Load the trained Isolation Forest Model"
   ]
  },
  {
   "cell_type": "code",
   "execution_count": null,
   "metadata": {
    "application/vnd.databricks.v1+cell": {
     "inputWidgets": {},
     "nuid": "f44b9a1f-c2fe-4b5b-a318-4d6d73370978",
     "showTitle": false,
     "title": ""
    },
    "tags": [
     "hide-synapse-internal"
    ]
   },
   "outputs": [],
   "source": [
    "# if running_on_databricks():\n",
    "#     model_version = <your_model_version>\n",
    "#     model_uri = f\"models:/{model_name}/{model_version}\"\n",
    "# elif running_on_synapse_internal():\n",
    "#     model_uri = \"runs:/{run_id}/{artifact_path}\".format(\n",
    "#         run_id=run.info.run_id, artifact_path=artifact_path\n",
    "#     )\n",
    "# model = mlflow.spark.load_model(model_uri)"
   ]
  },
  {
   "cell_type": "markdown",
   "metadata": {
    "application/vnd.databricks.v1+cell": {
     "inputWidgets": {},
     "nuid": "434dbf90-8013-4aef-aabf-51a293270082",
     "showTitle": false,
     "title": ""
    }
   },
   "source": [
    "Perform inferencing"
   ]
  },
  {
   "cell_type": "code",
   "execution_count": null,
   "metadata": {
    "application/vnd.databricks.v1+cell": {
     "inputWidgets": {},
     "nuid": "1e3f0c2f-7398-4807-9d94-d25d508877d7",
     "showTitle": false,
     "title": ""
    }
   },
   "outputs": [],
   "source": [
    "df_test_pred = model.transform(df_test)\n",
    "display(df_test_pred.limit(5))"
   ]
  },
  {
   "cell_type": "markdown",
   "metadata": {
    "application/vnd.databricks.v1+cell": {
     "inputWidgets": {},
     "nuid": "9d42c4b4-6a2c-4e1c-a67f-53842970a58d",
     "showTitle": false,
     "title": ""
    }
   },
   "source": [
    "## ML interpretability\n",
    "In this section, we use ML interpretability tools to help unpack the contribution of each sensor to the detected anomalies at any point in time."
   ]
  },
  {
   "cell_type": "code",
   "execution_count": null,
   "metadata": {
    "application/vnd.databricks.v1+cell": {
     "inputWidgets": {},
     "nuid": "513e7d85-9fc1-4804-a20a-3621fb56ebc4",
     "showTitle": false,
     "title": ""
    }
   },
   "outputs": [],
   "source": [
    "# Here, we create a TabularSHAP explainer, set the input columns to all the features the model takes, specify the model and the target output column\n",
    "# we are trying to explain. In this case, we are trying to explain the \"outlierScore\" output.\n",
    "shap = TabularSHAP(\n",
    "    inputCols=inputCols,\n",
    "    outputCol=\"shapValues\",\n",
    "    model=model,\n",
    "    targetCol=\"outlierScore\",\n",
    "    backgroundData=F.broadcast(df_test.sample(0.02)),\n",
    ")"
   ]
  },
  {
   "cell_type": "markdown",
   "metadata": {},
   "source": [
    "Display the dataframe with `shapValues` column"
   ]
  },
  {
   "cell_type": "code",
   "execution_count": null,
   "metadata": {
    "application/vnd.databricks.v1+cell": {
     "inputWidgets": {},
     "nuid": "2f357274-a06b-4c4e-a4ae-3a65593a584a",
     "showTitle": false,
     "title": ""
    }
   },
   "outputs": [],
   "source": [
    "shap_df = shap.transform(df_test_pred)"
   ]
  },
  {
   "cell_type": "code",
   "execution_count": null,
   "metadata": {
    "application/vnd.databricks.v1+cell": {
     "inputWidgets": {},
     "nuid": "d9ab077a-cccb-4ffb-9d8f-8ed5d19ae6fb",
     "showTitle": false,
     "title": ""
    }
   },
   "outputs": [],
   "source": [
    "# Define UDF\n",
    "vec2array = F.udf(lambda vec: vec.toArray().tolist(), ArrayType(FloatType()))"
   ]
  },
  {
   "cell_type": "code",
   "execution_count": null,
   "metadata": {
    "application/vnd.databricks.v1+cell": {
     "inputWidgets": {},
     "nuid": "ff8345cf-fdbc-482d-bf92-5d560724d245",
     "showTitle": false,
     "title": ""
    }
   },
   "outputs": [],
   "source": [
    "# Here, we extract the SHAP values, the original features and the outlier score column. Then we convert it to a Pandas DataFrame for visualization.\n",
    "# For each observation, the first element in the SHAP values vector is the base value (the mean output of the background dataset),\n",
    "# and each of the following elements represents the SHAP values for each feature\n",
    "shaps = (\n",
    "    shap_df.withColumn(\"shapValues\", vec2array(F.col(\"shapValues\").getItem(0)))\n",
    "    .select(\n",
    "        [\"shapValues\", \"outlierScore\"] + inputCols + [timestampColumn, \"predictedLabel\"]\n",
    "    )\n",
    "    .withColumn(\"sensor_1_localimp\", F.col(\"shapValues\")[1])\n",
    "    .withColumn(\"sensor_2_localimp\", F.col(\"shapValues\")[2])\n",
    "    .withColumn(\"sensor_3_localimp\", F.col(\"shapValues\")[3])\n",
    ")"
   ]
  },
  {
   "cell_type": "code",
   "execution_count": null,
   "metadata": {},
   "outputs": [],
   "source": [
    "shaps_local = shaps.toPandas()\n",
    "shaps_local"
   ]
  },
  {
   "cell_type": "markdown",
   "metadata": {},
   "source": [
    "Retrieve local feature importances"
   ]
  },
  {
   "cell_type": "code",
   "execution_count": null,
   "metadata": {
    "application/vnd.databricks.v1+cell": {
     "inputWidgets": {},
     "nuid": "6c213285-0c67-4712-8553-a19ba9c2b399",
     "showTitle": false,
     "title": ""
    }
   },
   "outputs": [],
   "source": [
    "local_importance_values = shaps_local[[\"shapValues\"]]\n",
    "eval_data = shaps_local[inputCols]"
   ]
  },
  {
   "cell_type": "code",
   "execution_count": null,
   "metadata": {
    "application/vnd.databricks.v1+cell": {
     "inputWidgets": {},
     "nuid": "df4d6330-eb33-47bc-bdd9-9576ba947524",
     "showTitle": false,
     "title": ""
    }
   },
   "outputs": [],
   "source": [
    "# Removing the first element in the list of local importance values (this is the base value or mean output of the background dataset)\n",
    "list_local_importance_values = local_importance_values.values.tolist()\n",
    "converted_importance_values = []\n",
    "bias = []\n",
    "for classarray in list_local_importance_values:\n",
    "    for rowarray in classarray:\n",
    "        converted_list = rowarray.tolist()\n",
    "        bias.append(converted_list[0])\n",
    "        # remove the bias from local importance values\n",
    "        del converted_list[0]\n",
    "        converted_importance_values.append(converted_list)"
   ]
  },
  {
   "cell_type": "code",
   "execution_count": null,
   "metadata": {
    "application/vnd.databricks.v1+cell": {
     "inputWidgets": {},
     "nuid": "3fd82f1d-d6ad-42a7-a3c2-410e54384123",
     "showTitle": false,
     "title": ""
    }
   },
   "outputs": [],
   "source": [
    "from interpret_community.adapter import ExplanationAdapter\n",
    "\n",
    "adapter = ExplanationAdapter(inputCols, classification=False)\n",
    "global_explanation = adapter.create_global(\n",
    "    converted_importance_values, eval_data, expected_values=bias\n",
    ")"
   ]
  },
  {
   "cell_type": "code",
   "execution_count": null,
   "metadata": {
    "application/vnd.databricks.v1+cell": {
     "inputWidgets": {},
     "nuid": "2dabe48c-3c42-428f-8794-95716a551f7b",
     "showTitle": false,
     "title": ""
    }
   },
   "outputs": [],
   "source": [
    "# view the global importance values\n",
    "global_explanation.global_importance_values"
   ]
  },
  {
   "cell_type": "code",
   "execution_count": null,
   "metadata": {
    "application/vnd.databricks.v1+cell": {
     "inputWidgets": {},
     "nuid": "614e5806-a30e-46b1-ae6e-a69cc2922a4c",
     "showTitle": false,
     "title": ""
    }
   },
   "outputs": [],
   "source": [
    "# view the local importance values\n",
    "global_explanation.local_importance_values"
   ]
  },
  {
   "cell_type": "code",
   "execution_count": null,
   "metadata": {
    "application/vnd.databricks.v1+cell": {
     "inputWidgets": {},
     "nuid": "ba8a85b6-5874-45b8-93a3-242badf490e3",
     "showTitle": false,
     "title": ""
    }
   },
   "outputs": [],
   "source": [
    "# Defining a wrapper class with predict method for creating the Explanation Dashboard\n",
    "\n",
    "\n",
    "class wrapper(object):\n",
    "    def __init__(self, model):\n",
    "        self.model = model\n",
    "\n",
    "    def predict(self, data):\n",
    "        sparkdata = spark.createDataFrame(data)\n",
    "        return (\n",
    "            model.transform(sparkdata)\n",
    "            .select(\"outlierScore\")\n",
    "            .toPandas()\n",
    "            .values.flatten()\n",
    "            .tolist()\n",
    "        )"
   ]
  },
  {
   "cell_type": "markdown",
   "metadata": {
    "application/vnd.databricks.v1+cell": {
     "inputWidgets": {},
     "nuid": "8932f907-02f3-40c3-9de7-d746d147c252",
     "showTitle": false,
     "title": ""
    }
   },
   "source": [
    "## Visualize results"
   ]
  },
  {
   "cell_type": "markdown",
   "metadata": {},
   "source": [
    "Visualize anomaly results and feature contribution scores (derived from local feature importance)"
   ]
  },
  {
   "cell_type": "code",
   "execution_count": null,
   "metadata": {
    "application/vnd.databricks.v1+cell": {
     "inputWidgets": {},
     "nuid": "222bfd1b-2e5f-44d6-a3c5-abd52ac060e1",
     "showTitle": false,
     "title": ""
    }
   },
   "outputs": [],
   "source": [
    "import matplotlib.pyplot as plt\n",
    "\n",
    "\n",
    "def visualize(rdf):\n",
    "    anoms = list(rdf[\"predictedLabel\"] == 1)\n",
    "\n",
    "    fig = plt.figure(figsize=(26, 12))\n",
    "\n",
    "    ax = fig.add_subplot(611)\n",
    "    ax.title.set_text(f\"Multivariate Anomaly Detection Results\")\n",
    "    ax.plot(\n",
    "        rdf[timestampColumn],\n",
    "        rdf[\"sensor_1\"],\n",
    "        color=\"tab:orange\",\n",
    "        linestyle=\"solid\",\n",
    "        linewidth=2,\n",
    "        label=\"sensor_1\",\n",
    "    )\n",
    "    ax.grid(axis=\"y\")\n",
    "    _, _, ymin, ymax = plt.axis()\n",
    "    ax.vlines(\n",
    "        rdf[timestampColumn][anoms],\n",
    "        ymin=ymin,\n",
    "        ymax=ymax,\n",
    "        color=\"tab:red\",\n",
    "        alpha=0.2,\n",
    "        linewidth=6,\n",
    "    )\n",
    "    ax.tick_params(axis=\"x\", which=\"both\", bottom=False, labelbottom=False)\n",
    "    ax.set_ylabel(\"sensor1_value\")\n",
    "    ax.legend()\n",
    "\n",
    "    ax = fig.add_subplot(612, sharex=ax)\n",
    "    ax.plot(\n",
    "        rdf[timestampColumn],\n",
    "        rdf[\"sensor_2\"],\n",
    "        color=\"tab:green\",\n",
    "        linestyle=\"solid\",\n",
    "        linewidth=2,\n",
    "        label=\"sensor_2\",\n",
    "    )\n",
    "    ax.grid(axis=\"y\")\n",
    "    _, _, ymin, ymax = plt.axis()\n",
    "    ax.vlines(\n",
    "        rdf[timestampColumn][anoms],\n",
    "        ymin=ymin,\n",
    "        ymax=ymax,\n",
    "        color=\"tab:red\",\n",
    "        alpha=0.2,\n",
    "        linewidth=6,\n",
    "    )\n",
    "    ax.tick_params(axis=\"x\", which=\"both\", bottom=False, labelbottom=False)\n",
    "    ax.set_ylabel(\"sensor2_value\")\n",
    "    ax.legend()\n",
    "\n",
    "    ax = fig.add_subplot(613, sharex=ax)\n",
    "    ax.plot(\n",
    "        rdf[timestampColumn],\n",
    "        rdf[\"sensor_3\"],\n",
    "        color=\"tab:purple\",\n",
    "        linestyle=\"solid\",\n",
    "        linewidth=2,\n",
    "        label=\"sensor_3\",\n",
    "    )\n",
    "    ax.grid(axis=\"y\")\n",
    "    _, _, ymin, ymax = plt.axis()\n",
    "    ax.vlines(\n",
    "        rdf[timestampColumn][anoms],\n",
    "        ymin=ymin,\n",
    "        ymax=ymax,\n",
    "        color=\"tab:red\",\n",
    "        alpha=0.2,\n",
    "        linewidth=6,\n",
    "    )\n",
    "    ax.tick_params(axis=\"x\", which=\"both\", bottom=False, labelbottom=False)\n",
    "    ax.set_ylabel(\"sensor3_value\")\n",
    "    ax.legend()\n",
    "\n",
    "    ax = fig.add_subplot(614, sharex=ax)\n",
    "    ax.tick_params(axis=\"x\", which=\"both\", bottom=False, labelbottom=False)\n",
    "    ax.plot(\n",
    "        rdf[timestampColumn],\n",
    "        rdf[\"outlierScore\"],\n",
    "        color=\"black\",\n",
    "        linestyle=\"solid\",\n",
    "        linewidth=2,\n",
    "        label=\"Outlier score\",\n",
    "    )\n",
    "    ax.set_ylabel(\"outlier score\")\n",
    "    ax.grid(axis=\"y\")\n",
    "    ax.legend()\n",
    "\n",
    "    ax = fig.add_subplot(615, sharex=ax)\n",
    "    ax.tick_params(axis=\"x\", which=\"both\", bottom=False, labelbottom=False)\n",
    "    ax.bar(\n",
    "        rdf[timestampColumn],\n",
    "        rdf[\"sensor_1_localimp\"].abs(),\n",
    "        width=2,\n",
    "        color=\"tab:orange\",\n",
    "        label=\"sensor_1\",\n",
    "    )\n",
    "    ax.bar(\n",
    "        rdf[timestampColumn],\n",
    "        rdf[\"sensor_2_localimp\"].abs(),\n",
    "        width=2,\n",
    "        color=\"tab:green\",\n",
    "        label=\"sensor_2\",\n",
    "        bottom=rdf[\"sensor_1_localimp\"].abs(),\n",
    "    )\n",
    "    ax.bar(\n",
    "        rdf[timestampColumn],\n",
    "        rdf[\"sensor_3_localimp\"].abs(),\n",
    "        width=2,\n",
    "        color=\"tab:purple\",\n",
    "        label=\"sensor_3\",\n",
    "        bottom=rdf[\"sensor_1_localimp\"].abs() + rdf[\"sensor_2_localimp\"].abs(),\n",
    "    )\n",
    "    ax.set_ylabel(\"Contribution scores\")\n",
    "    ax.grid(axis=\"y\")\n",
    "    ax.legend()\n",
    "\n",
    "    plt.show()"
   ]
  },
  {
   "cell_type": "code",
   "execution_count": null,
   "metadata": {
    "application/vnd.databricks.v1+cell": {
     "inputWidgets": {},
     "nuid": "9bacbb4a-6e3b-412a-8a8c-588ee2ee4e76",
     "showTitle": false,
     "title": ""
    }
   },
   "outputs": [],
   "source": [
    "visualize(shaps_local)"
   ]
  },
  {
   "attachments": {},
   "cell_type": "markdown",
   "metadata": {},
   "source": [
    "When you run the cell above, you will see the following plots:\n",
    "\n",
    "![](https://mmlspark.blob.core.windows.net/graphics/notebooks/mvad_results_local_importances.jpg)\n",
    "\n",
    "- The first 3 plots above show the sensor time series data in the inference window, in orange, green, purple and blue. The red vertical lines show the detected anomalies (`prediction` = 1). \n",
    "- The fourth plot shows the outlierScore of all the points, with the `minOutlierScore` threshold shown by the dotted red horizontal line.\n",
    "- The last plot shows the contribution scores of each sensor to the `outlierScore` for that point."
   ]
  },
  {
   "cell_type": "markdown",
   "metadata": {},
   "source": [
    "Plot aggregate feature importance"
   ]
  },
  {
   "cell_type": "code",
   "execution_count": null,
   "metadata": {},
   "outputs": [],
   "source": [
    "plt.figure(figsize=(10, 7))\n",
    "plt.bar(inputCols, global_explanation.global_importance_values)\n",
    "plt.ylabel(\"global importance values\")"
   ]
  },
  {
   "cell_type": "markdown",
   "metadata": {},
   "source": [
    "When you run the cell above, you will see the following global feature importance plot:\n",
    "\n",
    "![](https://mmlspark.blob.core.windows.net/graphics/notebooks/global-feature-importance.jpg)"
   ]
  },
  {
   "cell_type": "markdown",
   "metadata": {
    "tags": [
     "hide-synapse-internal"
    ]
   },
   "source": [
    "Visualize the explanation in the ExplanationDashboard from https://github.com/microsoft/responsible-ai-widgets."
   ]
  },
  {
   "cell_type": "code",
   "execution_count": null,
   "metadata": {
    "application/vnd.databricks.v1+cell": {
     "inputWidgets": {},
     "nuid": "140602e6-908e-4b32-ab9c-49dd79705171",
     "showTitle": false,
     "title": ""
    },
    "tags": [
     "hide-synapse-internal"
    ]
   },
   "outputs": [],
   "source": [
    "# View the model explanation in the ExplanationDashboard\n",
    "from raiwidgets import ExplanationDashboard\n",
    "\n",
    "ExplanationDashboard(global_explanation, wrapper(model), dataset=eval_data)"
   ]
  }
 ],
 "metadata": {
  "application/vnd.databricks.v1+notebook": {
   "dashboards": [],
   "language": "python",
   "notebookMetadata": {
    "pythonIndentUnit": 4
   },
   "notebookName": "isolation-forest-training-inference-smlpr_final",
   "notebookOrigID": 595761003227917,
   "widgets": {}
  },
  "kernelspec": {
   "display_name": "Python 3 (ipykernel)",
   "language": "python",
   "name": "python3"
  },
  "language_info": {
   "codemirror_mode": {
    "name": "ipython",
    "version": 3
   },
   "file_extension": ".py",
   "mimetype": "text/x-python",
   "name": "python",
   "nbconvert_exporter": "python",
   "pygments_lexer": "ipython3",
   "version": "3.7.12"
  }
 },
 "nbformat": 4,
 "nbformat_minor": 1
}<|MERGE_RESOLUTION|>--- conflicted
+++ resolved
@@ -35,8 +35,6 @@
   {
    "cell_type": "code",
    "execution_count": null,
-<<<<<<< HEAD
-=======
    "metadata": {},
    "outputs": [],
    "source": [
@@ -56,7 +54,6 @@
   {
    "cell_type": "code",
    "execution_count": null,
->>>>>>> d0a21610
    "metadata": {
     "collapsed": false,
     "pycharm": {
