--- conflicted
+++ resolved
@@ -160,13 +160,8 @@
     "\n",
     "# A general AI services key for Text Analytics, Computer Vision and Form Recognizer (or use separate keys that belong to each service)\n",
     "service_key = find_secret(\n",
-<<<<<<< HEAD
     "    \"ai-services-api-key\"\n",
     ")  # Replace the call to find_secret with your key as a python string. e.g. service_key=\"27snaiw...\"\n",
-=======
-    "    \"cognitive-api-key\"\n",
-    ")  # Replace it with your ai service key, check prerequisites for more details\n",
->>>>>>> b0caf2e5
     "service_loc = \"eastus\"\n",
     "\n",
     "# A Bing Search v7 subscription key\n",
