--- conflicted
+++ resolved
@@ -152,13 +152,8 @@
     "aoai_endpoint = f\"https://{aoai_service_name}.openai.azure.com/\"\n",
     "aoai_key = find_secret(secret_name=\"openai-api-key-2\", keyvault=\"mmlspark-build-keys\")\n",
     "aoai_deployment_name_embeddings = \"text-embedding-ada-002\"\n",
-<<<<<<< HEAD
-    "aoai_deployment_name_query = \"gpt-35-turbo-0125\"\n",
-    "aoai_model_name_query = \"gpt-35-turbo\"\n",
-=======
     "aoai_deployment_name_query = \"gpt-4o\"\n",
     "aoai_model_name_query = \"gpt-4o\"\n",
->>>>>>> a394061e
     "\n",
     "# Azure Cognitive Search\n",
     "cogsearch_name = \"mmlspark-azure-search\"\n",
@@ -855,17 +850,7 @@
     "# Import necenssary libraries and setting up OpenAI\n",
     "from langchain.chat_models import AzureChatOpenAI\n",
     "from langchain import PromptTemplate\n",
-<<<<<<< HEAD
-    "from langchain.chains import LLMChain\n",
-    "import openai\n",
-    "\n",
-    "openai.api_type = \"azure\"\n",
-    "openai.api_base = aoai_endpoint\n",
-    "openai.api_version = \"2024-02-01\"\n",
-    "openai.api_key = aoai_key"
-=======
     "from langchain.chains import LLMChain"
->>>>>>> a394061e
    ]
   },
   {
@@ -902,12 +887,8 @@
     "        deployment_name=aoai_deployment_name_query,\n",
     "        model_name=aoai_model_name_query,\n",
     "        openai_api_key=aoai_key,\n",
-<<<<<<< HEAD
-    "        openai_api_version=\"2024-02-01\",\n",
-=======
     "        openai_api_version=\"2025-01-01-preview\",\n",
     "        openai_api_base=aoai_endpoint,\n",
->>>>>>> a394061e
     "    )\n",
     "\n",
     "    # Write a preprompt with context and query as variables\n",
