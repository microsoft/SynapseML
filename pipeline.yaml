resources:
- repo: self

trigger:
  branches:
    include:
    - master
  paths:
    exclude:
    - README.md
    - docs/*
    - CODEOWNERS
    - .github

pr:
  branches:
    include:
    - master
  paths:
    exclude:
    - README.md
    - docs/*
    - CODEOWNERS
    - .github

variables:
  runTests: True

jobs:
- job: Style
  cancelTimeoutInMinutes: 0
  condition: eq(variables.runTests, 'True')
  pool:
    vmImage: ubuntu-18.04
  steps:
    - template: templates/ivy_cache.yml
    - task: AzureCLI@1
      displayName: 'Style Check'
      inputs:
        azureSubscription: 'MMLSpark Build'
        scriptLocation: inlineScript
        inlineScript: 'sbt scalastyle test:scalastyle'

- job: Publish
  cancelTimeoutInMinutes: 0
  pool:
    vmImage: ubuntu-18.04
  steps:
    - template: templates/ivy_cache_2.yml
    - bash: echo "##vso[task.prependpath]$CONDA/bin"
      displayName: Add conda to PATH
    - bash: conda info
    - bash: conda env create -f environment.yaml
      displayName: Create Anaconda environment
    - task: AzureKeyVault@1
      inputs:
        azureSubscription: 'MMLSpark Build'
        keyVaultName: mmlspark-keys
    - bash: |
        source activate mmlspark
        sbt packagePython
        sbt publishBlob publishSigned publishDocs publishR publishPython
        sbt genBuildInfo
        echo "##vso[task.uploadsummary]$(pwd)/target/Build.md"
        sbt release
      displayName: Publish Artifacts
      env:
        STORAGE_KEY: $(storage-key)
        NEXUS-UN: $(nexus-un)
        NEXUS-PW: $(nexus-pw)
        PGP-PRIVATE: $(pgp-private)
        PGP-PUBLIC: $(pgp-public)
        PGP-PW: $(pgp-pw)
    - bash: sbt publishBadges
      condition: and(succeeded(), eq(variables['Build.SourceBranch'], 'refs/heads/master'))
      displayName: Publish Badges
      env:
        STORAGE_KEY: $(storage-key)

- job: E2E_Databricks
  cancelTimeoutInMinutes: 0
  pool:
    vmImage: ubuntu-18.04
  steps:
    - template: templates/ivy_cache_2.yml
    - bash: echo "##vso[task.prependpath]$CONDA/bin"
      displayName: Add conda to PATH
    - bash: conda info
    - bash: conda env create -f environment.yaml
      displayName: Create Anaconda environment
    - task: AzureKeyVault@1
      inputs:
        azureSubscription: 'MMLSpark Build'
        keyVaultName: mmlspark-keys
    - bash: |
        source activate mmlspark
        sbt packagePython
        sbt publishBlob
      displayName: Publish Blob Artifacts
      env:
        STORAGE_KEY: $(storage-key)
        NEXUS-UN: $(nexus-un)
        NEXUS-PW: $(nexus-pw)
        PGP-PRIVATE: $(pgp-private)
        PGP-PUBLIC: $(pgp-public)
        PGP-PW: $(pgp-pw)
    - task: AzureCLI@1
      displayName: 'E2E'
      inputs:
        azureSubscription:  'MMLSpark Build'
        scriptLocation: inlineScript
<<<<<<< HEAD
        inlineScript: 'sbt "it:testOnly -- -t Databricks"'
=======
        inlineScript: 'sbt "testOnly com.microsoft.ml.spark.nbtest.**"'
>>>>>>> 3b91af32
      condition: and(succeeded(), eq(variables.runTests, 'True'))
    - task: PublishTestResults@2
      displayName: 'Publish Test Results'
      inputs:
        testResultsFiles: '**/test-reports/TEST-*.xml'
        failTaskOnFailedTests: true
      condition: and(eq(variables.runTests, 'True'), succeededOrFailed())

- job: E2E_Synapse
  cancelTimeoutInMinutes: 0
  pool:
    vmImage: ubuntu-16.04
  steps:
    - template: templates/ivy_cache_2.yml
    - bash: echo "##vso[task.prependpath]$CONDA/bin"
      displayName: Add conda to PATH
    - bash: conda info
    - bash: conda env create -f environment.yaml
      displayName: Create Anaconda environment
    - task: AzureKeyVault@1
      inputs:
        azureSubscription: 'MMLSpark Connection 2'
        keyVaultName: mmlspark-keys
    - bash: |
        source activate mmlspark
        sbt packagePython
        sbt publishBlob
      displayName: Publish Blob Artifacts
      env:
        STORAGE_KEY: $(storage-key)
        NEXUS-UN: $(nexus-un)
        NEXUS-PW: $(nexus-pw)
        PGP-PRIVATE: $(pgp-private)
        PGP-PUBLIC: $(pgp-public)
        PGP-PW: $(pgp-pw)
    - task: AzureCLI@1
      displayName: 'E2E'
      inputs:
        azureSubscription:  'MMLSpark Connection 2'
        scriptLocation: inlineScript
        inlineScript: 'sbt "it:testOnly -- -t SynapsePROD"'
      condition: and(succeeded(), eq(variables.runTests, 'True'))
    - task: PublishTestResults@2
      displayName: 'Publish Test Results'
      inputs:
        testResultsFiles: '**/test-reports/TEST-*.xml'
        failTaskOnFailedTests: true
      condition: and(eq(variables.runTests, 'True'), succeededOrFailed())


- job: PublishDocker
  displayName: PublishDocker
  pool:
    vmImage: ubuntu-18.04
  steps:
    - template: templates/ivy_cache.yml
    - bash: |
        VERSION=$(sbt version | tail -1 |  cut -d' ' -f2 | sed 's/\x1b\[[0-9;]*m//g')
        echo '##vso[task.setvariable variable=version]'$VERSION
        echo '##vso[task.setvariable variable=gittag]'$(git tag -l --points-at HEAD)
      displayName: 'Get Docker Tag + Version'
    - task: Docker@2
      displayName: Demo Image Build
      inputs:
        containerRegistry: 'mmlspark-mcr-connection-1'
        repository: 'public/mmlspark/build-demo'
        command: 'build'
        buildContext: "."
        Dockerfile: 'tools/docker/demo/Dockerfile'
        tags: $(version)
        arguments: --build-arg MMLSPARK_VERSION=$(version)
    - task: Docker@2
      displayName: Demo Image Push
      inputs:
        containerRegistry: 'mmlspark-mcr-connection-1'
        repository: 'public/mmlspark/build-demo'
        command: 'push'
        tags: $(version)
    - task: Docker@2
      displayName: Minimal Image Build + Push
      inputs:
        containerRegistry: 'mmlspark-mcr-connection-1'
        repository: 'public/mmlspark/build-minimal'
        command: 'build'
        buildContext: "."
        Dockerfile: 'tools/docker/minimal/Dockerfile'
        tags: $(version)
        arguments: --build-arg MMLSPARK_VERSION=$(version)
    - task: Docker@2
      displayName: Minimal Image Build + Push
      inputs:
        containerRegistry: 'mmlspark-mcr-connection-1'
        repository: 'public/mmlspark/build-minimal'
        command: 'push'
        tags: $(version)
    - task: Docker@2
      condition: startsWith(variables['gittag'], 'v')
      displayName: Release Image Build
      inputs:
        containerRegistry: 'mmlspark-mcr-connection-1'
        repository: 'public/mmlspark/release'
        command: 'build'
        buildContext: "."
        Dockerfile: 'tools/docker/demo/Dockerfile'
        tags: |
          $(version)
          latest
        arguments: --build-arg MMLSPARK_VERSION=$(version)
    - task: Docker@2
      condition: startsWith(variables['gittag'], 'v')
      displayName: Release Image Push
      inputs:
        containerRegistry: 'mmlspark-mcr-connection-1'
        repository: 'public/mmlspark/release'
        command: 'push'
        tags: |
          $(version)
          latest

- job: Release
  cancelTimeoutInMinutes: 0
  pool:
    vmImage: ubuntu-18.04
  steps:
    - bash: |
        echo '##vso[task.setvariable variable=tag]'$(git tag -l --points-at HEAD)
      displayName: 'Get Git Tag'
    - bash: |
        wget https://github.com/git-chglog/git-chglog/releases/download/0.8.0/git-chglog_linux_amd64
        chmod +x git-chglog_linux_amd64
        ./git-chglog_linux_amd64 -o CHANGELOG.md $TAG
      condition: startsWith(variables['tag'], 'v')
    - task: GitHubRelease@0
      condition: startsWith(variables['tag'], 'v')
      inputs:
        gitHubConnection: 'MMLSpark Github'
        repositoryName: '$(Build.Repository.Name)'
        action: 'create'
        target: '$(Build.SourceVersion)'
        tagSource: 'auto'
        releaseNotesFile: 'CHANGELOG.md'
        isDraft: true

- job: PythonTests
  cancelTimeoutInMinutes: 0
  condition: eq(variables.runTests, 'True')
  pool:
    vmImage: ubuntu-18.04
  steps:
    - template: templates/ivy_cache_2.yml
    - bash: echo "##vso[task.prependpath]$CONDA/bin"
      displayName: Add conda to PATH
    - bash: conda env create -f environment.yaml
      displayName: Create Anaconda environment
    - task: AzureCLI@1
      displayName: 'Test Python Code'
      timeoutInMinutes: 30
      inputs:
        azureSubscription: 'MMLSpark Build'
        scriptLocation: inlineScript
        inlineScript: |
          source activate mmlspark
          (timeout 5m sbt setup) || (echo "retrying" && timeout 5m sbt setup) || (echo "retrying" && timeout 5m sbt setup)
          sbt coverage testPython
    - task: PublishTestResults@2
      displayName: 'Publish Test Results'
      inputs:
        testResultsFiles: '**/python-test-*.xml'
        failTaskOnFailedTests: true
      condition: succeededOrFailed()
    - task: AzureCLI@1
      displayName: 'Generate Codecov report'
      inputs:
        azureSubscription: 'MMLSpark Build'
        scriptLocation: inlineScript
        inlineScript: 'sbt coverageReport'
      condition: succeededOrFailed()
    - task: AzureKeyVault@1
      inputs:
        azureSubscription: 'MMLSpark Build'
        keyVaultName: mmlspark-keys
      condition: succeededOrFailed()
    - bash: |
        curl -s https://codecov.io/bash > .codecov
        chmod +x .codecov
        echo "Starting Codecov Upload"
        ./.codecov -t $(codecov-token) -f coverage.xml
        ./.codecov -t $(codecov-token) -f target/scala-2.12/coverage-report/cobertura.xml
      displayName: Upload Coverage Report To Codecov.io
      condition: succeededOrFailed()

- job: UnitTests
  cancelTimeoutInMinutes: 1
  timeoutInMinutes: 80
  condition: eq(variables.runTests, 'True')
  pool:
    vmImage: ubuntu-18.04
  strategy:
    matrix:
      automl:
        PACKAGE: "automl"
      cntk:
        PACKAGE: "cntk"
      cognitive1:
        PACKAGE: "cognitive.split1"
        FLAKY: "true"
      cognitive2:
        PACKAGE: "cognitive.split2"
        FFMPEG: "true"
        FLAKY: "true"
      cognitive3:
        PACKAGE: "cognitive.split3"
        FFMPEG: "true"
        FLAKY: "true"
      core:
        PACKAGE: "core"
      downloader:
        PACKAGE: "downloader"
      featurize:
        PACKAGE: "featurize"
      image:
        PACKAGE: "image"
      io1:
        PACKAGE: "io.split1"
        FLAKY: "true"
      io2:
        PACKAGE: "io.split2"
        FLAKY: "true"
      isolationforest:
        PACKAGE: "isolationforest"
      flaky:
        PACKAGE: "flaky"           #TODO fix flaky test so isolation is not needed
        FLAKY: "true"
      lightgbm1:
        PACKAGE: "lightgbm.split1" #TODO speed up LGBM Tests and remove split
        FLAKY: "true"
      lightgbm2:
        PACKAGE: "lightgbm.split2"
        FLAKY: "true"
      lime:
        PACKAGE: "lime"
      opencv:
        PACKAGE: "opencv"
      recommendation:
        PACKAGE: "recommendation"
      stages:
        PACKAGE: "stages"
      nn:
        PACKAGE: "nn"
      train:
        PACKAGE: "train"
      vw:
        PACKAGE: "vw"
  steps:
    - template: templates/ivy_cache_2.yml
    - task: AzureCLI@1
      displayName: 'Setup repo'
      inputs:
        azureSubscription: 'MMLSpark Build'
        scriptLocation: inlineScript
        inlineScript: |
          (timeout 30s pip install requests) || (echo "retrying" && timeout 30s pip install requests)
          (timeout 5m sbt setup) || (echo "retrying" && timeout 5m sbt setup) || (echo "retrying" && timeout 5m sbt setup)
    - task: AzureCLI@1
      displayName: 'Unit Test'
      timeoutInMinutes: 60
      inputs:
        azureSubscription: 'MMLSpark Build'
        scriptLocation: inlineScript
        inlineScript: |
          (${FFMPEG:-false} && sudo add-apt-repository ppa:jonathonf/ffmpeg-4 -y && \
          sudo apt-get update && sudo apt-get install ffmpeg libgstreamer1.0-0 \
          gstreamer1.0-plugins-base gstreamer1.0-plugins-good gstreamer1.0-plugins-bad gstreamer1.0-plugins-ugly -y)
          export SBT_OPTS="-Xmx2G -XX:+UseConcMarkSweepGC -XX:+CMSClassUnloadingEnabled -XX:MaxPermSize=2G -Xss2M  -Duser.timezone=GMT"
          (timeout 20m sbt coverage "testOnly com.microsoft.ml.spark.$(PACKAGE).**") ||
          (${FLAKY:-false} && timeout 20m sbt coverage "testOnly com.microsoft.ml.spark.$(PACKAGE).**") ||
          (${FLAKY:-false} && timeout 20m sbt coverage "testOnly com.microsoft.ml.spark.$(PACKAGE).**")

    - task: PublishTestResults@2
      displayName: 'Publish Test Results'
      inputs:
        testResultsFiles: '**/test-reports/TEST-*.xml'
        failTaskOnFailedTests: true
      condition: succeededOrFailed()
    - task: AzureCLI@1
      displayName: 'Generate Codecov report'
      inputs:
        azureSubscription: 'MMLSpark Build'
        scriptLocation: inlineScript
        inlineScript: 'sbt coverageReport'
      condition: succeededOrFailed()
    - task: AzureKeyVault@1
      inputs:
        azureSubscription: 'MMLSpark Build'
        keyVaultName: mmlspark-keys
      condition: succeededOrFailed()
    - bash: |
        curl -s https://codecov.io/bash > .codecov
        chmod +x .codecov
        echo "Starting Codecov Upload"
        ./.codecov -t $(codecov-token)
      displayName: Upload Coverage Report To Codecov.io
      condition: succeededOrFailed()<|MERGE_RESOLUTION|>--- conflicted
+++ resolved
@@ -109,11 +109,7 @@
       inputs:
         azureSubscription:  'MMLSpark Build'
         scriptLocation: inlineScript
-<<<<<<< HEAD
         inlineScript: 'sbt "it:testOnly -- -t Databricks"'
-=======
-        inlineScript: 'sbt "testOnly com.microsoft.ml.spark.nbtest.**"'
->>>>>>> 3b91af32
       condition: and(succeeded(), eq(variables.runTests, 'True'))
     - task: PublishTestResults@2
       displayName: 'Publish Test Results'
@@ -125,7 +121,7 @@
 - job: E2E_Synapse
   cancelTimeoutInMinutes: 0
   pool:
-    vmImage: ubuntu-16.04
+    vmImage: ubuntu-18.04
   steps:
     - template: templates/ivy_cache_2.yml
     - bash: echo "##vso[task.prependpath]$CONDA/bin"
@@ -135,7 +131,7 @@
       displayName: Create Anaconda environment
     - task: AzureKeyVault@1
       inputs:
-        azureSubscription: 'MMLSpark Connection 2'
+        azureSubscription: 'MMLSpark Build'
         keyVaultName: mmlspark-keys
     - bash: |
         source activate mmlspark
@@ -152,7 +148,7 @@
     - task: AzureCLI@1
       displayName: 'E2E'
       inputs:
-        azureSubscription:  'MMLSpark Connection 2'
+        azureSubscription:  'MMLSpark Build'
         scriptLocation: inlineScript
         inlineScript: 'sbt "it:testOnly -- -t SynapsePROD"'
       condition: and(succeeded(), eq(variables.runTests, 'True'))
