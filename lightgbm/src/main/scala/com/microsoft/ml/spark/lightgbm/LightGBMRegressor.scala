// Copyright (C) Microsoft Corporation. All rights reserved.
// Licensed under the MIT License. See LICENSE in project root for information.

package com.microsoft.ml.spark.lightgbm

import com.microsoft.ml.spark.lightgbm.booster.LightGBMBooster
import com.microsoft.ml.spark.lightgbm.params.{LightGBMModelParams, LightGBMPredictionParams,
  RegressorTrainParams, TrainParams}
import com.microsoft.ml.spark.logging.BasicLogging
import org.apache.spark.ml.{BaseRegressor, ComplexParamsReadable, ComplexParamsWritable}
import org.apache.spark.ml.param._
import org.apache.spark.ml.util._
import org.apache.spark.ml.linalg.Vector
import org.apache.spark.ml.regression.RegressionModel
import org.apache.spark.sql._
import org.apache.spark.sql.functions.{col, udf}

object LightGBMRegressor extends DefaultParamsReadable[LightGBMRegressor]

/** Trains a LightGBM Regression model, a fast, distributed, high performance gradient boosting
  * framework based on decision tree algorithms.
  * For more information please see here: https://github.com/Microsoft/LightGBM.
  * For parameter information see here: https://github.com/Microsoft/LightGBM/blob/master/docs/Parameters.rst
  * Note: The application parameter supports the following values:
  *  - regression_l2, L2 loss, alias=regression, mean_squared_error, mse, l2_root, root_mean_squared_error, rmse
  *  - regression_l1, L1 loss, alias=mean_absolute_error, mae
  *  - huber, Huber loss
  *  - fair, Fair loss
  *  - poisson, Poisson regression
  *  - quantile, Quantile regression
  *  - mape, MAPE loss, alias=mean_absolute_percentage_error
  *  - gamma, Gamma regression with log-link. It might be useful, e.g., for modeling insurance claims severity,
  *     or for any target that might be gamma-distributed
  *  - tweedie, Tweedie regression with log-link. It might be useful, e.g., for modeling total loss in
  *    insurance, or for any target that might be tweedie-distributed
  * @param uid The unique ID.
  */
class LightGBMRegressor(override val uid: String)
  extends BaseRegressor[Vector, LightGBMRegressor, LightGBMRegressionModel]
    with LightGBMBase[LightGBMRegressionModel] with BasicLogging {
  logClass()

  def this() = this(Identifiable.randomUID("LightGBMRegressor"))

  // Set default objective to be regression
  setDefault(objective -> "regression")

  val alpha = new DoubleParam(this, "alpha", "parameter for Huber loss and Quantile regression")
  setDefault(alpha -> 0.9)

  def getAlpha: Double = $(alpha)
  def setAlpha(value: Double): this.type = set(alpha, value)

  val tweedieVariancePower = new DoubleParam(this, "tweedieVariancePower",
    "control the variance of tweedie distribution, must be between 1 and 2")
  setDefault(tweedieVariancePower -> 1.5)

  def getTweedieVariancePower: Double = $(tweedieVariancePower)
  def setTweedieVariancePower(value: Double): this.type = set(tweedieVariancePower, value)

  def getTrainParams(numTasks: Int, dataset: Dataset[_], numTasksPerExec: Int): TrainParams = {
    val categoricalIndexes = getCategoricalIndexes(dataset.schema(getFeaturesCol))
    val modelStr = if (getModelString == null || getModelString.isEmpty) None else get(modelString)
    RegressorTrainParams(getParallelism, getTopK, getNumIterations, getLearningRate, getNumLeaves,
      getAlpha, getTweedieVariancePower, getMaxBin, getBinSampleCount, getBaggingFraction, getPosBaggingFraction,
      getNegBaggingFraction, getBaggingFreq, getBaggingSeed, getEarlyStoppingRound, getImprovementTolerance,
      getFeatureFraction, getMaxDepth, getMinSumHessianInLeaf, numTasks, modelStr, getVerbosity, categoricalIndexes,
      getBoostFromAverage, getBoostingType, getLambdaL1, getLambdaL2, getIsProvideTrainingMetric, getMetric,
      getMinGainToSplit, getMaxDeltaStep, getMaxBinByFeature, getMinDataInLeaf, getSlotNames, getDelegate,
<<<<<<< HEAD
      getDartParams(), getExecutionParams(), getObjectiveParams(), getDeviceType)
=======
      getDartParams, getExecutionParams, getObjectiveParams)
>>>>>>> 3ae67abd
  }

  def getModel(trainParams: TrainParams, lightGBMBooster: LightGBMBooster): LightGBMRegressionModel = {
    new LightGBMRegressionModel(uid)
      .setLightGBMBooster(lightGBMBooster)
      .setFeaturesCol(getFeaturesCol)
      .setPredictionCol(getPredictionCol)
      .setLeafPredictionCol(getLeafPredictionCol)
      .setFeaturesShapCol(getFeaturesShapCol)
      .setNumIterations(lightGBMBooster.bestIteration)
  }

  def stringFromTrainedModel(model: LightGBMRegressionModel): String = {
    model.getModel.modelStr.get
  }

  override def copy(extra: ParamMap): LightGBMRegressor = defaultCopy(extra)
}

/** Model produced by [[LightGBMRegressor]]. */
class LightGBMRegressionModel(override val uid: String)
  extends RegressionModel[Vector, LightGBMRegressionModel]
    with LightGBMModelParams
    with LightGBMModelMethods
    with LightGBMPredictionParams
    with ComplexParamsWritable with BasicLogging {
  logClass()

  def this() = this(Identifiable.randomUID("LightGBMRegressionModel"))

  override protected lazy val pyInternalWrapper = true

  /**
    * Adds additional Leaf Index and SHAP columns if specified.
    *
    * @param dataset input dataset
    * @return transformed dataset
    */
  override def transform(dataset: Dataset[_]): DataFrame = {
    logTransform[DataFrame]({
      updateBoosterParamsBeforePredict()
      var outputData = super.transform(dataset)
      if (getLeafPredictionCol.nonEmpty) {
        val predLeafUDF = udf(predictLeaf _)
        outputData = outputData.withColumn(getLeafPredictionCol, predLeafUDF(col(getFeaturesCol)))
      }
      if (getFeaturesShapCol.nonEmpty) {
        val featureShapUDF = udf(featuresShap _)
        outputData = outputData.withColumn(getFeaturesShapCol, featureShapUDF(col(getFeaturesCol)))
      }
      outputData.toDF
    })
  }

  override def predict(features: Vector): Double = {
    logPredict(
      getModel.score(features, false, false)(0)
    )
  }

  override def copy(extra: ParamMap): LightGBMRegressionModel = defaultCopy(extra)

  def saveNativeModel(filename: String, overwrite: Boolean): Unit = {
    val session = SparkSession.builder().getOrCreate()
    getModel.saveNativeModel(session, filename, overwrite)
  }
}

object LightGBMRegressionModel extends ComplexParamsReadable[LightGBMRegressionModel] {
  def loadNativeModelFromFile(filename: String): LightGBMRegressionModel = {
    val uid = Identifiable.randomUID("LightGBMRegressionModel")
    val session = SparkSession.builder().getOrCreate()
    val textRdd = session.read.text(filename)
    val text = textRdd.collect().map { row => row.getString(0) }.mkString("\n")
    val lightGBMBooster = new LightGBMBooster(text)
    new LightGBMRegressionModel(uid).setLightGBMBooster(lightGBMBooster)
  }

  def loadNativeModelFromString(model: String): LightGBMRegressionModel = {
    val uid = Identifiable.randomUID("LightGBMRegressionModel")
    val lightGBMBooster = new LightGBMBooster(model)
    new LightGBMRegressionModel(uid).setLightGBMBooster(lightGBMBooster)
  }
}<|MERGE_RESOLUTION|>--- conflicted
+++ resolved
@@ -67,11 +67,7 @@
       getFeatureFraction, getMaxDepth, getMinSumHessianInLeaf, numTasks, modelStr, getVerbosity, categoricalIndexes,
       getBoostFromAverage, getBoostingType, getLambdaL1, getLambdaL2, getIsProvideTrainingMetric, getMetric,
       getMinGainToSplit, getMaxDeltaStep, getMaxBinByFeature, getMinDataInLeaf, getSlotNames, getDelegate,
-<<<<<<< HEAD
-      getDartParams(), getExecutionParams(), getObjectiveParams(), getDeviceType)
-=======
-      getDartParams, getExecutionParams, getObjectiveParams)
->>>>>>> 3ae67abd
+      getDartParams, getExecutionParams, getObjectiveParams, getDeviceType)
   }
 
   def getModel(trainParams: TrainParams, lightGBMBooster: LightGBMBooster): LightGBMRegressionModel = {
