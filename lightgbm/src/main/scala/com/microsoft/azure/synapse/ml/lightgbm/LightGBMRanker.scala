--- conflicted
+++ resolved
@@ -53,16 +53,6 @@
   def getTrainParams(numTasks: Int, dataset: Dataset[_], numTasksPerExec: Int): TrainParams = {
     val categoricalIndexes = getCategoricalIndexes(dataset.schema(getFeaturesCol))
     val modelStr = if (getModelString == null || getModelString.isEmpty) None else get(modelString)
-<<<<<<< HEAD
-    RankerTrainParams(getParallelism, getTopK, getNumIterations, getLearningRate, getNumLeaves,
-      getMaxBin, getBinSampleCount, getBaggingFraction, getPosBaggingFraction, getNegBaggingFraction,
-      getBaggingFreq, getBaggingSeed, getEarlyStoppingRound, getImprovementTolerance,
-      getFeatureFraction, getMaxDepth, getMinSumHessianInLeaf, numTasks, modelStr,
-      getVerbosity, categoricalIndexes, getBoostingType, getLambdaL1, getLambdaL2, getMaxPosition, getLabelGain,
-      getIsProvideTrainingMetric, getMetric, getEvalAt, getMinGainToSplit, getMaxDeltaStep,
-      getMaxBinByFeature, getMinDataInLeaf, getSlotNames, getDelegate, getDartParams,
-      getExecutionParams, getObjectiveParams, getDeviceType)
-=======
     RankerTrainParams(getParallelism, get(topK), getNumIterations, getLearningRate,
       get(numLeaves), get(maxBin), get(binSampleCount), get(baggingFraction), get(posBaggingFraction),
       get(negBaggingFraction), get(baggingFreq), get(baggingSeed), getEarlyStoppingRound, getImprovementTolerance,
@@ -70,8 +60,7 @@
       getVerbosity, categoricalIndexes, getBoostingType, get(lambdaL1), get(lambdaL2), getMaxPosition, getLabelGain,
       get(isProvideTrainingMetric), get(metric), getEvalAt, get(minGainToSplit), get(maxDeltaStep),
       getMaxBinByFeature, get(minDataInLeaf), getSlotNames, getDelegate, getDartParams,
-      getExecutionParams, getObjectiveParams)
->>>>>>> 175fbc53
+      getExecutionParams, getObjectiveParams, getDeviceType)
   }
 
   def getModel(trainParams: TrainParams, lightGBMBooster: LightGBMBooster): LightGBMRankerModel = {
