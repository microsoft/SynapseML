--- conflicted
+++ resolved
@@ -341,7 +341,6 @@
     * @return SeedParams object containing the parameters related to LightGBM seeds and determinism.
     */
   protected def getSeedParams: SeedParams = {
-<<<<<<< HEAD
     SeedParams(
       get(seed),
       get(deterministic),
@@ -381,22 +380,6 @@
       .result
 
     // TODO do we need to add any of the new Dataset parameters here? (e.g. is_enable_sparse)
-=======
-    SeedParams(get(seed), get(deterministic), get(baggingSeed), get(featureFractionSeed),
-      get(extraSeed), get(dropSeed), get(dataRandomSeed), get(objectiveSeed), getBoostingType, getObjective)
-  }
-
-  def getDatasetParams(categoricalIndexes: Array[Int], numThreads: Int): String = {
-    val seedParam = get(dataRandomSeed).orElse(get(seed))
-    val datasetParams = s"max_bin=$getMaxBin is_pre_partition=True " +
-      s"bin_construct_sample_cnt=$getBinSampleCount " +
-      s"min_data_in_leaf=$getMinDataInLeaf " +
-      s"num_threads=$numThreads " +
-      (if (categoricalIndexes.isEmpty) ""
-      else s"categorical_feature=${categoricalIndexes.mkString(",")} ") +
-      seedParam.map(dataRandomSeedOpt => s"data_random_seed=$dataRandomSeedOpt ").getOrElse("")
-    datasetParams
->>>>>>> f256913d
   }
 
   private def generateDataset(ac: BaseAggregatedColumns,
