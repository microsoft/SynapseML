--- conflicted
+++ resolved
@@ -1,13 +1,6 @@
 package com.microsoft.ml.spark.cognitive
 
-import com.azure.ai.textanalytics.models.{
-  AnalyzeHealthcareEntitiesOptions, AnalyzeSentimentActionResult, AnalyzeSentimentOptions,
-  EntityAssociation, EntityCertainty, EntityConditionality, EntityDataSource,
-  ExtractKeyPhrasesActionResult, ExtractKeyPhrasesOptions, HealthcareEntityAssertion,
-  HealthcareEntityRelationRole, HealthcareEntityRelationType, RecognizeEntitiesActionResult,
-  RecognizeEntitiesOptions, RecognizeLinkedEntitiesActionResult, RecognizeLinkedEntitiesOptions,
-  RecognizePiiEntitiesActionResult, RecognizePiiEntitiesOptions, TextAnalyticsErrorCode, TextDocumentBatchStatistics,
-  TextDocumentStatistics}
+import com.azure.ai.textanalytics.models._
 import com.azure.core.util.Context
 import com.microsoft.ml.spark.core.schema.SparkBindings
 import org.apache.spark.ml.ComplexParamsReadable
@@ -20,22 +13,17 @@
 
 object SentimentResponseV4 extends SparkBindings[TAResponseV4[SentimentScoredDocumentV4]]
 
-<<<<<<< HEAD
-object HealthCareResponseV4 extends SparkBindings[TAResponseV4[AnalyzeHealthcareEntitiesV4]]
+object HealthcareResponseV4 extends SparkBindings[TAResponseV4[HealthcareEntityV4]]
 
-=======
->>>>>>> b88d3493
 case class TAResponseV4[T](result: List[Option[T]],
                            error: List[Option[TAErrorV4]],
                            statistics: List[Option[DocumentStatistics]],
                            modelVersion: Option[String])
-
 case class DetectedLanguageV4(name: String, iso6391Name: String, confidenceScore: Double)
 
 case class TAErrorV4(errorCode: String, errorMessage: String, target: String)
 
 case class TAWarningV4 (warningCode: String, message: String)
-
 case class TextDocumentInputs (id: String, text: String)
 
 case class TextAnalyticsRequestOptionsV4(modelVersion: String,
@@ -79,12 +67,13 @@
                                       language: String,
                                       options: AnalyzeHealthcareEntitiesOptions,
                                       context: Context)
-case class AnalyzeHealthcareEntitiesResultCollectionV4(modelVersion: String,
-                                                       statistics: TextDocumentBatchStatistics)
+case class AnalyzeHealthcareEntitiesResultCollectionV4(analyzeEntities: List[AnalyzeHealthcareEntitiesResultV4],
+                                                        modelVersion: String,
+                                                       statistics: List[TextDocumentBatchStatisticsV4])
 case class AnalyzeHealthcareEntitiesOptionsV4(stringIndexType: StringIndexTypeV4,
-                                             includeStatistics: AnalyzeHealthcareEntitiesOptionsV4,
-                                              modelVersion: AnalyzeHealthcareEntitiesOptionsV4,
-                                              disableServiceLogs: AnalyzeHealthcareEntitiesOptionsV4)
+                                             includeStatistics: List[AnalyzeHealthcareEntitiesOptionsV4],
+                                              modelVersion: List[AnalyzeHealthcareEntitiesOptionsV4],
+                                              disableServiceLogs: List[AnalyzeHealthcareEntitiesOptionsV4])
 
 case class StringIndexTypeV4(TEXT_ELEMENT_V8: StringIndexTypeV4,
                            UNICODE_CODE_POINT: StringIndexTypeV4,
@@ -100,7 +89,7 @@
 case class HealthcareEntityV4(assertion: HealthcareEntityAssertion,
                             category: String,
                             confidenceScore: Double,
-                            dataSources: EntityDataSource,
+                            dataSources: List[EntityDataSource],
                             length: Int,
                             normalizedText: String,
                             offset: Int,
@@ -113,25 +102,8 @@
                                       roles: HealthcareEntityRelationRole)
 case class HealthcareEntityRelationRoleV4(entity: HealthcareEntityV4,
                                           name: String)
-case class HealthcareEntityRelationTypeV4(DIRECTION_OF_BODY_STRUCTURE: HealthcareEntityRelationTypeV4,
-                                          DIRECTION_OF_CONDITION: HealthcareEntityRelationTypeV4,
-                                          DIRECTION_OF_EXAMINATION: HealthcareEntityRelationTypeV4,
-                                          DIRECTION_OF_TREATMENT: HealthcareEntityRelationTypeV4,
-                                          DOSAGE_OF_MEDICATION: HealthcareEntityRelationTypeV4,
-                                          FORM_OF_MEDICATION: HealthcareEntityRelationTypeV4,
-                                          FREQUENCY_OF_MEDICATION: HealthcareEntityRelationTypeV4,
-                                          FREQUENCY_OF_TREATMENT: HealthcareEntityRelationTypeV4,
-                                          QUALIFIER_OF_CONDITION: HealthcareEntityRelationTypeV4,
-                                          RELATION_OF_EXAMINATION: HealthcareEntityRelationTypeV4,
-                                          ROUTE_OF_MEDICATION: HealthcareEntityRelationTypeV4,
-                                          TIME_OF_CONDITION: HealthcareEntityRelationTypeV4,
-                                          TIME_OF_EXAMINATION: HealthcareEntityRelationTypeV4,
-                                          TIME_OF_MEDICATION: HealthcareEntityRelationTypeV4,
-                                          TIME_OF_TREATMENT: HealthcareEntityRelationTypeV4,
-                                          UNIT_OF_CONDITION: HealthcareEntityRelationTypeV4,
-                                          UNIT_OF_EXAMINATION: HealthcareEntityRelationTypeV4,
-                                          VALUE_OF_CONDITION: HealthcareEntityRelationTypeV4,
-                                          VALUE_OF_EXAMINATION: HealthcareEntityRelationTypeV4)
+case class HealthcareEntityRelationTypeV4(name: String,
+                                          entity: HealthcareEntityRelationTypeV4)
 case class TextAnalyticsErrorV4(errorCode: TextAnalyticsErrorCode,
                               message: String,
                               target: String)
@@ -140,4 +112,10 @@
                                   extractKeyPhrasesOptions: ExtractKeyPhrasesOptions,
                                   recognizeEntitiesOptions: RecognizeEntitiesOptions,
                                   recognizeLinkedEntitiesOptions: RecognizeLinkedEntitiesOptions,
-                                  recognizePiiEntitiesOptions: RecognizePiiEntitiesOptions)+                                  recognizePiiEntitiesOptions: RecognizePiiEntitiesOptions)
+case class EntityDataSourceV4(name: String,
+                            entityId: String)
+case class TextDocumentBatchStatisticsV4(documentCount: Int,
+                                       invalidDocumentCount: Int,
+                                       transactionCount: Long,
+                                       validDocumentCount: Int)