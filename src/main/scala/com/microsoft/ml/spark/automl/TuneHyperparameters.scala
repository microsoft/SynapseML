--- conflicted
+++ resolved
@@ -205,17 +205,9 @@
 object TuneHyperparameters extends ComplexParamsReadable[TuneHyperparameters]
 
 /** Model produced by [[TuneHyperparameters]]. */
-<<<<<<< HEAD
-@InternalWrapper
-class TuneHyperparametersModel(val uid: String,
-                               val model: Transformer,
-                               val bestMetric: Double)
-  extends Model[TuneHyperparametersModel] with ConstructorWritable[TuneHyperparametersModel] {
-  logInfo(s"Calling $getClass --- telemetry record")
-=======
 class TuneHyperparametersModel(val uid: String)
   extends Model[TuneHyperparametersModel] with ComplexParamsWritable with Wrappable with HasBestModel {
->>>>>>> 1b467828
+  logInfo(s"Calling $getClass --- telemetry record")
 
   def this() = this(Identifiable.randomUID("TuneHyperparametersModel"))
 
@@ -223,20 +215,16 @@
 
   val bestMetric = new DoubleParam(this, "bestMetric", "the best metric from the runs")
 
-<<<<<<< HEAD
+  def getBestMetric: Double = $(bestMetric)
+
+  def setBestMetric(v: Double): this.type = set(bestMetric, v)
+
+  override def copy(extra: ParamMap): TuneHyperparametersModel = defaultCopy(extra)
+
   override def transform(dataset: Dataset[_]): DataFrame = {
     logInfo("Calling function transform --- telemetry record")
-    model.transform(dataset)
-  }
-=======
-  def getBestMetric: Double = $(bestMetric)
->>>>>>> 1b467828
-
-  def setBestMetric(v: Double): this.type = set(bestMetric, v)
-
-  override def copy(extra: ParamMap): TuneHyperparametersModel = defaultCopy(extra)
-
-  override def transform(dataset: Dataset[_]): DataFrame = getBestModel.transform(dataset)
+    getBestModel.transform(dataset)
+  }
 
   override def transformSchema(schema: StructType): StructType = getBestModel.transformSchema(schema)
 
