--- conflicted
+++ resolved
@@ -282,12 +282,9 @@
     model.getOrDefault(model.getParam(name))
   }
 
-<<<<<<< HEAD
-  override def fit(dataset: Dataset[_]): TextFeaturizerModel = {
+  override def fit(dataset: Dataset[_]): PipelineModel = {
     logInfo("Calling function fit --- telemetry record")
-=======
-  override def fit(dataset: Dataset[_]): PipelineModel = {
->>>>>>> 1b467828
+    
     try {
       getUseTokenizer
     } catch {
@@ -405,32 +402,4 @@
       s"Column ${col.name} already exists.")
     StructType(schema.fields :+ col)
   }
-<<<<<<< HEAD
-}
-
-class TextFeaturizerModel(val uid: String,
-                          fitPipeline: PipelineModel,
-                          colsToDrop: List[String])
-  extends Model[TextFeaturizerModel] with ConstructorWritable[TextFeaturizerModel] {
-  logInfo(s"Calling $getClass --- telemetry record")
-
-  override def copy(extra: ParamMap): TextFeaturizerModel = defaultCopy(extra)
-
-  override def transform(dataset: Dataset[_]): DataFrame = {
-    logInfo("Calling function transform --- telemetry record")
-    colsToDrop.foldRight(fitPipeline.transform(dataset))((col, df) =>
-      df.drop(col))
-  }
-
-  override def transformSchema(schema: StructType): StructType =
-    colsToDrop.foldRight(fitPipeline.transformSchema(schema))((col, schema) =>
-      StructType(schema.drop(schema.fieldIndex(col))))
-
-  override val ttag: TypeTag[TextFeaturizerModel] = typeTag[TextFeaturizerModel]
-  override def objectsToSave: List[AnyRef] = List(uid, fitPipeline, colsToDrop)
-}
-
-object TextFeaturizerModel extends ConstructorReadable[TextFeaturizerModel]
-=======
-}
->>>>>>> 1b467828
+}