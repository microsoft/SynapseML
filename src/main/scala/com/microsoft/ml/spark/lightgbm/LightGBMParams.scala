// Copyright (C) Microsoft Corporation. All rights reserved.
// Licensed under the MIT License. See LICENSE in project root for information.

package com.microsoft.ml.spark.lightgbm

import com.microsoft.ml.spark.core.contracts.{HasInitScoreCol, HasValidationIndicatorCol, HasWeightCol, Wrappable}
import org.apache.spark.ml.param._
import org.apache.spark.ml.util.DefaultParamsWritable

/** Defines common LightGBM execution parameters.
  */
trait LightGBMExecutionParams extends Wrappable {
  val parallelism = new Param[String](this, "parallelism",
    "Tree learner parallelism, can be set to data_parallel or voting_parallel")
  setDefault(parallelism->"data_parallel")

  def getParallelism: String = $(parallelism)
  def setParallelism(value: String): this.type = set(parallelism, value)

  val defaultListenPort = new IntParam(this, "defaultListenPort",
    "The default listen port on executors, used for testing")

  def getDefaultListenPort: Int = $(defaultListenPort)
  def setDefaultListenPort(value: Int): this.type = set(defaultListenPort, value)

  setDefault(defaultListenPort -> LightGBMConstants.DefaultLocalListenPort)

  val timeout = new DoubleParam(this, "timeout", "Timeout in seconds")
  setDefault(timeout -> 1200)

  def getTimeout: Double = $(timeout)
  def setTimeout(value: Double): this.type = set(timeout, value)

  val useBarrierExecutionMode = new BooleanParam(this, "useBarrierExecutionMode",
    "Use new barrier execution mode in Beta testing, off by default.")
  setDefault(useBarrierExecutionMode -> false)

  def getUseBarrierExecutionMode: Boolean = $(useBarrierExecutionMode)
  def setUseBarrierExecutionMode(value: Boolean): this.type = set(useBarrierExecutionMode, value)

  val numBatches = new IntParam(this, "numBatches",
    "If greater than 0, splits data into separate batches during training")
  setDefault(numBatches -> 0)

  def getNumBatches: Int = $(numBatches)
  def setNumBatches(value: Int): this.type = set(numBatches, value)
}

<<<<<<< HEAD
/** Defines parameters for slots across all LightGBM learners.
 */
trait LightGBMSlotParams extends Wrappable {
  val slotNames = new StringArrayParam(this, "slotNames",
    "List of slot names in the features column")

  def getSlotNames: Array[String] = $(slotNames)
  def setSlotNames(value: Array[String]): this.type = set(slotNames, value)

  setDefault(slotNames -> Array.empty)

  val categoricalSlotIndexes = new IntArrayParam(this, "categoricalSlotIndexes",
    "List of categorical column indexes, the slot index in the features column")

  def getCategoricalSlotIndexes: Array[Int] = $(categoricalSlotIndexes)
  def setCategoricalSlotIndexes(value: Array[Int]): this.type = set(categoricalSlotIndexes, value)

  setDefault(categoricalSlotIndexes -> Array.empty)

  val categoricalSlotNames = new StringArrayParam(this, "categoricalSlotNames",
    "List of categorical column slot names, the slot name in the features column")

  def getCategoricalSlotNames: Array[String] = $(categoricalSlotNames)
  def setCategoricalSlotNames(value: Array[String]): this.type = set(categoricalSlotNames, value)

  setDefault(categoricalSlotNames -> Array.empty)
}

=======
>>>>>>> 43b4e634
/** Defines parameters for fraction across all LightGBM learners.
 */
trait LightGBMFractionParams extends Wrappable {
  val baggingFraction = new DoubleParam(this, "baggingFraction", "Bagging fraction")
  setDefault(baggingFraction->1)

  def getBaggingFraction: Double = $(baggingFraction)
  def setBaggingFraction(value: Double): this.type = set(baggingFraction, value)

  val posBaggingFraction = new DoubleParam(this, "posBaggingFraction", "Positive Bagging fraction")
  setDefault(posBaggingFraction->1)

  def getPosBaggingFraction: Double = $(posBaggingFraction)
  def setPosBaggingFraction(value: Double): this.type = set(posBaggingFraction, value)

  val negBaggingFraction = new DoubleParam(this, "negBaggingFraction", "Negative Bagging fraction")
  setDefault(negBaggingFraction->1)

  def getNegBaggingFraction: Double = $(negBaggingFraction)
  def setNegBaggingFraction(value: Double): this.type = set(negBaggingFraction, value)

  val featureFraction = new DoubleParam(this, "featureFraction", "Feature fraction")
  setDefault(featureFraction->1)

  def getFeatureFraction: Double = $(featureFraction)
  def setFeatureFraction(value: Double): this.type = set(featureFraction, value)
}

/** Defines common parameters across all LightGBM learners.
  */
trait LightGBMParams extends Wrappable with DefaultParamsWritable with HasWeightCol
<<<<<<< HEAD
  with HasValidationIndicatorCol with HasInitScoreCol with LightGBMExecutionParams
  with LightGBMSlotParams with LightGBMFractionParams {

=======
  with HasValidationIndicatorCol with HasInitScoreCol with LightGBMExecutionParams with LightGBMFractionParams {
>>>>>>> 43b4e634
  val numIterations = new IntParam(this, "numIterations",
    "Number of iterations, LightGBM constructs num_class * num_iterations trees")
  setDefault(numIterations->100)

  def getNumIterations: Int = $(numIterations)
  def setNumIterations(value: Int): this.type = set(numIterations, value)

  val learningRate = new DoubleParam(this, "learningRate", "Learning rate or shrinkage rate")
  setDefault(learningRate -> 0.1)

  def getLearningRate: Double = $(learningRate)
  def setLearningRate(value: Double): this.type = set(learningRate, value)

  val numLeaves = new IntParam(this, "numLeaves", "Number of leaves")
  setDefault(numLeaves -> 31)

  def getNumLeaves: Int = $(numLeaves)
  def setNumLeaves(value: Int): this.type = set(numLeaves, value)

  val objective = new Param[String](this, "objective",
    "The Objective. For regression applications, this can be: " +
    "regression_l2, regression_l1, huber, fair, poisson, quantile, mape, gamma or tweedie. " +
    "For classification applications, this can be: binary, multiclass, or multiclassova. ")
  setDefault(objective -> "regression")

  def getObjective: String = $(objective)
  def setObjective(value: String): this.type = set(objective, value)

  val maxBin = new IntParam(this, "maxBin", "Max bin")
  setDefault(maxBin -> 255)

  def getMaxBin: Int = $(maxBin)
  def setMaxBin(value: Int): this.type = set(maxBin, value)

  val baggingFreq = new IntParam(this, "baggingFreq", "Bagging frequency")
  setDefault(baggingFreq->0)

  def getBaggingFreq: Int = $(baggingFreq)
  def setBaggingFreq(value: Int): this.type = set(baggingFreq, value)

  val baggingSeed = new IntParam(this, "baggingSeed", "Bagging seed")
  setDefault(baggingSeed->3)

  def getBaggingSeed: Int = $(baggingSeed)
  def setBaggingSeed(value: Int): this.type = set(baggingSeed, value)

  val earlyStoppingRound = new IntParam(this, "earlyStoppingRound", "Early stopping round")
  setDefault(earlyStoppingRound -> 0)

  def getEarlyStoppingRound: Int = $(earlyStoppingRound)
  def setEarlyStoppingRound(value: Int): this.type = set(earlyStoppingRound, value)

  val maxDepth = new IntParam(this, "maxDepth", "Max depth")
  setDefault(maxDepth-> -1)

  def getMaxDepth: Int = $(maxDepth)
  def setMaxDepth(value: Int): this.type = set(maxDepth, value)

  val minSumHessianInLeaf = new DoubleParam(this, "minSumHessianInLeaf", "Minimal sum hessian in one leaf")
  setDefault(minSumHessianInLeaf -> 1e-3)

  def getMinSumHessianInLeaf: Double = $(minSumHessianInLeaf)
  def setMinSumHessianInLeaf(value: Double): this.type = set(minSumHessianInLeaf, value)

  val modelString = new Param[String](this, "modelString", "LightGBM model to retrain")
  setDefault(modelString -> "")

  def getModelString: String = $(modelString)
  def setModelString(value: String): this.type = set(modelString, value)

  val verbosity = new IntParam(this, "verbosity",
    "Verbosity where lt 0 is Fatal, eq 0 is Error, eq 1 is Info, gt 1 is Debug")
  setDefault(verbosity -> 1)

  def getVerbosity: Int = $(verbosity)
  def setVerbosity(value: Int): this.type = set(verbosity, value)

  val boostFromAverage = new BooleanParam(this, "boostFromAverage",
    "Adjusts initial score to the mean of labels for faster convergence")
  setDefault(boostFromAverage -> true)

  def getBoostFromAverage: Boolean = $(boostFromAverage)
  def setBoostFromAverage(value: Boolean): this.type = set(boostFromAverage, value)

  val boostingType = new Param[String](this, "boostingType",
    "Default gbdt = traditional Gradient Boosting Decision Tree. Options are: " +
    "gbdt, gbrt, rf (Random Forest), random_forest, dart (Dropouts meet Multiple " +
    "Additive Regression Trees), goss (Gradient-based One-Side Sampling). ")
  setDefault(boostingType -> "gbdt")

  def getBoostingType: String = $(boostingType)
  def setBoostingType(value: String): this.type = set(boostingType, value)

  val lambdaL1 = new DoubleParam(this, "lambdaL1", "L1 regularization")
  setDefault(lambdaL1 -> 0.0)

  def getLambdaL1: Double = $(lambdaL1)
  def setLambdaL1(value: Double): this.type = set(lambdaL1, value)

  val lambdaL2 = new DoubleParam(this, "lambdaL2", "L2 regularization")
  setDefault(lambdaL2 -> 0.0)

  def getLambdaL2: Double = $(lambdaL2)
  def setLambdaL2(value: Double): this.type = set(lambdaL2, value)

  val isProvideTrainingMetric = new BooleanParam(this, "isProvideTrainingMetric",
    "Whether output metric result over training dataset.")
  setDefault(isProvideTrainingMetric -> false)

  def getIsProvideTrainingMetric: Boolean = $(isProvideTrainingMetric)
  def setIsProvideTrainingMetric(value: Boolean): this.type = set(isProvideTrainingMetric, value)

  val metric = new Param[String](this, "metric",
    "Metrics to be evaluated on the evaluation data.  Options are: " +
     "empty string or not specified means that metric corresponding to specified " +
      "objective will be used (this is possible only for pre-defined objective functions, " +
      "otherwise no evaluation metric will be added). " +
      "None (string, not a None value) means that no metric will be registered, a" +
      "liases: na, null, custom. " +
      "l1, absolute loss, aliases: mean_absolute_error, mae, regression_l1. " +
      "l2, square loss, aliases: mean_squared_error, mse, regression_l2, regression. " +
      "rmse, root square loss, aliases: root_mean_squared_error, l2_root. " +
      "quantile, Quantile regression. " +
      "mape, MAPE loss, aliases: mean_absolute_percentage_error. " +
      "huber, Huber loss. " +
      "fair, Fair loss. " +
      "poisson, negative log-likelihood for Poisson regression. " +
      "gamma, negative log-likelihood for Gamma regression. " +
      "gamma_deviance, residual deviance for Gamma regression. " +
      "tweedie, negative log-likelihood for Tweedie regression. " +
      "ndcg, NDCG, aliases: lambdarank. " +
      "map, MAP, aliases: mean_average_precision. " +
      "auc, AUC. " +
      "binary_logloss, log loss, aliases: binary. " +
      "binary_error, for one sample: 0 for correct classification, 1 for error classification. " +
      "multi_logloss, log loss for multi-class classification, aliases: multiclass, softmax, " +
      "multiclassova, multiclass_ova, ova, ovr. " +
      "multi_error, error rate for multi-class classification. " +
      "cross_entropy, cross-entropy (with optional linear weights), aliases: xentropy. " +
      "cross_entropy_lambda, intensity-weighted cross-entropy, aliases: xentlambda. " +
      "kullback_leibler, Kullback-Leibler divergence, aliases: kldiv. ")
  setDefault(metric -> "")

  def getMetric: String = $(metric)
  def setMetric(value: String): this.type = set(metric, value)

  val minGainToSplit = new DoubleParam(this, "minGainToSplit",
    "The minimal gain to perform split")
  setDefault(minGainToSplit -> 0.0)

  def getMinGainToSplit: Double = $(minGainToSplit)
  def setMinGainToSplit(value: Double): this.type = set(minGainToSplit, value)

  val maxDeltaStep = new DoubleParam(this, "maxDeltaStep",
    "Used to limit the max output of tree leaves")
  setDefault(maxDeltaStep -> 0.0)

  def getMaxDeltaStep: Double = $(maxDeltaStep)
  def setMaxDeltaStep(value: Double): this.type = set(maxDeltaStep, value)

  val maxBinByFeature = new IntArrayParam(this, "maxBinByFeature",
    "Max number of bins for each feature")
  setDefault(maxBinByFeature -> Array.empty)

  def getMaxBinByFeature: Array[Int] = $(maxBinByFeature)
  def setMaxBinByFeature(value: Array[Int]): this.type = set(maxBinByFeature, value)
}<|MERGE_RESOLUTION|>--- conflicted
+++ resolved
@@ -46,7 +46,6 @@
   def setNumBatches(value: Int): this.type = set(numBatches, value)
 }
 
-<<<<<<< HEAD
 /** Defines parameters for slots across all LightGBM learners.
  */
 trait LightGBMSlotParams extends Wrappable {
@@ -75,8 +74,6 @@
   setDefault(categoricalSlotNames -> Array.empty)
 }
 
-=======
->>>>>>> 43b4e634
 /** Defines parameters for fraction across all LightGBM learners.
  */
 trait LightGBMFractionParams extends Wrappable {
@@ -108,13 +105,8 @@
 /** Defines common parameters across all LightGBM learners.
   */
 trait LightGBMParams extends Wrappable with DefaultParamsWritable with HasWeightCol
-<<<<<<< HEAD
   with HasValidationIndicatorCol with HasInitScoreCol with LightGBMExecutionParams
   with LightGBMSlotParams with LightGBMFractionParams {
-
-=======
-  with HasValidationIndicatorCol with HasInitScoreCol with LightGBMExecutionParams with LightGBMFractionParams {
->>>>>>> 43b4e634
   val numIterations = new IntParam(this, "numIterations",
     "Number of iterations, LightGBM constructs num_class * num_iterations trees")
   setDefault(numIterations->100)
