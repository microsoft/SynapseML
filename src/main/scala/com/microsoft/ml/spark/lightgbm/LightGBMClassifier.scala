--- conflicted
+++ resolved
@@ -45,14 +45,9 @@
      */
     val actualNumClasses = getNumClasses(dataset)
     val modelStr = if (getModelString == null || getModelString.isEmpty) None else get(modelString)
-<<<<<<< HEAD
-    ClassifierTrainParams(getParallelism, getNumIterations, getLearningRate, getNumLeaves,
-      getMaxBin, getBinSampleCount, getBaggingFraction, getBaggingFreq, getBaggingSeed, getEarlyStoppingRound,
-=======
     ClassifierTrainParams(getParallelism, getTopK, getNumIterations, getLearningRate, getNumLeaves, getMaxBin,
-      getBaggingFraction, getPosBaggingFraction, getNegBaggingFraction,
+      getBinSampleCount, getBaggingFraction, getPosBaggingFraction, getNegBaggingFraction,
       getBaggingFreq, getBaggingSeed, getEarlyStoppingRound,
->>>>>>> 4da1ff2a
       getFeatureFraction, getMaxDepth, getMinSumHessianInLeaf, numWorkers, getObjective, modelStr,
       getIsUnbalance, getVerbosity, categoricalIndexes, actualNumClasses, getBoostFromAverage,
       getBoostingType, getLambdaL1, getLambdaL2, getIsProvideTrainingMetric,
