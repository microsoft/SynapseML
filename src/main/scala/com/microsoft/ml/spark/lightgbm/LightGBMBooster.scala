--- conflicted
+++ resolved
@@ -60,15 +60,13 @@
 
   lazy val numClasses: Int = getNumClasses()
 
-<<<<<<< HEAD
   lazy val numFeatures: Int = getNumFeatures()
-=======
+
   lazy val numTotalModel: Int = getNumTotalModel
 
   lazy val numModelPerIteration: Int = getNumModelPerIteration
 
   lazy val numIterations: Int = numTotalModel / numModelPerIteration
->>>>>>> 9c61053f
 
   @transient
   var scoredDataOutPtr: SWIGTYPE_p_double = _
@@ -77,17 +75,16 @@
   var scoredDataLengthLongPtr: SWIGTYPE_p_long_long = _
 
   @transient
-<<<<<<< HEAD
   var shapDataOutPtr: SWIGTYPE_p_double = _
 
   @transient
   var shapDataLengthLongPtr: SWIGTYPE_p_long_long = _
-=======
+  
+  @transient
   var leafIndexDataOutPtr: SWIGTYPE_p_double = _
 
   @transient
   var leafIndexDataLengthLongPtr: SWIGTYPE_p_long_long = _
->>>>>>> 9c61053f
 
   def ensureScoredDataCreated(): Unit = {
     if (scoredDataLengthLongPtr == null) {
@@ -106,12 +103,11 @@
   }
 
   def ensureShapDataCreated(): Unit = {
-    if (shapDataLengthLongPtr != null)
-      return
-
-    shapDataOutPtr = lightgbmlib.new_doubleArray(numFeatures)
-    shapDataLengthLongPtr = lightgbmlib.new_int64_tp()
-    lightgbmlib.int64_tp_assign(shapDataLengthLongPtr, numFeatures)
+    if (scoredDataLengthLongPtr == null) {
+      shapDataOutPtr = lightgbmlib.new_doubleArray(numFeatures)
+      shapDataLengthLongPtr = lightgbmlib.new_int64_tp()
+      lightgbmlib.int64_tp_assign(shapDataLengthLongPtr, numFeatures)
+    }
   }
 
   override protected def finalize(): Unit = {
@@ -119,10 +115,13 @@
       lightgbmlib.delete_int64_tp(scoredDataLengthLongPtr)
     if (scoredDataOutPtr != null)
       lightgbmlib.delete_doubleArray(scoredDataOutPtr)
-<<<<<<< HEAD
+    if (leafIndexDataLengthLongPtr != null)
+      lightgbmlib.delete_int64_tp(leafIndexDataLengthLongPtr)
+    if (leafIndexDataOutPtr != null)
+      lightgbmlib.delete_doubleArray(leafIndexDataOutPtr)
     if (shapDataLengthLongPtr != null)
       lightgbmlib.delete_int64_tp(shapDataLengthLongPtr)
-    if (shapDataOutPtr == null)
+    if (shapDataOutPtr != null)
       lightgbmlib.delete_doubleArray(shapDataOutPtr)
   }
 
@@ -145,12 +144,6 @@
         shapDataLengthLongPtr, shapDataOutPtr), "Booster Predict")
 
     predToArray(false, shapDataOutPtr, kind)
-=======
-    if (leafIndexDataLengthLongPtr != null)
-      lightgbmlib.delete_int64_tp(leafIndexDataLengthLongPtr)
-    if (leafIndexDataOutPtr != null)
-      lightgbmlib.delete_doubleArray(leafIndexDataOutPtr)
->>>>>>> 9c61053f
   }
 
   protected def predictScoreForCSR(sparseVector: SparseVector, kind: Int, classification: Boolean): Array[Double] = {
@@ -173,7 +166,6 @@
     predScoreToArray(classification, scoredDataOutPtr, kind)
   }
 
-<<<<<<< HEAD
   protected def shapForMat(row: Array[Double]): Array[Double] = {
     val data64bitType = lightgbmlibConstants.C_API_DTYPE_FLOAT64
     val kind = lightgbmlibConstants.C_API_PREDICT_CONTRIB
@@ -195,10 +187,7 @@
     predToArray(false, shapDataOutPtr, kind)
   }
 
-  protected def predictForMat(row: Array[Double], kind: Int, classification: Boolean): Array[Double] = {
-=======
   protected def predictScoreForMat(row: Array[Double], kind: Int, classification: Boolean): Array[Double] = {
->>>>>>> 9c61053f
     val data64bitType = lightgbmlibConstants.C_API_DTYPE_FLOAT64
 
     val numCols = row.length
@@ -322,33 +311,23 @@
     lightgbmlib.intp_value(numClassesOut)
   }
 
-<<<<<<< HEAD
   def getNumFeatures(): Int = {
-=======
+    val numFeaturesOut = lightgbmlib.new_intp()
+    LightGBMUtils.validate(
+      lightgbmlib.LGBM_BoosterGetNumFeature(boosterPtr, numFeaturesOut),
+      "Booster NumFeature")
+    lightgbmlib.intp_value(numFeaturesOut)
+    }
+  
   /**
     * Retrieve the number of models per each iteration from LightGBM Booster
     * @return The number of models per iteration.
     */
   def getNumModelPerIteration: Int = {
->>>>>>> 9c61053f
-    if (boosterPtr == null) {
-      LightGBMUtils.initializeNativeLibrary()
-      boosterPtr = getBoosterPtrFromModelString(model)
-    }
-<<<<<<< HEAD
-    val numFeaturesOut = lightgbmlib.new_intp()
-    LightGBMUtils.validate(
-      lightgbmlib.LGBM_BoosterGetNumFeature(boosterPtr, numFeaturesOut),
-      "Booster NumFeature")
-    lightgbmlib.intp_value(numFeaturesOut)
-  }
-
-  private def predToArray(classification: Boolean, scoredDataOutPtr: SWIGTYPE_p_double, kind: Int): Array[Double] = {
-    if (kind == lightgbmlibConstants.C_API_PREDICT_CONTRIB) {
-      (0 until numFeatures).map(featNum =>
-        lightgbmlib.doubleArray_getitem(shapDataOutPtr, featNum)).toArray
-    } else if (classification && numClasses == 1) {
-=======
+    if (boosterPtr == null) {
+      LightGBMUtils.initializeNativeLibrary()
+      boosterPtr = getBoosterPtrFromModelString(model)
+    }
 
     val numModelPerIterationOut = lightgbmlib.new_intp()
     LightGBMUtils.validate(
@@ -377,7 +356,6 @@
   private def predScoreToArray(classification: Boolean, scoredDataOutPtr: SWIGTYPE_p_double,
                                kind: Int): Array[Double] = {
     if (classification && numClasses == 1) {
->>>>>>> 9c61053f
       // Binary classification scenario - LightGBM only returns the value for the positive class
       val pred = lightgbmlib.doubleArray_getitem(scoredDataOutPtr, 0)
       if (kind == lightgbmlibConstants.C_API_PREDICT_RAW_SCORE) {
