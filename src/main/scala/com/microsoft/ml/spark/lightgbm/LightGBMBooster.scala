// Copyright (C) Microsoft Corporation. All rights reserved.
// Licensed under the MIT License. See LICENSE in project root for information.

package com.microsoft.ml.spark.lightgbm

import com.microsoft.ml.lightgbm._
import com.microsoft.ml.spark.lightgbm.LightGBMUtils.getBoosterPtrFromModelString
import org.apache.spark.ml.linalg.{DenseVector, SparseVector, Vector}
import org.apache.spark.sql.{SaveMode, SparkSession}

//scalastyle:off
/** Wraps the boosterPtr and guarantees that Native library is initialized
 * everytime it is needed
 * @param model The string serialized representation of the learner
 */
protected class BoosterHandler(model: String) {

  LightGBMUtils.initializeNativeLibrary()

  var boosterPtr: SWIGTYPE_p_void = {
    getBoosterPtrFromModelString(model)
  }

  var scoredDataOutPtr: SWIGTYPE_p_double = {
    lightgbmlib.new_doubleArray(numClasses)
  }

  var scoredDataLengthLongPtr: SWIGTYPE_p_long_long = {
    val dataLongLengthPtr = lightgbmlib.new_int64_tp()
    lightgbmlib.int64_tp_assign(dataLongLengthPtr, 1)
    dataLongLengthPtr
  }

  var leafIndexDataOutPtr: SWIGTYPE_p_double = lightgbmlib.new_doubleArray(numTotalModel)

  var leafIndexDataLengthLongPtr: SWIGTYPE_p_long_long = {
    val dataLongLengthPtr = lightgbmlib.new_int64_tp()
    lightgbmlib.int64_tp_assign(dataLongLengthPtr, numTotalModel)
    dataLongLengthPtr
  }

  lazy val numClasses = getNumClasses
  lazy val numFeatures = getNumFeatures
  lazy val numTotalModel = getNumTotalModel
  lazy val numTotalModelPerIteration = getNumModelPerIteration

  lazy val rawScoreConstant = lightgbmlibConstants.C_API_PREDICT_RAW_SCORE
  lazy val normalScoreConstant = lightgbmlibConstants.C_API_PREDICT_NORMAL
  lazy val leafIndexPredictConstant = lightgbmlibConstants.C_API_PREDICT_LEAF_INDEX

  lazy val dataInt32bitType = lightgbmlibConstants.C_API_DTYPE_INT32
  lazy val data64bitType = lightgbmlibConstants.C_API_DTYPE_FLOAT64

  private def getNumClasses: Int = {
    val numClassesOut = lightgbmlib.new_intp()
    LightGBMUtils.validate(
      lightgbmlib.LGBM_BoosterGetNumClasses(boosterPtr, numClassesOut),
      "Booster NumClasses")
    lightgbmlib.intp_value(numClassesOut)
  }

  private def getNumModelPerIteration: Int = {
    val numModelPerIterationOut = lightgbmlib.new_intp()
    LightGBMUtils.validate(
      lightgbmlib.LGBM_BoosterNumModelPerIteration(boosterPtr, numModelPerIterationOut),
      "Booster models per iteration")
    lightgbmlib.intp_value(numModelPerIterationOut)
  }

  private def getNumTotalModel: Int = {
    val numModelOut = lightgbmlib.new_intp()
    LightGBMUtils.validate(
      lightgbmlib.LGBM_BoosterNumberOfTotalModel(boosterPtr, numModelOut),
      "Booster total models")
    lightgbmlib.intp_value(numModelOut)
  }

  private def getNumFeatures: Int = {
    val numFeaturesOut = lightgbmlib.new_intp()
    LightGBMUtils.validate(
      lightgbmlib.LGBM_BoosterGetNumFeature(boosterPtr, numFeaturesOut),
      "Booster NumFeature")
   lightgbmlib.intp_value(numFeaturesOut)
  }

  private def freeNativeMemory(): Unit = {
    if (scoredDataLengthLongPtr != null) {
      lightgbmlib.delete_int64_tp(scoredDataLengthLongPtr)
      scoredDataLengthLongPtr = null
    }
    if (scoredDataOutPtr != null) {
      lightgbmlib.delete_doubleArray(scoredDataOutPtr)
      scoredDataOutPtr = null
    }
    if (leafIndexDataLengthLongPtr != null) {
      lightgbmlib.delete_int64_tp(leafIndexDataLengthLongPtr)
      leafIndexDataLengthLongPtr = null
    }
    if (leafIndexDataOutPtr != null) {
      lightgbmlib.delete_doubleArray(leafIndexDataOutPtr)
      leafIndexDataOutPtr = null
    }
    if (boosterPtr != null) {
      LightGBMUtils.validate(lightgbmlib.LGBM_BoosterFree(boosterPtr), "Finalize Booster")
      boosterPtr = null
    }
  }

  override protected def finalize(): Unit = {
    freeNativeMemory()
  }
}

//scalastyle:on
/** Represents a LightGBM Booster learner
  * @param model The string serialized representation of the learner
  */
@SerialVersionUID(777L)
class LightGBMBooster(val model: String) extends Serializable {
  /** Transient variable containing local machine's pointer to native booster
    */
  @transient
  lazy val boosterHandler: BoosterHandler = {
    new BoosterHandler(model)
  }

  def score(features: Vector, raw: Boolean, classification: Boolean): Array[Double] = {
<<<<<<< HEAD
    // Reload booster on each node
    if (boosterPtr == null) {
      LightGBMUtils.initializeNativeLibrary()
      boosterPtr = getBoosterPtrFromModelString(model)
    }

    ensureScoredDataCreated()
=======
>>>>>>> fb3ac993
    val kind =
      if (raw) boosterHandler.rawScoreConstant
      else boosterHandler.normalScoreConstant
    features match {
      case dense: DenseVector => predictForMat(dense.toArray, kind,
        scoredDataLengthLongPtr, scoredDataOutPtr)
      case sparse: SparseVector => predictForCSR(sparse, kind,
        scoredDataLengthLongPtr, scoredDataOutPtr)
    }
    predScoreToArray(classification, scoredDataOutPtr, kind)
  }

  def predictLeaf(features: Vector): Array[Double] = {
<<<<<<< HEAD
    // Reload booster on each node
    if (boosterPtr == null) {
      LightGBMUtils.initializeNativeLibrary()
      boosterPtr = getBoosterPtrFromModelString(model)
    }

    ensureLeafIndexDataCreated()
    val kind = lightgbmlibConstants.C_API_PREDICT_LEAF_INDEX
=======
>>>>>>> fb3ac993
    features match {
      case dense: DenseVector => predictForMat(dense.toArray, kind,
        leafIndexDataLengthLongPtr, leafIndexDataOutPtr)
      case sparse: SparseVector => predictForCSR(sparse, kind,
        leafIndexDataLengthLongPtr, leafIndexDataOutPtr)
    }
    predLeafToArray(leafIndexDataOutPtr)
  }

  def featuresShap(features: Vector): Array[Double] = {
    // Reload booster on each node
    if (boosterPtr == null) {
      LightGBMUtils.initializeNativeLibrary()
      boosterPtr = getBoosterPtrFromModelString(model)
    }

    ensureShapDataCreated()
    val kind = lightgbmlibConstants.C_API_PREDICT_CONTRIB
    features match {
      case dense: DenseVector => predictForMat(dense.toArray, kind,
        shapDataLengthLongPtr, shapDataOutPtr)
      case sparse: SparseVector => predictForCSR(sparse, kind,
        shapDataLengthLongPtr, shapDataOutPtr)
    }
    shapToArray(shapDataOutPtr)
  }

  lazy val numClasses: Int = boosterHandler.numClasses

<<<<<<< HEAD
  lazy val numFeatures: Int = getNumFeatures

  lazy val numTotalModel: Int = getNumTotalModel
=======
  lazy val numFeatures: Int = boosterHandler.numFeatures
>>>>>>> fb3ac993

  lazy val numTotalModel: Int = boosterHandler.numTotalModel

  lazy val numModelPerIteration: Int = boosterHandler.numTotalModelPerIteration

<<<<<<< HEAD
  @transient
  var scoredDataLengthLongPtr: SWIGTYPE_p_long_long = _

  @transient
  var shapDataOutPtr: SWIGTYPE_p_double = _

  @transient
  var shapDataLengthLongPtr: SWIGTYPE_p_long_long = _

  @transient
  var leafIndexDataOutPtr: SWIGTYPE_p_double = _

  @transient
  var leafIndexDataLengthLongPtr: SWIGTYPE_p_long_long = _

  def ensureScoredDataCreated(): Unit = {
    if (scoredDataLengthLongPtr == null) {
      scoredDataOutPtr = lightgbmlib.new_doubleArray(numClasses)
      scoredDataLengthLongPtr = lightgbmlib.new_int64_tp()
      lightgbmlib.int64_tp_assign(scoredDataLengthLongPtr, 1)
    }
  }

  def ensureLeafIndexDataCreated(): Unit = {
    if (leafIndexDataOutPtr == null) {
      leafIndexDataOutPtr = lightgbmlib.new_doubleArray(numTotalModel)
      leafIndexDataLengthLongPtr = lightgbmlib.new_int64_tp()
      lightgbmlib.int64_tp_assign(leafIndexDataLengthLongPtr, numTotalModel)
    }
  }

  def ensureShapDataCreated(): Unit = {
    if (scoredDataLengthLongPtr == null) {
      shapDataOutPtr = lightgbmlib.new_doubleArray(numFeatures)
      shapDataLengthLongPtr = lightgbmlib.new_int64_tp()
      lightgbmlib.int64_tp_assign(shapDataLengthLongPtr, numFeatures)
    }
  }

  override protected def finalize(): Unit = {
    if (scoredDataLengthLongPtr != null)
      lightgbmlib.delete_int64_tp(scoredDataLengthLongPtr)
    if (scoredDataOutPtr != null)
      lightgbmlib.delete_doubleArray(scoredDataOutPtr)
    if (leafIndexDataLengthLongPtr != null)
      lightgbmlib.delete_int64_tp(leafIndexDataLengthLongPtr)
    if (leafIndexDataOutPtr != null)
      lightgbmlib.delete_doubleArray(leafIndexDataOutPtr)
    if (shapDataLengthLongPtr != null)
      lightgbmlib.delete_int64_tp(shapDataLengthLongPtr)
    if (shapDataOutPtr != null)
      lightgbmlib.delete_doubleArray(shapDataOutPtr)
  }
=======
  lazy val numIterations: Int = numTotalModel / numModelPerIteration
>>>>>>> fb3ac993

  protected def predictForCSR(sparseVector: SparseVector, kind: Int,
                              dataLengthLongPtr: SWIGTYPE_p_long_long,
                              dataOutPtr: SWIGTYPE_p_double): Unit = {
    val numCols = sparseVector.size

    val datasetParams = "max_bin=255"
<<<<<<< HEAD
    val dataInt32bitType = lightgbmlibConstants.C_API_DTYPE_INT32
    val data64bitType = lightgbmlibConstants.C_API_DTYPE_FLOAT64
=======
    val dataInt32bitType = boosterHandler.dataInt32bitType
    val data64bitType = boosterHandler.data64bitType
>>>>>>> fb3ac993

    LightGBMUtils.validate(
      lightgbmlib.LGBM_BoosterPredictForCSRSingle(
        sparseVector.indices, sparseVector.values,
        sparseVector.numNonzeros,
        boosterHandler.boosterPtr, dataInt32bitType, data64bitType, 2, numCols,
        kind, -1, datasetParams,
<<<<<<< HEAD
        dataLengthLongPtr, dataOutPtr), "Booster Predict")
  }

  protected def predictForMat(row: Array[Double], kind: Int,
                              dataLengthLongPtr: SWIGTYPE_p_long_long,
                              dataOutPtr: SWIGTYPE_p_double): Unit = {
    val data64bitType = lightgbmlibConstants.C_API_DTYPE_FLOAT64
=======
        boosterHandler.scoredDataLengthLongPtr, boosterHandler.scoredDataOutPtr), "Booster Predict")

    predScoreToArray(classification, boosterHandler.scoredDataOutPtr, kind)
  }

  protected def predictScoreForMat(row: Array[Double], kind: Int, classification: Boolean): Array[Double] = {
    val data64bitType = boosterHandler.data64bitType
>>>>>>> fb3ac993

    val numCols = row.length
    val isRowMajor = 1

    val datasetParams = "max_bin=255"

    LightGBMUtils.validate(
      lightgbmlib.LGBM_BoosterPredictForMatSingle(
        row, boosterHandler.boosterPtr, data64bitType,
        numCols,
        isRowMajor, kind,
<<<<<<< HEAD
        -1, datasetParams, dataLengthLongPtr, dataOutPtr),
      "Booster Predict")
=======
        -1, datasetParams, boosterHandler.scoredDataLengthLongPtr, boosterHandler.scoredDataOutPtr),
      "Booster Predict")
    predScoreToArray(classification, boosterHandler.scoredDataOutPtr, kind)
  }

  protected def predictLeafForCSR(sparseVector: SparseVector): Array[Double] = {
    val numCols = sparseVector.size

    val datasetParams = "max_bin=255 is_pre_partition=True"
    val dataInt32bitType = boosterHandler.dataInt32bitType
    val data64bitType = boosterHandler.data64bitType

    LightGBMUtils.validate(
      lightgbmlib.LGBM_BoosterPredictForCSRSingle(
        sparseVector.indices, sparseVector.values,
        sparseVector.numNonzeros,
        boosterHandler.boosterPtr, dataInt32bitType, data64bitType, 2, numCols,
        boosterHandler.leafIndexPredictConstant, -1, datasetParams,
        boosterHandler.leafIndexDataLengthLongPtr, boosterHandler.leafIndexDataOutPtr), "Booster Predict Leaf")

    predLeafToArray(boosterHandler.leafIndexDataOutPtr)
  }

  protected def predictLeafForMat(row: Array[Double]): Array[Double] = {
    val data64bitType = boosterHandler.data64bitType

    val numCols = row.length
    val isRowMajor = 1

    val datasetParams = "max_bin=255"

    LightGBMUtils.validate(
      lightgbmlib.LGBM_BoosterPredictForMatSingle(
        row, boosterHandler.boosterPtr, data64bitType,
        numCols,
        isRowMajor, boosterHandler.leafIndexPredictConstant,
        -1, datasetParams, boosterHandler.leafIndexDataLengthLongPtr, boosterHandler.leafIndexDataOutPtr),
      "Booster Predict Leaf")

    predLeafToArray(boosterHandler.leafIndexDataOutPtr)
>>>>>>> fb3ac993
  }

  def saveNativeModel(session: SparkSession, filename: String, overwrite: Boolean): Unit = {
    if (filename == null || filename.isEmpty) {
      throw new IllegalArgumentException("filename should not be empty or null.")
    }
    val rdd = session.sparkContext.parallelize(Seq(model))
    import session.sqlContext.implicits._
    val dataset = session.sqlContext.createDataset(rdd)
    val mode = if (overwrite) SaveMode.Overwrite else SaveMode.ErrorIfExists
    dataset.coalesce(1).write.mode(mode).text(filename)
  }

  def dumpModel(session: SparkSession, filename: String, overwrite: Boolean): Unit = {
    val json = lightgbmlib.LGBM_BoosterDumpModelSWIG(boosterHandler.boosterPtr, 0, 0, 1, lightgbmlib.new_int64_tp())
    val rdd = session.sparkContext.parallelize(Seq(json))
    import session.sqlContext.implicits._
    val dataset = session.sqlContext.createDataset(rdd)
    val mode = if (overwrite) SaveMode.Overwrite else SaveMode.ErrorIfExists
    dataset.coalesce(1).write.mode(mode).text(filename)
  }

  /**
    * Calls into LightGBM to retrieve the feature importances.
    * @param importanceType Can be "split" or "gain"
    * @return The feature importance values as an array.
    */
  def getFeatureImportances(importanceType: String): Array[Double] = {
    val importanceTypeNum = if (importanceType.toLowerCase.trim == "gain") 1 else 0
    val featureImportances = lightgbmlib.new_doubleArray(numFeatures)
    LightGBMUtils.validate(
      lightgbmlib.LGBM_BoosterFeatureImportance(boosterHandler.boosterPtr, -1, importanceTypeNum, featureImportances),
      "Booster FeatureImportance")
    (0 until numFeatures).map(lightgbmlib.doubleArray_getitem(featureImportances, _)).toArray
  }

<<<<<<< HEAD
  /**
    * Retrieve the number of classes from LightGBM Booster
    * @return The number of classes.
    */
  def getNumClasses(): Int = {
    if (boosterPtr == null) {
      LightGBMUtils.initializeNativeLibrary()
      boosterPtr = getBoosterPtrFromModelString(model)
    }
    val numClassesOut = lightgbmlib.new_intp()
    LightGBMUtils.validate(
      lightgbmlib.LGBM_BoosterGetNumClasses(boosterPtr, numClassesOut),
      "Booster NumClasses")
    lightgbmlib.intp_value(numClassesOut)
  }

  def getNumFeatures: Int = {
    if (boosterPtr == null) {
      LightGBMUtils.initializeNativeLibrary()
      boosterPtr = getBoosterPtrFromModelString(model)
    }
    val numFeaturesOut = lightgbmlib.new_intp()
    LightGBMUtils.validate(
      lightgbmlib.LGBM_BoosterGetNumFeature(boosterPtr, numFeaturesOut),
      "Booster NumFeature")
    lightgbmlib.intp_value(numFeaturesOut)
  }

  /**
    * Retrieve the number of models per each iteration from LightGBM Booster
    * @return The number of models per iteration.
    */
  def getNumModelPerIteration: Int = {
    if (boosterPtr == null) {
      LightGBMUtils.initializeNativeLibrary()
      boosterPtr = getBoosterPtrFromModelString(model)
    }

    val numModelPerIterationOut = lightgbmlib.new_intp()
    LightGBMUtils.validate(
      lightgbmlib.LGBM_BoosterNumModelPerIteration(boosterPtr, numModelPerIterationOut),
      "Booster models per iteration")
    lightgbmlib.intp_value(numModelPerIterationOut)
  }

  /**
    * Retrieve the number of total models from LightGBM Booster
    * @return The number of total models.
    */
  def getNumTotalModel: Int = {
    if (boosterPtr == null) {
      LightGBMUtils.initializeNativeLibrary()
      boosterPtr = getBoosterPtrFromModelString(model)
    }

    val numModelOut = lightgbmlib.new_intp()
    LightGBMUtils.validate(
      lightgbmlib.LGBM_BoosterNumberOfTotalModel(boosterPtr, numModelOut),
      "Booster total models")
    lightgbmlib.intp_value(numModelOut)
  }

=======
>>>>>>> fb3ac993
  private def predScoreToArray(classification: Boolean, scoredDataOutPtr: SWIGTYPE_p_double,
                               kind: Int): Array[Double] = {
    if (classification && numClasses == 1) {
      // Binary classification scenario - LightGBM only returns the value for the positive class
      val pred = lightgbmlib.doubleArray_getitem(scoredDataOutPtr, 0)
      if (kind == boosterHandler.rawScoreConstant) {
        // Return the raw score for binary classification
        Array(-pred, pred)
      } else {
        // Return the probability for binary classification
        Array(1 - pred, pred)
      }
    } else {
      (0 until numClasses).map(classNum =>
        lightgbmlib.doubleArray_getitem(scoredDataOutPtr, classNum)).toArray
    }
  }

  private def predLeafToArray(leafIndexDataOutPtr: SWIGTYPE_p_double): Array[Double] = {
    (0 until numTotalModel).map(modelNum =>
      lightgbmlib.doubleArray_getitem(leafIndexDataOutPtr, modelNum)).toArray
  }

  private def shapToArray(shapDataOutPtr: SWIGTYPE_p_double): Array[Double] = {
    (0 until numFeatures).map(featNum =>
      lightgbmlib.doubleArray_getitem(shapDataOutPtr, featNum)).toArray
  }
}<|MERGE_RESOLUTION|>--- conflicted
+++ resolved
@@ -31,7 +31,9 @@
     dataLongLengthPtr
   }
 
-  var leafIndexDataOutPtr: SWIGTYPE_p_double = lightgbmlib.new_doubleArray(numTotalModel)
+  var leafIndexDataOutPtr: SWIGTYPE_p_double = {
+    lightgbmlib.new_doubleArray(numTotalModel)
+  }
 
   var leafIndexDataLengthLongPtr: SWIGTYPE_p_long_long = {
     val dataLongLengthPtr = lightgbmlib.new_int64_tp()
@@ -39,6 +41,16 @@
     dataLongLengthPtr
   }
 
+  var shapDataOutPtr: SWIGTYPE_p_double = {
+    lightgbmlib.new_doubleArray(numFeatures)
+  }
+
+  var shapDataLengthLongPtr: SWIGTYPE_p_long_long = {
+    val dataLongLengthPtr = lightgbmlib.new_int64_tp()
+    lightgbmlib.int64_tp_assign(dataLongLengthPtr, numFeatures)
+    dataLongLengthPtr
+  }
+
   lazy val numClasses = getNumClasses
   lazy val numFeatures = getNumFeatures
   lazy val numTotalModel = getNumTotalModel
@@ -47,6 +59,7 @@
   lazy val rawScoreConstant = lightgbmlibConstants.C_API_PREDICT_RAW_SCORE
   lazy val normalScoreConstant = lightgbmlibConstants.C_API_PREDICT_NORMAL
   lazy val leafIndexPredictConstant = lightgbmlibConstants.C_API_PREDICT_LEAF_INDEX
+  lazy val contribPredictConstant = lightgbmlibConstants.C_API_PREDICT_CONTRIB
 
   lazy val dataInt32bitType = lightgbmlibConstants.C_API_DTYPE_INT32
   lazy val data64bitType = lightgbmlibConstants.C_API_DTYPE_FLOAT64
@@ -99,6 +112,14 @@
     if (leafIndexDataOutPtr != null) {
       lightgbmlib.delete_doubleArray(leafIndexDataOutPtr)
       leafIndexDataOutPtr = null
+    }
+    if (shapDataLengthLongPtr != null) {
+      lightgbmlib.delete_int64_tp(shapDataLengthLongPtr)
+      shapDataLengthLongPtr = null
+    }
+    if (shapDataOutPtr != null) {
+      lightgbmlib.delete_doubleArray(shapDataOutPtr)
+      shapDataOutPtr = null
     }
     if (boosterPtr != null) {
       LightGBMUtils.validate(lightgbmlib.LGBM_BoosterFree(boosterPtr), "Finalize Booster")
@@ -125,138 +146,49 @@
   }
 
   def score(features: Vector, raw: Boolean, classification: Boolean): Array[Double] = {
-<<<<<<< HEAD
-    // Reload booster on each node
-    if (boosterPtr == null) {
-      LightGBMUtils.initializeNativeLibrary()
-      boosterPtr = getBoosterPtrFromModelString(model)
-    }
-
-    ensureScoredDataCreated()
-=======
->>>>>>> fb3ac993
     val kind =
       if (raw) boosterHandler.rawScoreConstant
       else boosterHandler.normalScoreConstant
     features match {
       case dense: DenseVector => predictForMat(dense.toArray, kind,
-        scoredDataLengthLongPtr, scoredDataOutPtr)
+        boosterHandler.scoredDataLengthLongPtr, boosterHandler.scoredDataOutPtr)
       case sparse: SparseVector => predictForCSR(sparse, kind,
-        scoredDataLengthLongPtr, scoredDataOutPtr)
-    }
-    predScoreToArray(classification, scoredDataOutPtr, kind)
+        boosterHandler.scoredDataLengthLongPtr, boosterHandler.scoredDataOutPtr)
+    }
+    predScoreToArray(classification, boosterHandler.scoredDataOutPtr, kind)
   }
 
   def predictLeaf(features: Vector): Array[Double] = {
-<<<<<<< HEAD
-    // Reload booster on each node
-    if (boosterPtr == null) {
-      LightGBMUtils.initializeNativeLibrary()
-      boosterPtr = getBoosterPtrFromModelString(model)
-    }
-
-    ensureLeafIndexDataCreated()
-    val kind = lightgbmlibConstants.C_API_PREDICT_LEAF_INDEX
-=======
->>>>>>> fb3ac993
+    val kind = boosterHandler.leafIndexPredictConstant
     features match {
       case dense: DenseVector => predictForMat(dense.toArray, kind,
-        leafIndexDataLengthLongPtr, leafIndexDataOutPtr)
+        boosterHandler.leafIndexDataLengthLongPtr, boosterHandler.leafIndexDataOutPtr)
       case sparse: SparseVector => predictForCSR(sparse, kind,
-        leafIndexDataLengthLongPtr, leafIndexDataOutPtr)
-    }
-    predLeafToArray(leafIndexDataOutPtr)
+        boosterHandler.leafIndexDataLengthLongPtr, boosterHandler.leafIndexDataOutPtr)
+    }
+    predLeafToArray(boosterHandler.leafIndexDataOutPtr)
   }
 
   def featuresShap(features: Vector): Array[Double] = {
-    // Reload booster on each node
-    if (boosterPtr == null) {
-      LightGBMUtils.initializeNativeLibrary()
-      boosterPtr = getBoosterPtrFromModelString(model)
-    }
-
-    ensureShapDataCreated()
-    val kind = lightgbmlibConstants.C_API_PREDICT_CONTRIB
+    val kind = boosterHandler.contribPredictConstant
     features match {
       case dense: DenseVector => predictForMat(dense.toArray, kind,
-        shapDataLengthLongPtr, shapDataOutPtr)
+        boosterHandler.shapDataLengthLongPtr, boosterHandler.shapDataOutPtr)
       case sparse: SparseVector => predictForCSR(sparse, kind,
-        shapDataLengthLongPtr, shapDataOutPtr)
-    }
-    shapToArray(shapDataOutPtr)
+        boosterHandler.shapDataLengthLongPtr, boosterHandler.shapDataOutPtr)
+    }
+    shapToArray(boosterHandler.shapDataOutPtr)
   }
 
   lazy val numClasses: Int = boosterHandler.numClasses
 
-<<<<<<< HEAD
-  lazy val numFeatures: Int = getNumFeatures
-
-  lazy val numTotalModel: Int = getNumTotalModel
-=======
   lazy val numFeatures: Int = boosterHandler.numFeatures
->>>>>>> fb3ac993
 
   lazy val numTotalModel: Int = boosterHandler.numTotalModel
 
   lazy val numModelPerIteration: Int = boosterHandler.numTotalModelPerIteration
 
-<<<<<<< HEAD
-  @transient
-  var scoredDataLengthLongPtr: SWIGTYPE_p_long_long = _
-
-  @transient
-  var shapDataOutPtr: SWIGTYPE_p_double = _
-
-  @transient
-  var shapDataLengthLongPtr: SWIGTYPE_p_long_long = _
-
-  @transient
-  var leafIndexDataOutPtr: SWIGTYPE_p_double = _
-
-  @transient
-  var leafIndexDataLengthLongPtr: SWIGTYPE_p_long_long = _
-
-  def ensureScoredDataCreated(): Unit = {
-    if (scoredDataLengthLongPtr == null) {
-      scoredDataOutPtr = lightgbmlib.new_doubleArray(numClasses)
-      scoredDataLengthLongPtr = lightgbmlib.new_int64_tp()
-      lightgbmlib.int64_tp_assign(scoredDataLengthLongPtr, 1)
-    }
-  }
-
-  def ensureLeafIndexDataCreated(): Unit = {
-    if (leafIndexDataOutPtr == null) {
-      leafIndexDataOutPtr = lightgbmlib.new_doubleArray(numTotalModel)
-      leafIndexDataLengthLongPtr = lightgbmlib.new_int64_tp()
-      lightgbmlib.int64_tp_assign(leafIndexDataLengthLongPtr, numTotalModel)
-    }
-  }
-
-  def ensureShapDataCreated(): Unit = {
-    if (scoredDataLengthLongPtr == null) {
-      shapDataOutPtr = lightgbmlib.new_doubleArray(numFeatures)
-      shapDataLengthLongPtr = lightgbmlib.new_int64_tp()
-      lightgbmlib.int64_tp_assign(shapDataLengthLongPtr, numFeatures)
-    }
-  }
-
-  override protected def finalize(): Unit = {
-    if (scoredDataLengthLongPtr != null)
-      lightgbmlib.delete_int64_tp(scoredDataLengthLongPtr)
-    if (scoredDataOutPtr != null)
-      lightgbmlib.delete_doubleArray(scoredDataOutPtr)
-    if (leafIndexDataLengthLongPtr != null)
-      lightgbmlib.delete_int64_tp(leafIndexDataLengthLongPtr)
-    if (leafIndexDataOutPtr != null)
-      lightgbmlib.delete_doubleArray(leafIndexDataOutPtr)
-    if (shapDataLengthLongPtr != null)
-      lightgbmlib.delete_int64_tp(shapDataLengthLongPtr)
-    if (shapDataOutPtr != null)
-      lightgbmlib.delete_doubleArray(shapDataOutPtr)
-  }
-=======
   lazy val numIterations: Int = numTotalModel / numModelPerIteration
->>>>>>> fb3ac993
 
   protected def predictForCSR(sparseVector: SparseVector, kind: Int,
                               dataLengthLongPtr: SWIGTYPE_p_long_long,
@@ -264,13 +196,8 @@
     val numCols = sparseVector.size
 
     val datasetParams = "max_bin=255"
-<<<<<<< HEAD
-    val dataInt32bitType = lightgbmlibConstants.C_API_DTYPE_INT32
-    val data64bitType = lightgbmlibConstants.C_API_DTYPE_FLOAT64
-=======
     val dataInt32bitType = boosterHandler.dataInt32bitType
     val data64bitType = boosterHandler.data64bitType
->>>>>>> fb3ac993
 
     LightGBMUtils.validate(
       lightgbmlib.LGBM_BoosterPredictForCSRSingle(
@@ -278,23 +205,13 @@
         sparseVector.numNonzeros,
         boosterHandler.boosterPtr, dataInt32bitType, data64bitType, 2, numCols,
         kind, -1, datasetParams,
-<<<<<<< HEAD
         dataLengthLongPtr, dataOutPtr), "Booster Predict")
   }
 
   protected def predictForMat(row: Array[Double], kind: Int,
                               dataLengthLongPtr: SWIGTYPE_p_long_long,
                               dataOutPtr: SWIGTYPE_p_double): Unit = {
-    val data64bitType = lightgbmlibConstants.C_API_DTYPE_FLOAT64
-=======
-        boosterHandler.scoredDataLengthLongPtr, boosterHandler.scoredDataOutPtr), "Booster Predict")
-
-    predScoreToArray(classification, boosterHandler.scoredDataOutPtr, kind)
-  }
-
-  protected def predictScoreForMat(row: Array[Double], kind: Int, classification: Boolean): Array[Double] = {
     val data64bitType = boosterHandler.data64bitType
->>>>>>> fb3ac993
 
     val numCols = row.length
     val isRowMajor = 1
@@ -306,51 +223,8 @@
         row, boosterHandler.boosterPtr, data64bitType,
         numCols,
         isRowMajor, kind,
-<<<<<<< HEAD
         -1, datasetParams, dataLengthLongPtr, dataOutPtr),
       "Booster Predict")
-=======
-        -1, datasetParams, boosterHandler.scoredDataLengthLongPtr, boosterHandler.scoredDataOutPtr),
-      "Booster Predict")
-    predScoreToArray(classification, boosterHandler.scoredDataOutPtr, kind)
-  }
-
-  protected def predictLeafForCSR(sparseVector: SparseVector): Array[Double] = {
-    val numCols = sparseVector.size
-
-    val datasetParams = "max_bin=255 is_pre_partition=True"
-    val dataInt32bitType = boosterHandler.dataInt32bitType
-    val data64bitType = boosterHandler.data64bitType
-
-    LightGBMUtils.validate(
-      lightgbmlib.LGBM_BoosterPredictForCSRSingle(
-        sparseVector.indices, sparseVector.values,
-        sparseVector.numNonzeros,
-        boosterHandler.boosterPtr, dataInt32bitType, data64bitType, 2, numCols,
-        boosterHandler.leafIndexPredictConstant, -1, datasetParams,
-        boosterHandler.leafIndexDataLengthLongPtr, boosterHandler.leafIndexDataOutPtr), "Booster Predict Leaf")
-
-    predLeafToArray(boosterHandler.leafIndexDataOutPtr)
-  }
-
-  protected def predictLeafForMat(row: Array[Double]): Array[Double] = {
-    val data64bitType = boosterHandler.data64bitType
-
-    val numCols = row.length
-    val isRowMajor = 1
-
-    val datasetParams = "max_bin=255"
-
-    LightGBMUtils.validate(
-      lightgbmlib.LGBM_BoosterPredictForMatSingle(
-        row, boosterHandler.boosterPtr, data64bitType,
-        numCols,
-        isRowMajor, boosterHandler.leafIndexPredictConstant,
-        -1, datasetParams, boosterHandler.leafIndexDataLengthLongPtr, boosterHandler.leafIndexDataOutPtr),
-      "Booster Predict Leaf")
-
-    predLeafToArray(boosterHandler.leafIndexDataOutPtr)
->>>>>>> fb3ac993
   }
 
   def saveNativeModel(session: SparkSession, filename: String, overwrite: Boolean): Unit = {
@@ -387,71 +261,6 @@
     (0 until numFeatures).map(lightgbmlib.doubleArray_getitem(featureImportances, _)).toArray
   }
 
-<<<<<<< HEAD
-  /**
-    * Retrieve the number of classes from LightGBM Booster
-    * @return The number of classes.
-    */
-  def getNumClasses(): Int = {
-    if (boosterPtr == null) {
-      LightGBMUtils.initializeNativeLibrary()
-      boosterPtr = getBoosterPtrFromModelString(model)
-    }
-    val numClassesOut = lightgbmlib.new_intp()
-    LightGBMUtils.validate(
-      lightgbmlib.LGBM_BoosterGetNumClasses(boosterPtr, numClassesOut),
-      "Booster NumClasses")
-    lightgbmlib.intp_value(numClassesOut)
-  }
-
-  def getNumFeatures: Int = {
-    if (boosterPtr == null) {
-      LightGBMUtils.initializeNativeLibrary()
-      boosterPtr = getBoosterPtrFromModelString(model)
-    }
-    val numFeaturesOut = lightgbmlib.new_intp()
-    LightGBMUtils.validate(
-      lightgbmlib.LGBM_BoosterGetNumFeature(boosterPtr, numFeaturesOut),
-      "Booster NumFeature")
-    lightgbmlib.intp_value(numFeaturesOut)
-  }
-
-  /**
-    * Retrieve the number of models per each iteration from LightGBM Booster
-    * @return The number of models per iteration.
-    */
-  def getNumModelPerIteration: Int = {
-    if (boosterPtr == null) {
-      LightGBMUtils.initializeNativeLibrary()
-      boosterPtr = getBoosterPtrFromModelString(model)
-    }
-
-    val numModelPerIterationOut = lightgbmlib.new_intp()
-    LightGBMUtils.validate(
-      lightgbmlib.LGBM_BoosterNumModelPerIteration(boosterPtr, numModelPerIterationOut),
-      "Booster models per iteration")
-    lightgbmlib.intp_value(numModelPerIterationOut)
-  }
-
-  /**
-    * Retrieve the number of total models from LightGBM Booster
-    * @return The number of total models.
-    */
-  def getNumTotalModel: Int = {
-    if (boosterPtr == null) {
-      LightGBMUtils.initializeNativeLibrary()
-      boosterPtr = getBoosterPtrFromModelString(model)
-    }
-
-    val numModelOut = lightgbmlib.new_intp()
-    LightGBMUtils.validate(
-      lightgbmlib.LGBM_BoosterNumberOfTotalModel(boosterPtr, numModelOut),
-      "Booster total models")
-    lightgbmlib.intp_value(numModelOut)
-  }
-
-=======
->>>>>>> fb3ac993
   private def predScoreToArray(classification: Boolean, scoredDataOutPtr: SWIGTYPE_p_double,
                                kind: Int): Array[Double] = {
     if (classification && numClasses == 1) {
