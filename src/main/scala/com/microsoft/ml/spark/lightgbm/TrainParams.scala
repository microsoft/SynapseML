--- conflicted
+++ resolved
@@ -57,18 +57,11 @@
 
 /** Defines the Booster parameters passed to the LightGBM classifier.
   */
-<<<<<<< HEAD
-case class ClassifierTrainParams(parallelism: String, numIterations: Int, learningRate: Double,
-                                 numLeaves: Int, maxBin: Int, binSampleCount: Int, baggingFraction: Double,
-                                 baggingFreq: Int, baggingSeed: Int, earlyStoppingRound: Int,
-                                 featureFraction: Double, maxDepth: Int, minSumHessianInLeaf: Double,
-=======
 case class ClassifierTrainParams(parallelism: String, topK: Int, numIterations: Int, learningRate: Double,
-                                 numLeaves: Int, maxBin: Int,
+                                 numLeaves: Int, maxBin: Int, binSampleCount: Int,
                                  baggingFraction: Double, posBaggingFraction: Double, negBaggingFraction: Double,
                                  baggingFreq: Int, baggingSeed: Int, earlyStoppingRound: Int, featureFraction: Double,
                                  maxDepth: Int, minSumHessianInLeaf: Double,
->>>>>>> 4da1ff2a
                                  numMachines: Int, objective: String, modelString: Option[String],
                                  isUnbalance: Boolean, verbosity: Int, categoricalFeatures: Array[Int],
                                  numClass: Int, boostFromAverage: Boolean,
@@ -89,15 +82,9 @@
   */
 case class RegressorTrainParams(parallelism: String, topK: Int, numIterations: Int, learningRate: Double,
                                 numLeaves: Int, objective: String, alpha: Double,
-<<<<<<< HEAD
-                                tweedieVariancePower: Double, maxBin: Int, binSampleCount: Int,
-                                baggingFraction: Double, baggingFreq: Int,
-                                baggingSeed: Int, earlyStoppingRound: Int, featureFraction: Double,
-=======
-                                tweedieVariancePower: Double, maxBin: Int,
+                                tweedieVariancePower: Double, maxBin: Int, binSampleCount: Int,
                                 baggingFraction: Double, posBaggingFraction: Double, negBaggingFraction: Double,
                                 baggingFreq: Int, baggingSeed: Int, earlyStoppingRound: Int, featureFraction: Double,
->>>>>>> 4da1ff2a
                                 maxDepth: Int, minSumHessianInLeaf: Double, numMachines: Int,
                                 modelString: Option[String], verbosity: Int,
                                 categoricalFeatures: Array[Int], boostFromAverage: Boolean,
@@ -114,17 +101,10 @@
 
 /** Defines the Booster parameters passed to the LightGBM ranker.
   */
-<<<<<<< HEAD
-case class RankerTrainParams(parallelism: String, numIterations: Int, learningRate: Double,
+case class RankerTrainParams(parallelism: String, topK: Int, numIterations: Int, learningRate: Double,
                              numLeaves: Int, objective: String, maxBin: Int, binSampleCount: Int,
-                             baggingFraction: Double, baggingFreq: Int,
-                             baggingSeed: Int, earlyStoppingRound: Int, featureFraction: Double,
-=======
-case class RankerTrainParams(parallelism: String, topK: Int, numIterations: Int, learningRate: Double,
-                             numLeaves: Int, objective: String, maxBin: Int,
                              baggingFraction: Double, posBaggingFraction: Double, negBaggingFraction: Double,
                              baggingFreq: Int, baggingSeed: Int, earlyStoppingRound: Int, featureFraction: Double,
->>>>>>> 4da1ff2a
                              maxDepth: Int, minSumHessianInLeaf: Double, numMachines: Int,
                              modelString: Option[String], verbosity: Int,
                              categoricalFeatures: Array[Int], boostingType: String,
