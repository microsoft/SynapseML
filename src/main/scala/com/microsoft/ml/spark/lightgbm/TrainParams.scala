--- conflicted
+++ resolved
@@ -57,18 +57,11 @@
 
 /** Defines the Booster parameters passed to the LightGBM classifier.
   */
-<<<<<<< HEAD
-case class ClassifierTrainParams(parallelism: String, numIterations: Int, learningRate: Double,
-                                 numLeaves: Int, maxBin: Int, baggingFraction: Double, baggingFreq: Int,
-                                 baggingSeed: Int, earlyStoppingRound: Int, improvementTolerance: Double,
-                                 featureFraction: Double, maxDepth: Int, minSumHessianInLeaf: Double,
-=======
 case class ClassifierTrainParams(parallelism: String, topK: Int, numIterations: Int, learningRate: Double,
                                  numLeaves: Int, maxBin: Int,
                                  baggingFraction: Double, posBaggingFraction: Double, negBaggingFraction: Double,
-                                 baggingFreq: Int, baggingSeed: Int, earlyStoppingRound: Int, featureFraction: Double,
-                                 maxDepth: Int, minSumHessianInLeaf: Double,
->>>>>>> fde2d3cd
+                                 baggingFreq: Int, baggingSeed: Int, earlyStoppingRound: Int, improvementTolerance: Double, 
+                                 featureFraction: Double, maxDepth: Int, minSumHessianInLeaf: Double,
                                  numMachines: Int, objective: String, modelString: Option[String],
                                  isUnbalance: Boolean, verbosity: Int, categoricalFeatures: Array[Int],
                                  numClass: Int, boostFromAverage: Boolean,
@@ -90,15 +83,9 @@
 case class RegressorTrainParams(parallelism: String, topK: Int, numIterations: Int, learningRate: Double,
                                 numLeaves: Int, objective: String, alpha: Double,
                                 tweedieVariancePower: Double, maxBin: Int,
-<<<<<<< HEAD
-                                baggingFraction: Double, baggingFreq: Int,
-                                baggingSeed: Int, earlyStoppingRound: Int, improvementTolerance: Double,
+                                baggingFraction: Double, posBaggingFraction: Double, negBaggingFraction: Double,
+                                baggingFreq: Int, baggingSeed: Int, earlyStoppingRound: Int, improvementTolerance: Double, 
                                 featureFraction: Double, maxDepth: Int, minSumHessianInLeaf: Double, numMachines: Int,
-=======
-                                baggingFraction: Double, posBaggingFraction: Double, negBaggingFraction: Double,
-                                baggingFreq: Int, baggingSeed: Int, earlyStoppingRound: Int, featureFraction: Double,
-                                maxDepth: Int, minSumHessianInLeaf: Double, numMachines: Int,
->>>>>>> fde2d3cd
                                 modelString: Option[String], verbosity: Int,
                                 categoricalFeatures: Array[Int], boostFromAverage: Boolean,
                                 boostingType: String, lambdaL1: Double, lambdaL2: Double,
@@ -116,15 +103,9 @@
   */
 case class RankerTrainParams(parallelism: String, topK: Int, numIterations: Int, learningRate: Double,
                              numLeaves: Int, objective: String, maxBin: Int,
-<<<<<<< HEAD
-                             baggingFraction: Double, baggingFreq: Int,
-                             baggingSeed: Int, earlyStoppingRound: Int, improvementTolerance: Double,
+                             baggingFraction: Double, posBaggingFraction: Double, negBaggingFraction: Double,
+                             baggingFreq: Int, baggingSeed: Int, earlyStoppingRound: Int, improvementTolerance: Double,
                              featureFraction: Double, maxDepth: Int, minSumHessianInLeaf: Double, numMachines: Int,
-=======
-                             baggingFraction: Double, posBaggingFraction: Double, negBaggingFraction: Double,
-                             baggingFreq: Int, baggingSeed: Int, earlyStoppingRound: Int, featureFraction: Double,
-                             maxDepth: Int, minSumHessianInLeaf: Double, numMachines: Int,
->>>>>>> fde2d3cd
                              modelString: Option[String], verbosity: Int,
                              categoricalFeatures: Array[Int], boostingType: String,
                              lambdaL1: Double, lambdaL2: Double, maxPosition: Int,
