// Copyright (C) Microsoft Corporation. All rights reserved.
// Licensed under the MIT License. See LICENSE in project root for information.

package com.microsoft.ml.spark.lightgbm

/** Defines the common Booster parameters passed to the LightGBM learners.
  */
abstract class TrainParams extends Serializable {
  def parallelism: String
  def topK: Int
  def numIterations: Int
  def learningRate: Double
  def numLeaves: Int
  def maxBin: Int
  def binSampleCount: Int
  def baggingFraction: Double
  def posBaggingFraction: Double
  def negBaggingFraction: Double
  def baggingFreq: Int
  def baggingSeed: Int
  def earlyStoppingRound: Int
  def improvementTolerance: Double
  def featureFraction: Double
  def maxDepth: Int
  def minSumHessianInLeaf: Double
  def numMachines: Int
  def objective: String
  def modelString: Option[String]
  def verbosity: Int
  def categoricalFeatures: Array[Int]
  def boostingType: String
  def lambdaL1: Double
  def lambdaL2: Double
  def isProvideTrainingMetric: Boolean
  def metric: String
  def minGainToSplit: Double
  def maxDeltaStep: Double
  def maxBinByFeature: Array[Int]
  def minDataInLeaf: Int
<<<<<<< HEAD
=======
  def featureNames: Array[String]
  def delegate: Option[LightGBMDelegate]
>>>>>>> f1b4a946

  override def toString: String = {
    // Since passing `isProvideTrainingMetric` to LightGBM as a config parameter won't work,
    // let's fetch and print training metrics in `TrainUtils.scala` through JNI.
    s"is_pre_partition=True boosting_type=$boostingType tree_learner=$parallelism top_k=$topK " +
      s"num_iterations=$numIterations learning_rate=$learningRate num_leaves=$numLeaves " +
      s"max_bin=$maxBin bagging_fraction=$baggingFraction pos_bagging_fraction=$posBaggingFraction " +
      s"neg_bagging_fraction=$negBaggingFraction bagging_freq=$baggingFreq " +
      s"bagging_seed=$baggingSeed early_stopping_round=$earlyStoppingRound " +
      s"feature_fraction=$featureFraction max_depth=$maxDepth min_sum_hessian_in_leaf=$minSumHessianInLeaf " +
      s"num_machines=$numMachines objective=$objective verbosity=$verbosity " +
      s"lambda_l1=$lambdaL1 lambda_l2=$lambdaL2  metric=$metric min_gain_to_split=$minGainToSplit " +
      s"max_delta_step=$maxDeltaStep min_data_in_leaf=$minDataInLeaf " +
      (if (categoricalFeatures.isEmpty) "" else s"categorical_feature=${categoricalFeatures.mkString(",")} ") +
      (if (maxBinByFeature.isEmpty) "" else s"max_bin_by_feature=${maxBinByFeature.mkString(",")}")
  }
}

/** Defines the Booster parameters passed to the LightGBM classifier.
  */
case class ClassifierTrainParams(parallelism: String, topK: Int, numIterations: Int, learningRate: Double,
                                 numLeaves: Int, maxBin: Int, binSampleCount: Int,
                                 baggingFraction: Double, posBaggingFraction: Double, negBaggingFraction: Double,
                                 baggingFreq: Int, baggingSeed: Int, earlyStoppingRound: Int,
                                 improvementTolerance: Double, featureFraction: Double,
                                 maxDepth: Int, minSumHessianInLeaf: Double,
                                 numMachines: Int, objective: String, modelString: Option[String],
                                 isUnbalance: Boolean, verbosity: Int, categoricalFeatures: Array[Int],
                                 numClass: Int, boostFromAverage: Boolean,
                                 boostingType: String, lambdaL1: Double, lambdaL2: Double,
                                 isProvideTrainingMetric: Boolean, metric: String, minGainToSplit: Double,
<<<<<<< HEAD
                                 maxDeltaStep: Double, maxBinByFeature: Array[Int], minDataInLeaf: Int)
=======
                                 maxDeltaStep: Double, maxBinByFeature: Array[Int], minDataInLeaf: Int,
                                 featureNames: Array[String], delegate: Option[LightGBMDelegate])
>>>>>>> f1b4a946
  extends TrainParams {
  override def toString(): String = {
    val extraStr =
      if (objective != LightGBMConstants.BinaryObjective) s"num_class=$numClass"
      else s"is_unbalance=${isUnbalance.toString}"
    s"metric=$metric boost_from_average=${boostFromAverage.toString} ${super.toString()} $extraStr"
  }
}

/** Defines the Booster parameters passed to the LightGBM regressor.
  */
case class RegressorTrainParams(parallelism: String, topK: Int, numIterations: Int, learningRate: Double,
                                numLeaves: Int, objective: String, alpha: Double,
                                tweedieVariancePower: Double, maxBin: Int, binSampleCount: Int,
                                baggingFraction: Double, posBaggingFraction: Double, negBaggingFraction: Double,
                                baggingFreq: Int, baggingSeed: Int, earlyStoppingRound: Int,
                                improvementTolerance: Double, featureFraction: Double,
                                maxDepth: Int, minSumHessianInLeaf: Double, numMachines: Int,
                                modelString: Option[String], verbosity: Int,
                                categoricalFeatures: Array[Int], boostFromAverage: Boolean,
                                boostingType: String, lambdaL1: Double, lambdaL2: Double,
                                isProvideTrainingMetric: Boolean, metric: String, minGainToSplit: Double,
<<<<<<< HEAD
                                maxDeltaStep: Double, maxBinByFeature: Array[Int], minDataInLeaf: Int)
=======
                                maxDeltaStep: Double, maxBinByFeature: Array[Int], minDataInLeaf: Int,
                                featureNames: Array[String], delegate: Option[LightGBMDelegate])
>>>>>>> f1b4a946
  extends TrainParams {
  override def toString(): String = {
    s"alpha=$alpha tweedie_variance_power=$tweedieVariancePower boost_from_average=${boostFromAverage.toString} " +
      s"${super.toString()}"
  }
}

/** Defines the Booster parameters passed to the LightGBM ranker.
  */
case class RankerTrainParams(parallelism: String, topK: Int, numIterations: Int, learningRate: Double,
                             numLeaves: Int, objective: String, maxBin: Int, binSampleCount: Int,
                             baggingFraction: Double, posBaggingFraction: Double, negBaggingFraction: Double,
                             baggingFreq: Int, baggingSeed: Int, earlyStoppingRound: Int, improvementTolerance: Double,
                             featureFraction: Double, maxDepth: Int, minSumHessianInLeaf: Double, numMachines: Int,
                             modelString: Option[String], verbosity: Int,
                             categoricalFeatures: Array[Int], boostingType: String,
                             lambdaL1: Double, lambdaL2: Double, maxPosition: Int,
                             labelGain: Array[Double], isProvideTrainingMetric: Boolean,
                             metric: String, evalAt: Array[Int], minGainToSplit: Double,
<<<<<<< HEAD
                             maxDeltaStep: Double, maxBinByFeature: Array[Int], minDataInLeaf: Int)
=======
                             maxDeltaStep: Double, maxBinByFeature: Array[Int], minDataInLeaf: Int,
                             featureNames: Array[String], delegate: Option[LightGBMDelegate])
>>>>>>> f1b4a946
  extends TrainParams {
  override def toString(): String = {
    val labelGainStr =
      if (labelGain.isEmpty) "" else s"label_gain=${labelGain.mkString(",")}"
    val evalAtStr =
      if (evalAt.isEmpty) "" else s"eval_at=${evalAt.mkString(",")}"
    s"max_position=$maxPosition $labelGainStr $evalAtStr ${super.toString()}"
  }
}<|MERGE_RESOLUTION|>--- conflicted
+++ resolved
@@ -37,11 +37,8 @@
   def maxDeltaStep: Double
   def maxBinByFeature: Array[Int]
   def minDataInLeaf: Int
-<<<<<<< HEAD
-=======
   def featureNames: Array[String]
   def delegate: Option[LightGBMDelegate]
->>>>>>> f1b4a946
 
   override def toString: String = {
     // Since passing `isProvideTrainingMetric` to LightGBM as a config parameter won't work,
@@ -73,12 +70,8 @@
                                  numClass: Int, boostFromAverage: Boolean,
                                  boostingType: String, lambdaL1: Double, lambdaL2: Double,
                                  isProvideTrainingMetric: Boolean, metric: String, minGainToSplit: Double,
-<<<<<<< HEAD
-                                 maxDeltaStep: Double, maxBinByFeature: Array[Int], minDataInLeaf: Int)
-=======
                                  maxDeltaStep: Double, maxBinByFeature: Array[Int], minDataInLeaf: Int,
                                  featureNames: Array[String], delegate: Option[LightGBMDelegate])
->>>>>>> f1b4a946
   extends TrainParams {
   override def toString(): String = {
     val extraStr =
@@ -101,12 +94,8 @@
                                 categoricalFeatures: Array[Int], boostFromAverage: Boolean,
                                 boostingType: String, lambdaL1: Double, lambdaL2: Double,
                                 isProvideTrainingMetric: Boolean, metric: String, minGainToSplit: Double,
-<<<<<<< HEAD
-                                maxDeltaStep: Double, maxBinByFeature: Array[Int], minDataInLeaf: Int)
-=======
                                 maxDeltaStep: Double, maxBinByFeature: Array[Int], minDataInLeaf: Int,
                                 featureNames: Array[String], delegate: Option[LightGBMDelegate])
->>>>>>> f1b4a946
   extends TrainParams {
   override def toString(): String = {
     s"alpha=$alpha tweedie_variance_power=$tweedieVariancePower boost_from_average=${boostFromAverage.toString} " +
@@ -126,12 +115,8 @@
                              lambdaL1: Double, lambdaL2: Double, maxPosition: Int,
                              labelGain: Array[Double], isProvideTrainingMetric: Boolean,
                              metric: String, evalAt: Array[Int], minGainToSplit: Double,
-<<<<<<< HEAD
-                             maxDeltaStep: Double, maxBinByFeature: Array[Int], minDataInLeaf: Int)
-=======
                              maxDeltaStep: Double, maxBinByFeature: Array[Int], minDataInLeaf: Int,
                              featureNames: Array[String], delegate: Option[LightGBMDelegate])
->>>>>>> f1b4a946
   extends TrainParams {
   override def toString(): String = {
     val labelGainStr =
