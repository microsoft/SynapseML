// Copyright (C) Microsoft Corporation. All rights reserved.
// Licensed under the MIT License. See LICENSE in project root for information.

package com.microsoft.ml.spark.lightgbm

import com.microsoft.ml.spark.core.env.InternalWrapper
import org.apache.spark.ml.{ComplexParamsReadable, ComplexParamsWritable, Ranker, RankerModel}
import org.apache.spark.ml.param._
import org.apache.spark.ml.util._
import org.apache.spark.ml.linalg.Vector
import org.apache.spark.sql._
import org.apache.spark.sql.functions.{col, udf}
import org.apache.spark.sql.types.DataType

object LightGBMRanker extends DefaultParamsReadable[LightGBMRanker]

/** Trains a LightGBMRanker model, a fast, distributed, high performance gradient boosting
  * framework based on decision tree algorithms.
  * For more information please see here: https://github.com/Microsoft/LightGBM.
  * For parameter information see here: https://github.com/Microsoft/LightGBM/blob/master/docs/Parameters.rst
  * @param uid The unique ID.
  */
@InternalWrapper
class LightGBMRanker(override val uid: String)
  extends Ranker[Vector, LightGBMRanker, LightGBMRankerModel]
    with LightGBMBase[LightGBMRankerModel] {
  def this() = this(Identifiable.randomUID("LightGBMRanker"))

  // Set default objective to be ranking classification
  setDefault(objective -> LightGBMConstants.RankObjective)

  val maxPosition = new IntParam(this, "maxPosition", "optimized NDCG at this position")
  setDefault(maxPosition -> 20)

  def getMaxPosition: Int = $(maxPosition)
  def setMaxPosition(value: Int): this.type = set(maxPosition, value)

  val labelGain = new DoubleArrayParam(this, "labelGain", "graded relevance for each label in NDCG")
  setDefault(labelGain -> Array.empty[Double])

  def getLabelGain: Array[Double] = $(labelGain)
  def setLabelGain(value: Array[Double]): this.type = set(labelGain, value)

  val evalAt = new IntArrayParam(this, "evalAt", "NDCG and MAP evaluation positions, separated by comma")
  setDefault(evalAt -> (1 to 5).toArray)

  def getEvalAt: Array[Int] = $(evalAt)
  def setEvalAt(value: Array[Int]): this.type = set(evalAt, value)

  def getTrainParams(numTasks: Int, categoricalIndexes: Array[Int], dataset: Dataset[_]): TrainParams = {
    val modelStr = if (getModelString == null || getModelString.isEmpty) None else get(modelString)
    RankerTrainParams(getParallelism, getTopK, getNumIterations, getLearningRate, getNumLeaves,
      getObjective, getMaxBin, getBinSampleCount, getBaggingFraction, getPosBaggingFraction, getNegBaggingFraction,
      getBaggingFreq, getBaggingSeed, getEarlyStoppingRound, getImprovementTolerance,
      getFeatureFraction, getMaxDepth, getMinSumHessianInLeaf, numTasks, modelStr,
      getVerbosity, categoricalIndexes, getBoostingType, getLambdaL1, getLambdaL2, getMaxPosition, getLabelGain,
      getIsProvideTrainingMetric, getMetric, getEvalAt, getMinGainToSplit, getMaxDeltaStep,
<<<<<<< HEAD
      getMaxBinByFeature, getMinDataInLeaf)
=======
      getMaxBinByFeature, getMinDataInLeaf, getSlotNames, getDelegate)
>>>>>>> f1b4a946
  }

  def getModel(trainParams: TrainParams, lightGBMBooster: LightGBMBooster): LightGBMRankerModel = {
    new LightGBMRankerModel(uid)
      .setLightGBMBooster(lightGBMBooster)
      .setFeaturesCol(getFeaturesCol)
      .setPredictionCol(getPredictionCol)
      .setLeafPredictionCol(getLeafPredictionCol)
      .setFeaturesShapCol(getFeaturesShapCol)
  }

  def stringFromTrainedModel(model: LightGBMRankerModel): String = {
    model.getModel.model
  }

  override def getOptGroupCol: Option[String] = Some(getGroupCol)

  /** For Ranking, we need to sort the data within partitions by group prior to training to ensure training succeeds.
    * @param dataset The dataset to preprocess prior to training.
    * @return The preprocessed data, sorted within partiton by group.
    */
  override def preprocessData(dataset: DataFrame): DataFrame = {
    dataset.sortWithinPartitions(getOptGroupCol.get)
  }

  override def copy(extra: ParamMap): LightGBMRanker = defaultCopy(extra)

  override def prepareDataframe(dataset: Dataset[_], trainingCols: Array[(String, Seq[DataType])],
                                numTasks: Int): DataFrame = {
    if (getRepartitionByGroupingColumn) {
      val repartitionedDataset = getOptGroupCol match {
        case None => dataset
        case Some(groupingCol) => {
          val df = dataset.repartition(new Column(groupingCol)).cache()
          //force materialization
          df.count
          df
        }
      }
      super.prepareDataframe(repartitionedDataset, trainingCols, numTasks)
    } else {
      super.prepareDataframe(dataset, trainingCols, numTasks)
    }
  }
}

/** Model produced by [[LightGBMRanker]]. */
@InternalWrapper
class LightGBMRankerModel(override val uid: String)
  extends RankerModel[Vector, LightGBMRankerModel]
    with LightGBMModelParams
    with LightGBMModelMethods
    with LightGBMPredictionParams
    with ComplexParamsWritable {

  /**
    * Adds additional Leaf Index and SHAP columns if specified.
    *
    * @param dataset input dataset
    * @return transformed dataset
    */
  override def transform(dataset: Dataset[_]): DataFrame = {
    var outputData = super.transform(dataset)
    if (getLeafPredictionCol.nonEmpty) {
      val predLeafUDF = udf(predictLeaf _)
      outputData = outputData.withColumn(getLeafPredictionCol,  predLeafUDF(col(getFeaturesCol)))
    }
    if (getFeaturesShapCol.nonEmpty) {
      val featureShapUDF = udf(featuresShap _)
      outputData = outputData.withColumn(getFeaturesShapCol,  featureShapUDF(col(getFeaturesCol)))
    }
    outputData.toDF
  }

  override def predict(features: Vector): Double = {
    getModel.score(features, false, false)(0)
  }

  override def copy(extra: ParamMap): LightGBMRankerModel = defaultCopy(extra)

  override def numFeatures: Int = getModel.numFeatures

  def saveNativeModel(filename: String, overwrite: Boolean): Unit = {
    val session = SparkSession.builder().getOrCreate()
    getModel.saveNativeModel(session, filename, overwrite)
  }
}

object LightGBMRankerModel extends ComplexParamsReadable[LightGBMRankerModel] {
  def loadNativeModelFromFile(filename: String): LightGBMRankerModel = {
    val uid = Identifiable.randomUID("LightGBMRanker")
    val session = SparkSession.builder().getOrCreate()
    val textRdd = session.read.text(filename)
    val text = textRdd.collect().map { row => row.getString(0) }.mkString("\n")
    val lightGBMBooster = new LightGBMBooster(text)
    new LightGBMRankerModel(uid).setLightGBMBooster(lightGBMBooster)
  }

  def loadNativeModelFromString(model: String): LightGBMRankerModel = {
    val uid = Identifiable.randomUID("LightGBMRanker")
    val lightGBMBooster = new LightGBMBooster(model)
    new LightGBMRankerModel(uid).setLightGBMBooster(lightGBMBooster)
  }
}<|MERGE_RESOLUTION|>--- conflicted
+++ resolved
@@ -55,11 +55,7 @@
       getFeatureFraction, getMaxDepth, getMinSumHessianInLeaf, numTasks, modelStr,
       getVerbosity, categoricalIndexes, getBoostingType, getLambdaL1, getLambdaL2, getMaxPosition, getLabelGain,
       getIsProvideTrainingMetric, getMetric, getEvalAt, getMinGainToSplit, getMaxDeltaStep,
-<<<<<<< HEAD
-      getMaxBinByFeature, getMinDataInLeaf)
-=======
       getMaxBinByFeature, getMinDataInLeaf, getSlotNames, getDelegate)
->>>>>>> f1b4a946
   }
 
   def getModel(trainParams: TrainParams, lightGBMBooster: LightGBMBooster): LightGBMRankerModel = {
