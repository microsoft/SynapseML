--- conflicted
+++ resolved
@@ -50,16 +50,10 @@
 
   def getTrainParams(numWorkers: Int, categoricalIndexes: Array[Int], dataset: Dataset[_]): TrainParams = {
     val modelStr = if (getModelString == null || getModelString.isEmpty) None else get(modelString)
-<<<<<<< HEAD
-    RankerTrainParams(getParallelism, getNumIterations, getLearningRate, getNumLeaves,
-      getObjective, getMaxBin, getBinSampleCount, getBaggingFraction, getBaggingFreq, getBaggingSeed,
-      getEarlyStoppingRound, getFeatureFraction, getMaxDepth, getMinSumHessianInLeaf, numWorkers, modelStr,
-=======
     RankerTrainParams(getParallelism, getTopK, getNumIterations, getLearningRate, getNumLeaves,
-      getObjective, getMaxBin, getBaggingFraction, getPosBaggingFraction, getNegBaggingFraction,
+      getObjective, getMaxBin, getBinSampleCount, getBaggingFraction, getPosBaggingFraction, getNegBaggingFraction,
       getBaggingFreq, getBaggingSeed, getEarlyStoppingRound,
       getFeatureFraction, getMaxDepth, getMinSumHessianInLeaf, numWorkers, modelStr,
->>>>>>> 4da1ff2a
       getVerbosity, categoricalIndexes, getBoostingType, getLambdaL1, getLambdaL2, getMaxPosition, getLabelGain,
       getIsProvideTrainingMetric, getMetric, getEvalAt, getMinGainToSplit, getMaxDeltaStep,
       getMaxBinByFeature, getMinDataInLeaf, getSlotNames)
