// Copyright (C) Microsoft Corporation. All rights reserved.
// Licensed under the MIT License. See LICENSE in project root for information.

package com.microsoft.ml.spark.isolationforest

import org.apache.spark.ml.param.{ParamMap, TransformerParam}
import org.apache.spark.ml.util._
import org.apache.spark.ml.{ComplexParamsReadable, ComplexParamsWritable, Estimator, Model}
import com.linkedin.relevance.isolationforest.{IsolationForestParams,
  IsolationForest => IsolationForestSource,
  IsolationForestModel => IsolationForestModelSource}
import com.microsoft.ml.spark.codegen.Wrappable
import org.apache.spark.sql.{DataFrame, Dataset}
import org.apache.spark.sql.types.StructType

object IsolationForest extends DefaultParamsReadable[IsolationForest]

class IsolationForest(override val uid: String, val that: IsolationForestSource)
  extends Estimator[IsolationForestModel]
<<<<<<< HEAD
  with IsolationForestParams with DefaultParamsWritable with Wrappable {
  logInfo(s"Calling $getClass --- telemetry record")
=======
    with IsolationForestParams with DefaultParamsWritable with Wrappable {
>>>>>>> 1b467828

  def this(uid: String) = this(uid, new IsolationForestSource(uid))

  def this() = this(Identifiable.randomUID("IsolationForest"))

  override def copy(extra: ParamMap): IsolationForest = defaultCopy(extra)

<<<<<<< HEAD
  override def fit(data: Dataset[_]): IsolationForestModel = {
    logInfo("Calling function fit --- telemetry record")
    new IsolationForestModel(uid, that.fit(data))
  }
=======
  override def fit(data: Dataset[_]): IsolationForestModel =
    new IsolationForestModel(uid).setInnerModel(that.fit(data))
>>>>>>> 1b467828

  override def transformSchema(schema: StructType): StructType =
    that.transformSchema(schema)
}

class IsolationForestModel(override val uid: String)
  extends Model[IsolationForestModel]
<<<<<<< HEAD
  with MLWritable {
  logInfo(s"Calling $getClass --- telemetry record")
=======
    with ComplexParamsWritable with Wrappable {
>>>>>>> 1b467828

  val innerModel = new TransformerParam(this, "innerModel", "the fit isolation forrest instance")

  def setInnerModel(v: IsolationForestModelSource): this.type = set(innerModel, v)

  def getInnerModel: IsolationForestModelSource = $(innerModel).asInstanceOf[IsolationForestModelSource]

  def this() = this(Identifiable.randomUID("IsolationForestModel"))

  override def copy(extra: ParamMap): IsolationForestModel = defaultCopy(extra)

<<<<<<< HEAD
  override def transform(data: Dataset[_]): DataFrame = {
    logInfo("Calling function transform --- telemetry record")
    that.transform(data)
  }
=======
  override def transform(data: Dataset[_]): DataFrame =
    getInnerModel.transform(data)
>>>>>>> 1b467828

  override def transformSchema(schema: StructType): StructType =
    getInnerModel.transformSchema(schema)

}

object IsolationForestModel extends ComplexParamsReadable[IsolationForestModel]<|MERGE_RESOLUTION|>--- conflicted
+++ resolved
@@ -17,12 +17,8 @@
 
 class IsolationForest(override val uid: String, val that: IsolationForestSource)
   extends Estimator[IsolationForestModel]
-<<<<<<< HEAD
-  with IsolationForestParams with DefaultParamsWritable with Wrappable {
+    with IsolationForestParams with DefaultParamsWritable with Wrappable {
   logInfo(s"Calling $getClass --- telemetry record")
-=======
-    with IsolationForestParams with DefaultParamsWritable with Wrappable {
->>>>>>> 1b467828
 
   def this(uid: String) = this(uid, new IsolationForestSource(uid))
 
@@ -30,15 +26,10 @@
 
   override def copy(extra: ParamMap): IsolationForest = defaultCopy(extra)
 
-<<<<<<< HEAD
   override def fit(data: Dataset[_]): IsolationForestModel = {
     logInfo("Calling function fit --- telemetry record")
-    new IsolationForestModel(uid, that.fit(data))
+    new IsolationForestModel(uid).setInnerModel(that.fit(data))
   }
-=======
-  override def fit(data: Dataset[_]): IsolationForestModel =
-    new IsolationForestModel(uid).setInnerModel(that.fit(data))
->>>>>>> 1b467828
 
   override def transformSchema(schema: StructType): StructType =
     that.transformSchema(schema)
@@ -46,12 +37,8 @@
 
 class IsolationForestModel(override val uid: String)
   extends Model[IsolationForestModel]
-<<<<<<< HEAD
-  with MLWritable {
+    with ComplexParamsWritable with Wrappable {
   logInfo(s"Calling $getClass --- telemetry record")
-=======
-    with ComplexParamsWritable with Wrappable {
->>>>>>> 1b467828
 
   val innerModel = new TransformerParam(this, "innerModel", "the fit isolation forrest instance")
 
@@ -63,15 +50,10 @@
 
   override def copy(extra: ParamMap): IsolationForestModel = defaultCopy(extra)
 
-<<<<<<< HEAD
   override def transform(data: Dataset[_]): DataFrame = {
     logInfo("Calling function transform --- telemetry record")
-    that.transform(data)
+    getInnerModel.transform(data)
   }
-=======
-  override def transform(data: Dataset[_]): DataFrame =
-    getInnerModel.transform(data)
->>>>>>> 1b467828
 
   override def transformSchema(schema: StructType): StructType =
     getInnerModel.transformSchema(schema)
