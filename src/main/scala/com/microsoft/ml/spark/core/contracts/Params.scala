--- conflicted
+++ resolved
@@ -221,7 +221,6 @@
   /** @group getParam */
   def getConfidenceScoreCol: String = $(confidenceScoreCol)
   setDefault(confidenceScoreCol -> "ConfidenceScore")
-<<<<<<< HEAD
 }
 
 trait HasLangCol extends Params {
@@ -230,7 +229,7 @@
     * @group param
     */
   val langCol = new Param[String](this, "langCol",
-      "Name of the language column of the document.")
+    "Name of the language column of the document.")
 
   /** @group setParam */
   def setLangCol(value: String): this.type = set(langCol, value)
@@ -239,6 +238,4 @@
   def getLangCol: String = $(langCol)
 
   setDefault(langCol -> null)
-=======
->>>>>>> 5391a17d
 }