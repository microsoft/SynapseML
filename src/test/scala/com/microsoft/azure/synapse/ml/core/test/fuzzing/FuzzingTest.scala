--- conflicted
+++ resolved
@@ -174,7 +174,11 @@
     assertOrLog(classesWithoutFuzzers.isEmpty, classesWithoutFuzzers.mkString("\n"))
   }
 
-<<<<<<< HEAD
+  ignore("Quick analysis of all getters and setters") {
+    JarLoadingUtils.instantiateServices[GetterSetterFuzzing[_ <: PipelineStage]]()
+      .foreach(_.testGettersAndSetters())
+  }
+
   test("Verify all stages can be tested in R") {
     val exemptions: Set[String] = Set(
       "com.microsoft.azure.synapse.ml.cognitive.DocumentTranslator",
@@ -217,11 +221,6 @@
     val classesWithFuzzers = classToFuzzer.keys
     val classesWithoutFuzzers = applicableClasses.diff(classesWithFuzzers.toSet)
     assertOrLog(classesWithoutFuzzers.isEmpty, classesWithoutFuzzers.mkString("\n"))
-=======
-  ignore("Quick analysis of all getters and setters") {
-    JarLoadingUtils.instantiateServices[GetterSetterFuzzing[_ <: PipelineStage]]()
-      .foreach(_.testGettersAndSetters())
->>>>>>> ac40e41b
   }
 
   // TODO verify that model UIDs match the class names, perhaps use a Trait
