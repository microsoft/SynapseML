// Copyright (C) Microsoft Corporation. All rights reserved.
// Licensed under the MIT License. See LICENSE in project root for information.

package com.microsoft.azure.synapse.ml.core.test.fuzzing

import com.microsoft.azure.synapse.ml.Secrets
import com.microsoft.azure.synapse.ml.build.BuildInfo
import com.microsoft.azure.synapse.ml.core.contracts.{HasFeaturesCol, HasInputCol, HasLabelCol, HasOutputCol}
import com.microsoft.azure.synapse.ml.core.env.StreamUtilities.using
import com.microsoft.azure.synapse.ml.core.test.base.TestBase
import com.microsoft.azure.synapse.ml.core.utils.JarLoadingUtils
import com.microsoft.azure.synapse.ml.logging.SynapseMLLogging
import org.apache.spark.ml._
import org.apache.spark.ml.param._
import org.apache.spark.ml.util.{MLReadable, MLWritable}

import java.io.File
import java.lang.reflect.ParameterizedType
import java.nio.charset.MalformedInputException
import java.nio.file.Files
import scala.collection.JavaConverters._
import scala.io.Source
import scala.language.existentials
import scala.util.matching.Regex

/** Tests to validate fuzzing of modules. */
class FuzzingTest extends TestBase {

  // Use this for more detailed output from the Jar Loader
  val debug = false

  // use this to quickly see all the results for all failing modules
  // Note that this could make the tests pass when they should be failing
  val disableFailure = false

  test("Assert things have been loaded") {
    // Needed because the session in TB is lazy
    spark
    assert(serializationFuzzers.nonEmpty)
    assert(pipelineStages.nonEmpty)
    assert(readers.nonEmpty)
  }

  test("Verify stage fitting and transforming") {
    val exemptions: Set[String] = Set(
      "com.microsoft.azure.synapse.ml.causal.DoubleMLModel",
      "com.microsoft.azure.synapse.ml.cognitive.DocumentTranslator",
      "com.microsoft.azure.synapse.ml.cognitive.translate.DocumentTranslator",
      "org.apache.spark.ml.feature.FastVectorAssembler",
      "com.microsoft.azure.synapse.ml.featurize.ValueIndexerModel",
      "com.microsoft.azure.synapse.ml.cntk.train.CNTKLearner",
      "com.microsoft.azure.synapse.ml.automl.TuneHyperparameters",
      "com.microsoft.azure.synapse.ml.train.ComputePerInstanceStatistics",
      "com.microsoft.azure.synapse.ml.train.TrainedRegressorModel",
      "com.microsoft.azure.synapse.ml.train.TrainedClassifierModel",
      "com.microsoft.azure.synapse.ml.featurize.DataConversion",
      "com.microsoft.azure.synapse.ml.core.serialize.TestEstimatorBase",
      "com.microsoft.azure.synapse.ml.cognitive.LocalNER",
      "com.microsoft.azure.synapse.ml.nn.KNNModel",
      "com.microsoft.azure.synapse.ml.nn.ConditionalKNNModel",
      "com.microsoft.azure.synapse.ml.core.serialize.MixedParamTest",
      "com.microsoft.azure.synapse.ml.automl.TuneHyperparametersModel",
      "com.microsoft.azure.synapse.ml.lightgbm.LightGBMRegressionModel",
      "com.microsoft.azure.synapse.ml.isolationforest.IsolationForestModel",
      "com.microsoft.azure.synapse.ml.vw.VowpalWabbitClassificationModel",
      "com.microsoft.azure.synapse.ml.vw.VowpalWabbitGenericModel",
      "com.microsoft.azure.synapse.ml.core.serialize.ComplexParamTest",
      "com.microsoft.azure.synapse.ml.vw.VowpalWabbitRegressionModel",
      "com.microsoft.azure.synapse.ml.core.serialize.StandardParamTest",
      "com.microsoft.azure.synapse.ml.vw.VowpalWabbitContextualBanditModel",
      "com.microsoft.azure.synapse.ml.stages.ClassBalancerModel",
      "com.microsoft.azure.synapse.ml.featurize.CleanMissingDataModel",
      "com.microsoft.azure.synapse.ml.stages.TimerModel",
      "com.microsoft.azure.synapse.ml.lightgbm.LightGBMClassificationModel",
      "com.microsoft.azure.synapse.ml.lightgbm.LightGBMRankerModel",
      "com.microsoft.azure.synapse.ml.cognitive.form.FormOntologyTransformer",
      "com.microsoft.azure.synapse.ml.cognitive.anomaly.DetectMultivariateAnomaly",
      "com.microsoft.azure.synapse.ml.automl.BestModel" //TODO add proper interfaces to all of these
    )
    val applicableStages = pipelineStages.filter(t => !exemptions(t.getClass.getName))
    val applicableClasses = applicableStages.map(_.getClass.asInstanceOf[Class[_]]).toSet
    val classToFuzzer: Map[Class[_], ExperimentFuzzing[_ <: PipelineStage]] =
      experimentFuzzers.map(f =>
        (Class.forName(f.getClass.getMethod("experimentTestObjects")
          .getGenericReturnType.asInstanceOf[ParameterizedType]
          .getActualTypeArguments.head.asInstanceOf[ParameterizedType]
          .getActualTypeArguments.head.getTypeName)
          , f)).toMap
    val classesWithFuzzers = classToFuzzer.keys
    val classesWithoutFuzzers = applicableClasses.diff(classesWithFuzzers.toSet)
    assertOrLog(classesWithoutFuzzers.isEmpty,
      "These classes do not have Experiment fuzzers, \n" +
        "(try extending Estimator/Transformer Fuzzing): \n" +
        classesWithoutFuzzers.mkString("\n"))
  }

  test("Verify all stages can be serialized") {
    val exemptions: Set[String] = Set(
      "com.microsoft.azure.synapse.ml.cognitive.translate.DocumentTranslator",
      "com.microsoft.azure.synapse.ml.automl.BestModel",
      "com.microsoft.azure.synapse.ml.automl.TuneHyperparameters",
      "com.microsoft.azure.synapse.ml.automl.TuneHyperparametersModel",
      "com.microsoft.azure.synapse.ml.causal.DoubleMLModel",
      "com.microsoft.azure.synapse.ml.cntk.train.CNTKLearner",
      "com.microsoft.azure.synapse.ml.cognitive.LocalNER",
      "com.microsoft.azure.synapse.ml.core.serialize.ComplexParamTest",
      "com.microsoft.azure.synapse.ml.core.serialize.MixedParamTest",
      "com.microsoft.azure.synapse.ml.core.serialize.StandardParamTest",
      "com.microsoft.azure.synapse.ml.core.serialize.TestEstimatorBase",
      "com.microsoft.azure.synapse.ml.featurize.CleanMissingDataModel",
      "com.microsoft.azure.synapse.ml.featurize.ValueIndexerModel",
      "com.microsoft.azure.synapse.ml.isolationforest.IsolationForestModel",
      "com.microsoft.azure.synapse.ml.lightgbm.LightGBMClassificationModel",
      "com.microsoft.azure.synapse.ml.lightgbm.LightGBMRankerModel",
      "com.microsoft.azure.synapse.ml.lightgbm.LightGBMRegressionModel",
      "com.microsoft.azure.synapse.ml.nn.ConditionalKNNModel",
      "com.microsoft.azure.synapse.ml.nn.KNNModel",
      "com.microsoft.azure.synapse.ml.stages.ClassBalancerModel",
      "com.microsoft.azure.synapse.ml.stages.TimerModel",
      "com.microsoft.azure.synapse.ml.train.ComputePerInstanceStatistics",
      "com.microsoft.azure.synapse.ml.train.TrainedClassifierModel",
      "com.microsoft.azure.synapse.ml.train.TrainedRegressorModel",
      "com.microsoft.azure.synapse.ml.vw.VowpalWabbitClassificationModel",
      "com.microsoft.azure.synapse.ml.vw.VowpalWabbitContextualBanditModel",
<<<<<<< HEAD
      "com.microsoft.azure.synapse.ml.vw.VowpalWabbitGenericModel",
      "com.microsoft.azure.synapse.ml.cognitive.FormOntologyTransformer",
      "com.microsoft.azure.synapse.ml.cognitive.DetectMultivariateAnomaly",
=======
      "com.microsoft.azure.synapse.ml.cognitive.form.FormOntologyTransformer",
      "com.microsoft.azure.synapse.ml.cognitive.anomaly.DetectMultivariateAnomaly",
>>>>>>> dd1563fc
      "com.microsoft.azure.synapse.ml.vw.VowpalWabbitRegressionModel"
    )
    val applicableStages = pipelineStages.filter(t => !exemptions(t.getClass.getName))
    val applicableClasses = applicableStages.map(_.getClass.asInstanceOf[Class[_]]).toSet
    val classToFuzzer: Map[Class[_], SerializationFuzzing[_ <: PipelineStage with MLWritable]] =
      serializationFuzzers.map(f =>
        (Class.forName(f.getClass.getMethod("serializationTestObjects")
          .getGenericReturnType.asInstanceOf[ParameterizedType]
          .getActualTypeArguments.head.asInstanceOf[ParameterizedType]
          .getActualTypeArguments.head.getTypeName),
          f)
      ).toMap
    val classesWithFuzzers = classToFuzzer.keys
    val classesWithoutFuzzers = applicableClasses.diff(classesWithFuzzers.toSet)
    assertOrLog(classesWithoutFuzzers.isEmpty,
      "These classes do not have Serialization fuzzers,\n" +
        "(try extending Estimator/Transformer Fuzzing):\n  " +
        classesWithoutFuzzers.mkString("\n  "))
  }

  test("Verify all stages can be tested in python") {
    val exemptions: Set[String] = Set(
      "com.microsoft.azure.synapse.ml.cognitive.translate.DocumentTranslator",
      "com.microsoft.azure.synapse.ml.automl.TuneHyperparameters",
      "com.microsoft.azure.synapse.ml.causal.DoubleMLModel",
      "com.microsoft.azure.synapse.ml.train.TrainedRegressorModel",
      "com.microsoft.azure.synapse.ml.train.TrainedClassifierModel",
      "com.microsoft.azure.synapse.ml.vw.VowpalWabbitContextualBanditModel",
      "com.microsoft.azure.synapse.ml.vw.VowpalWabbitClassificationModel",
      "com.microsoft.azure.synapse.ml.isolationforest.IsolationForestModel",
      "com.microsoft.azure.synapse.ml.nn.ConditionalKNNModel",
      "com.microsoft.azure.synapse.ml.lightgbm.LightGBMClassificationModel",
      "com.microsoft.azure.synapse.ml.core.serialize.TestEstimatorBase",
      "com.microsoft.azure.synapse.ml.core.serialize.MixedParamTest",
      "com.microsoft.azure.synapse.ml.featurize.CleanMissingDataModel",
      "com.microsoft.azure.synapse.ml.stages.TimerModel",
      "com.microsoft.azure.synapse.ml.automl.TuneHyperparametersModel",
      "com.microsoft.azure.synapse.ml.automl.BestModel",
      "com.microsoft.azure.synapse.ml.nn.KNNModel",
      "com.microsoft.azure.synapse.ml.vw.VowpalWabbitRegressionModel",
      "com.microsoft.azure.synapse.ml.vw.VowpalWabbitGenericModel",
      "com.microsoft.azure.synapse.ml.stages.ClassBalancerModel",
      "com.microsoft.azure.synapse.ml.core.serialize.StandardParamTest",
      "com.microsoft.azure.synapse.ml.core.serialize.ComplexParamTest",
      "com.microsoft.azure.synapse.ml.featurize.ValueIndexerModel",
      "com.microsoft.azure.synapse.ml.lightgbm.LightGBMRankerModel",
      "com.microsoft.azure.synapse.ml.lightgbm.LightGBMRegressionModel",
      "com.microsoft.azure.synapse.ml.cognitive.form.FormOntologyTransformer",
      "com.microsoft.azure.synapse.ml.cognitive.anomaly.DetectMultivariateAnomaly",
      "com.microsoft.azure.synapse.ml.train.ComputePerInstanceStatistics"
    )
    val applicableStages = pipelineStages.filter(t => !exemptions(t.getClass.getName))
    val applicableClasses = applicableStages.map(_.getClass.asInstanceOf[Class[_]]).toSet
    val classToFuzzer: Map[Class[_], PyTestFuzzing[_ <: PipelineStage]] =
      pytestFuzzers.map(f =>
        (Class.forName(f.getClass.getMethod("pyTestObjects")
          .getGenericReturnType.asInstanceOf[ParameterizedType]
          .getActualTypeArguments.head.asInstanceOf[ParameterizedType]
          .getActualTypeArguments.head.getTypeName),
          f)
      ).toMap
    val classesWithFuzzers = classToFuzzer.keys
    val classesWithoutFuzzers = applicableClasses.diff(classesWithFuzzers.toSet)
    assertOrLog(classesWithoutFuzzers.isEmpty, classesWithoutFuzzers.mkString("\n"))
  }

  ignore("Quick analysis of all getters and setters") {
    JarLoadingUtils.instantiateServices[GetterSetterFuzzing[_ <: PipelineStage]]()
      .foreach(_.testGettersAndSetters())
  }

  test("Verify all stages can be tested in R") {
    val exemptions: Set[String] = Set(
      "com.microsoft.azure.synapse.ml.cognitive.translate.DocumentTranslator",
      "com.microsoft.azure.synapse.ml.automl.TuneHyperparameters",
      "com.microsoft.azure.synapse.ml.causal.DoubleMLModel",
      "com.microsoft.azure.synapse.ml.train.TrainedRegressorModel",
      "com.microsoft.azure.synapse.ml.train.TrainedClassifierModel",
      "com.microsoft.azure.synapse.ml.vw.VowpalWabbitContextualBanditModel",
      "com.microsoft.azure.synapse.ml.vw.VowpalWabbitClassificationModel",
      "com.microsoft.azure.synapse.ml.isolationforest.IsolationForestModel",
      "com.microsoft.azure.synapse.ml.nn.ConditionalKNNModel",
      "com.microsoft.azure.synapse.ml.lightgbm.LightGBMClassificationModel",
      "com.microsoft.azure.synapse.ml.core.serialize.TestEstimatorBase",
      "com.microsoft.azure.synapse.ml.core.serialize.MixedParamTest",
      "com.microsoft.azure.synapse.ml.featurize.CleanMissingDataModel",
      "com.microsoft.azure.synapse.ml.stages.TimerModel",
      "com.microsoft.azure.synapse.ml.automl.TuneHyperparametersModel",
      "com.microsoft.azure.synapse.ml.automl.BestModel",
      "com.microsoft.azure.synapse.ml.nn.KNNModel",
      "com.microsoft.azure.synapse.ml.vw.VowpalWabbitRegressionModel",
      "com.microsoft.azure.synapse.ml.stages.ClassBalancerModel",
      "com.microsoft.azure.synapse.ml.core.serialize.StandardParamTest",
      "com.microsoft.azure.synapse.ml.core.serialize.ComplexParamTest",
      "com.microsoft.azure.synapse.ml.featurize.ValueIndexerModel",
      "com.microsoft.azure.synapse.ml.lightgbm.LightGBMRankerModel",
      "com.microsoft.azure.synapse.ml.lightgbm.LightGBMRegressionModel",
      "com.microsoft.azure.synapse.ml.cognitive.form.FormOntologyTransformer",
      "com.microsoft.azure.synapse.ml.cognitive.anomaly.DetectMultivariateAnomaly",
      "com.microsoft.azure.synapse.ml.train.ComputePerInstanceStatistics"
    )
    val applicableStages = pipelineStages.filter(t => !exemptions(t.getClass.getName))
    val applicableClasses = applicableStages.map(_.getClass.asInstanceOf[Class[_]]).toSet
    val classToFuzzer: Map[Class[_], RTestFuzzing[_ <: PipelineStage]] =
      rtestFuzzers.map(f =>
        (Class.forName(f.getClass.getMethod("rTestObjects")
          .getGenericReturnType.asInstanceOf[ParameterizedType]
          .getActualTypeArguments.head.asInstanceOf[ParameterizedType]
          .getActualTypeArguments.head.getTypeName),
          f)
      ).toMap
    val classesWithFuzzers = classToFuzzer.keys
    val classesWithoutFuzzers = applicableClasses.diff(classesWithFuzzers.toSet)
    assertOrLog(classesWithoutFuzzers.isEmpty, classesWithoutFuzzers.mkString("\n"))
  }

  // TODO verify that model UIDs match the class names, perhaps use a Trait

  test("Verify all pipeline stages don't have exotic characters") {
    val badNameChars = List(",", "\"", "'", ".")
    val badDocChars = List("%", "\"", "'")
    pipelineStages.foreach { pipelineStage =>
      pipelineStage.params.foreach { param =>
        assertOrLog(!param.name.contains(badNameChars), param.name)
        assertOrLog(!param.doc.contains(badDocChars), param.doc)
      }
    }
  }

  test("Verify all pipeline stage values match their param names") {
    val exemptions: Set[String] = Set[String](
      "com.microsoft.azure.synapse.ml.stages.UDFTransformer") // needs to hide setters from model
    pipelineStages.foreach { pipelineStage =>
      if (!exemptions(pipelineStage.getClass.getName)) {
        val paramFields =
          pipelineStage.getClass.getDeclaredFields
            .filter(f => classOf[Param[Any]].isAssignableFrom(f.getType))
        val paramNames = paramFields.map { f =>
          f.setAccessible(true)
          val p = f.get(pipelineStage)
          p.asInstanceOf[Param[Any]].name
        }
        val paramFieldNames = paramFields.map(_.getName)
        assertOrLog(paramNames === paramFieldNames,
          paramNames.mkString(",") + "\n" +
            paramFieldNames.mkString(",") + "\n" +
            pipelineStage.getClass.getName)
      }
    }
  }

  test("Verify correct use of mixins") {
    val triggers = Map(
      "inputCol" -> classOf[HasInputCol],
      "inputColumn" -> classOf[HasInputCol],
      "outputCol" -> classOf[HasOutputCol],
      "outputColumn" -> classOf[HasOutputCol],
      "labelCol" -> classOf[HasLabelCol],
      "labelColumn" -> classOf[HasLabelCol],
      "featuresCol" -> classOf[HasFeaturesCol],
      "featuresColumn" -> classOf[HasFeaturesCol]
    )

    val exemptions = Set[String](
      "org.apache.spark.ml.feature.FastVectorAssembler", // In Spark namespace
      "com.microsoft.azure.synapse.ml.vw.VowpalWabbitClassifier", // HasFeaturesCol is part of spark's base class
      "com.microsoft.azure.synapse.ml.vw.VowpalWabbitContextualBandit", // HasFeaturesCol is part of spark's base class
      "com.microsoft.azure.synapse.ml.vw.VowpalWabbitRegressor", // HasFeaturesCol is part of spark's base class
      "com.microsoft.azure.synapse.ml.vw.VowpalWabbitGeneric", // HasFeaturesCol is part of spark's base class
      "com.microsoft.azure.synapse.ml.vw.VowpalWabbitGenericProgressive", // HasFeaturesCol is part of spark's base
      "com.microsoft.azure.synapse.ml.lightgbm.LightGBMClassifier", // HasFeaturesCol is part of spark's base class
      "com.microsoft.azure.synapse.ml.lightgbm.LightGBMRegressor", // HasFeaturesCol is part of spark's base class
      "com.microsoft.azure.synapse.ml.lightgbm.LightGBMRanker", // HasFeaturesCol is part of spark's base class
      "com.microsoft.azure.synapse.ml.isolationforest.IsolationForest", // HasFeaturesCol from spark
      "com.microsoft.azure.synapse.ml.lightgbm.LightGBMClassificationModel",
      "com.microsoft.azure.synapse.ml.lightgbm.LightGBMRankerModel",
      "com.microsoft.azure.synapse.ml.lightgbm.LightGBMRegressionModel",
      "com.microsoft.azure.synapse.ml.vw.VowpalWabbitClassificationModel",
      "com.microsoft.azure.synapse.ml.vw.VowpalWabbitRegressionModel",
      "com.microsoft.azure.synapse.ml.vw.VowpalWabbitContextualBanditModel",
      "com.microsoft.azure.synapse.ml.explainers.ImageLIME",
      "com.microsoft.azure.synapse.ml.explainers.ImageSHAP",
      "com.microsoft.azure.synapse.ml.explainers.TabularLIME",
      "com.microsoft.azure.synapse.ml.explainers.TabularSHAP",
      "com.microsoft.azure.synapse.ml.explainers.TextLIME",
      "com.microsoft.azure.synapse.ml.explainers.TextSHAP",
      "com.microsoft.azure.synapse.ml.explainers.VectorLIME",
      "com.microsoft.azure.synapse.ml.explainers.VectorSHAP",
      "com.microsoft.azure.synapse.ml.explainers.ICETransformer",
      "com.microsoft.azure.synapse.ml.exploratory.AggregateBalanceMeasure",
      "com.microsoft.azure.synapse.ml.exploratory.DistributionBalanceMeasure",
      "com.microsoft.azure.synapse.ml.exploratory.FeatureBalanceMeasure",
      "com.microsoft.azure.synapse.ml.isolationforest.IsolationForestModel"
    )

    pipelineStages.foreach { stage =>
      if (!exemptions(stage.getClass.getName)) {
        stage.params.foreach { param =>
          triggers.get(param.name) match {
            case Some(clazz) =>
              assertOrLog(clazz.isAssignableFrom(stage.getClass),
                stage.getClass.getName + " needs to extend " + clazz.getName)
            case None =>
          }
        }
      }
    }
  }

  test("Verify correct use of logging APIs") {
    val exemptions = Set[String](
      "com.microsoft.azure.synapse.ml.core.serialize.ComplexParamTest",
      "com.microsoft.azure.synapse.ml.core.serialize.MixedParamTest",
      "com.microsoft.azure.synapse.ml.core.serialize.StandardParamTest",
      "com.microsoft.azure.synapse.ml.core.serialize.TestEstimatorBase"
    )
    val clazz = classOf[SynapseMLLogging]

    pipelineStages.foreach { stage =>
      if (!exemptions(stage.getClass.getName)) {
        assertOrLog(SynapseMLLogging.LoggedClasses(stage.getClass.toString),
          stage.getClass.getName + " does not call logClass in the constructor")
        assertOrLog(clazz.isAssignableFrom(stage.getClass),
          stage.getClass.getName + " needs to extend " + clazz.getName)
      }
    }
  }

  test("Scan codebase for secrets") {
    val excludedFiles = List(
      ".png",
      ".jpg",
      ".jpeg")
    val excludedDirs = List(
      ".git",
      ".idea",
      "target",
      ".docusaurus",
      "node_modules",
      s"website${File.separator}build"
    )

    val regexps: List[Regex] = using(Source.fromURL(Secrets.SecretRegexpFile)) { s =>
      s.getLines().toList.map(_.r)
    }.get

    val allFiles = Files.walk(BuildInfo.baseDirectory.getParentFile.toPath)
      .iterator().asScala.map(_.toFile)
      .filterNot(f => excludedDirs.exists(dir => f.toString.contains(dir)))
      .toList

    val nameIssues = allFiles.flatMap {
      case f if regexps.flatMap(_.findFirstMatchIn(f.toString)).nonEmpty =>
        Some(s"Bad file name: ${f.toString}")
      case _ =>
        None
    }
    val contentsIssue = allFiles.filter(_.isFile)
      .filterNot(f => excludedFiles.exists(end => f.toString.endsWith(end)))
      .flatMap { f =>
        println(f)
        try {
          val lines = using(Source.fromFile(f)) { s => s.getLines().toList }.get
          lines.zipWithIndex.flatMap { case (l, i) =>
            if (regexps.flatMap(_.findFirstMatchIn(l)).nonEmpty) {
              Some(s"Line $i of file ${f.toString} contains secrets")
            } else {
              None
            }
          }
        } catch {
          case _: MalformedInputException => List()
        }
      }
    val allIssues = nameIssues ++ contentsIssue
    assert(allIssues.isEmpty, allIssues.mkString("\n"))
  }

  private def assertOrLog(condition: Boolean, hint: String = "",
                          disableFailure: Boolean = disableFailure): Unit = {
    if (disableFailure && !condition) println(hint)
    else assert(condition, hint)
    ()
  }

  // set the context loader to pick up on the jars
  //Thread.currentThread().setContextClassLoader(JarLoadingUtils.classLoader)

  private lazy val readers: List[MLReadable[_]] = JarLoadingUtils.instantiateObjects[MLReadable[_]]()

  private lazy val pipelineStages: List[PipelineStage] = JarLoadingUtils.instantiateServices[PipelineStage]()

  private lazy val experimentFuzzers: List[ExperimentFuzzing[_ <: PipelineStage]] =
    JarLoadingUtils.instantiateServices[ExperimentFuzzing[_ <: PipelineStage]]()

  private lazy val serializationFuzzers: List[SerializationFuzzing[_ <: PipelineStage with MLWritable]] =
    JarLoadingUtils.instantiateServices[SerializationFuzzing[_ <: PipelineStage with MLWritable]]()

  private lazy val pytestFuzzers: List[PyTestFuzzing[_ <: PipelineStage]] =
    JarLoadingUtils.instantiateServices[PyTestFuzzing[_ <: PipelineStage]]()

  private lazy val rtestFuzzers: List[RTestFuzzing[_ <: PipelineStage]] =
    JarLoadingUtils.instantiateServices[RTestFuzzing[_ <: PipelineStage]]()

}<|MERGE_RESOLUTION|>--- conflicted
+++ resolved
@@ -122,14 +122,9 @@
       "com.microsoft.azure.synapse.ml.train.TrainedRegressorModel",
       "com.microsoft.azure.synapse.ml.vw.VowpalWabbitClassificationModel",
       "com.microsoft.azure.synapse.ml.vw.VowpalWabbitContextualBanditModel",
-<<<<<<< HEAD
       "com.microsoft.azure.synapse.ml.vw.VowpalWabbitGenericModel",
       "com.microsoft.azure.synapse.ml.cognitive.FormOntologyTransformer",
       "com.microsoft.azure.synapse.ml.cognitive.DetectMultivariateAnomaly",
-=======
-      "com.microsoft.azure.synapse.ml.cognitive.form.FormOntologyTransformer",
-      "com.microsoft.azure.synapse.ml.cognitive.anomaly.DetectMultivariateAnomaly",
->>>>>>> dd1563fc
       "com.microsoft.azure.synapse.ml.vw.VowpalWabbitRegressionModel"
     )
     val applicableStages = pipelineStages.filter(t => !exemptions(t.getClass.getName))
