package com.microsoft.ml.spark.cognitive.split1

import com.microsoft.ml.spark.cognitive._
import com.microsoft.ml.spark.core.test.base.TestBase
import com.microsoft.ml.spark.stages.FixedMiniBatchTransformer
import org.apache.spark.SparkException
import org.apache.spark.ml.param.DataFrameEquality
import org.apache.spark.sql.catalyst.expressions.GenericRowWithSchema
import org.apache.spark.sql.{DataFrame, Row}
import org.apache.spark.sql.functions.{col, explode}

class DetectedLanguageSuitev4 extends TestBase with DataFrameEquality with TextKey {

  import spark.implicits._

  lazy val df: DataFrame = Seq(
    (Seq("us", ""), Seq("Hello World", "La carretera estaba atascada. Había mucho tráfico el día de ayer.")),
    (Seq("fr", ""), Seq("Bonjour tout le monde", "世界您好")),
    (Seq(""), Seq(":) :( :D")),
  ).toDF("lang", "text")

  lazy val invalidDocDf: DataFrame = Seq(
    (Seq("us", ""),Seq("",null))
  ).toDF("lang", "text")

  val options: Option[TextAnalyticsRequestOptionsV4] = Some(new TextAnalyticsRequestOptionsV4("", true, false))

  lazy val detector: TextAnalyticsLanguageDetection = new TextAnalyticsLanguageDetection(options)
    .setSubscriptionKey(textKey)
    .setEndpoint("https://eastus.api.cognitive.microsoft.com/")
    .setInputCol("text")
    .setLangCol("lang")
    .setOutputCol("output")

  lazy val invalidDetector: TextAnalyticsLanguageDetection = new TextAnalyticsLanguageDetection(options)
    .setInputCol("text")
    .setLangCol("lang")
    .setOutputCol("output")

  test("Language Detection - Output Assertion") {
    val replies = detector.transform(df)
      .select("output")
      .collect()
    assert(replies(0).schema(0).name == "output")
    df.printSchema()
    df.show()
    replies.foreach { row =>
      row.toSeq.foreach { col => println(col) }
    }
  };

  test("Language Detection - Batch Usage") {
    val replies = detector.transform(df)
      .select("output.result.name", "output.result.iso6391Name")
      .collect()

    val language = replies.map(row => row.getList(0))
    assert(language(0).get(0).toString == "English" && language(0).get(1).toString == "Spanish")
    assert(language(1).get(0).toString == "French" && language(1).get(1).toString == "Chinese")

    val iso = replies.map(row => row.getList(1))
    assert(iso(0).get(0).toString == "en" && iso(0).get(1).toString == "es")
    assert(iso(1).get(0).toString == "fr" && iso(1).get(1).toString == "zh")
  }

  test("Language Detection - Check Confidence Score") {
    val replies = detector.transform(df)
      .select("output", "output.result.confidenceScore")
      .collect()
    assert(replies(0).schema(0).name == "output", "output.result.confidenceScore")
    val firstRow = replies(0)
    val secondRow = replies(1)
    assert(replies(0).schema(0).name == "output")
    val fromRow = DetectLanguageResponseV4.makeFromRowConverter
    val resFirstRow = fromRow(firstRow.getAs[GenericRowWithSchema]("output"))
    val resSecondRow = fromRow(secondRow.getAs[GenericRowWithSchema]("output"))
    val modelVersionFirstRow = resFirstRow.modelVersion.get
    val modelVersionSecondRow = resSecondRow.modelVersion.get
    val positiveScoreFirstRow = resFirstRow.result.head.get.confidenceScore
    assert(modelVersionFirstRow.matches("\\d{4}-\\d{2}-\\d{2}"))
    assert(modelVersionFirstRow.matches("\\d{4}-\\d{2}-\\d{2}"))
    assert(positiveScoreFirstRow > 0.5)
  }

  test("Language Detection - Assert Model Version") {
    val replies = detector.transform(df)
      .select("output")
      .collect()
    assert(replies(0).schema(0).name == "output")
    val fromRow = DetectLanguageResponseV4.makeFromRowConverter
    replies.foreach(row => {
      val outResponse = fromRow(row.getAs[GenericRowWithSchema]("output"))
      val modelCheck = outResponse.result.head.get
      modelCheck.toString.matches("\\d{4}-\\d{2}-\\d{2}")
    })
  }

  test("Language Detection - Invalid Document Input"){
    val replies = detector.transform(invalidDocDf)
      .select("output.error.errorMessage", "output.error.errorCode")
      .collect()
    val errors = replies.map(row => row.getList(0))
    val codes = replies.map(row => row.getList(1))

    assert(errors(0).get(0).toString == "Document text is empty.")
    assert(codes(0).get(0).toString == "InvalidDocument")

    assert(errors(0).get(1).toString == "Document text is empty.")
    assert(codes(0).get(1).toString == "InvalidDocument")
  }

  test("Invalid Subscription Key Caught") {
    val invalidKey = "12345"
    val caught =
      intercept[SparkException] {
        invalidDetector
          .setEndpoint("https://eastus.api.cognitive.microsoft.com/")
          .setSubscriptionKey(invalidKey)
          .transform(df)
          .show()
      }
    assert(caught.getMessage.contains("Status code 401"))
    assert(caught.getMessage.contains("invalid subscription key or wrong API endpoint"))
  }

  test("Wrong API Endpoint Caught") {
    val invalidEndpoint = "invalidendpoint"
    val caught =
      intercept[SparkException] {
        invalidDetector
          .setEndpoint(invalidEndpoint)
          .setSubscriptionKey(textKey)
          .transform(df)
          .show()
      }
    assert(caught.getMessage.contains("'endpoint' must be a valid URL"))
  }

  lazy val df2: DataFrame = Seq(
    ("us", "Hello World"),
    ("", "La carretera estaba atascada. Había mucho tráfico el día de ayer."),
    ("fr","Bonjour tout le monde"),
    ("", "世界您好"),
    ("us", "I am testing batching"),
    ("", ":) :( :D")
  ).toDF("lang", "text")

  test("Detection - mini batch usage") {
    lazy val detector2: TextAnalyticsLanguageDetection = new TextAnalyticsLanguageDetection(options)
      .setSubscriptionKey(textKey)
      .setEndpoint("https://eastus.api.cognitive.microsoft.com/")
      .setInputCol("text")
      .setLangCol("lang")
      .setBatchSize(2)
      .setOutputCol("output")

    val tdf = detector2.transform(df2)
      .select("output.result.name", "output.result.iso6391Name")
      .collect()

    val language = tdf.map(row => row.getList(0))
    assert(language(0).get(0).toString == "English" && language(0).get(1).toString == "Spanish")
    assert(language(1).get(0).toString == "French" && language(1).get(1).toString == "Chinese")

    val iso = tdf.map(row => row.getList(1))
    assert(iso(0).get(0).toString == "en" && iso(0).get(1).toString == "es" &&
      iso(1).get(0).toString == "fr" && iso(1).get(1).toString == "zh")
  }
    test("Async Parameters Config -- Basic Usage") {
    val concurrency = 10
    val timeout = 45

    val replies = detector
      .setConcurrency(concurrency)
      .setTimeout(timeout)
      .transform(df)
      .select("output.result.name", "output.result.iso6391Name")
      .collect()

    val language = replies.map(row => row.getList(0))
    assert(language(0).get(0).toString == "English" && language(0).get(1).toString == "Spanish")
    assert(language(1).get(0).toString == "French" && language(1).get(1).toString == "Chinese")
  }

  test("Async Incorrect Concurrency Functionality") {
    val badConcurrency = -1
    val timeout = 45
    val caught =
      intercept[SparkException] {
        detector
          .setConcurrency(badConcurrency)
          .setTimeout(timeout)
          .transform(df)
          .select("output.result.name","output.result.iso6391Name")
          .collect()
      }
    assert(caught.getMessage.contains("java.lang.IllegalArgumentException"))
  }

  test("Async Incorrect Timeout Functionality") {
    val badTimeout = .01
    val concurrency = 1
    val caught =
      intercept[SparkException] {
        detector
          .setTimeout(badTimeout)
          .setConcurrency(1)
          .transform(df)
          .select("output.result.name","output.result.iso6391Name")
          .collect()
      }
    assert(caught.getMessage.contains("java.util.concurrent.TimeoutException"))
  }
}

class TextSentimentSuiteV4 extends TestBase with DataFrameEquality with TextKey {

  import spark.implicits._

  val options: Option[TextAnalyticsRequestOptionsV4] = Some(new TextAnalyticsRequestOptionsV4("", true, false))

  lazy val df: DataFrame = Seq(
    Seq("Hello world. This is some input text that I love."),
    Seq("I am sad"),
    Seq("I am feeling okay")
  ).toDF("text")

  lazy val batchedDF: DataFrame = Seq(
    (Seq("en", "en", "en"), Seq("I hate the rain.", "I love the sun", "This sucks")),
    (Seq("en"), Seq("I love Vancouver."))
  ).toDF("lang", "text")

  lazy val invalidDocDf: DataFrame = Seq(
    (Seq("us", ""),Seq("",null))
  ).toDF("lang", "text")

  lazy val invalidLanguageDf: DataFrame = Seq(
    (Seq("abc", "/."),Seq("Today is a wonderful day.","I hate the cold"))
  ).toDF("lang", "text")

  lazy val detector: TextSentimentV4 = new TextSentimentV4(options)
    .setSubscriptionKey(textKey)
    .setEndpoint("https://eastus.api.cognitive.microsoft.com/")
    .setInputCol("text")
    .setOutputCol("output")

  test("Sentiment Analysis - Output Assertion") {
    val replies = detector.transform(batchedDF)
      .select("output")
      .collect()
    assert(replies(0).schema(0).name == "output")
    df.printSchema()
    df.show()
    replies.foreach { row =>
      row.toSeq.foreach { col => println(col) }
    }
  };
  test("Sentiment Analysis - Check Model Version") {
    val replies = detector.transform(batchedDF)
      .select("output")
      .collect()
    assert(replies(0).schema(0).name == "output")
    val fromRow = SentimentResponseV4.makeFromRowConverter
    replies.foreach(row => {
      val outResponse = fromRow(row.getAs[GenericRowWithSchema]("output"))
      val modelCheck = outResponse.result.head.get
      modelCheck.toString.matches("\\d{4}-\\d{2}-\\d{2}")
    })
  }

  lazy val detector2: TextSentimentV4 = new TextSentimentV4(options)
    .setSubscriptionKey(textKey)
    .setEndpoint("https://eastus.api.cognitive.microsoft.com/")
    .setInputCol("text")
    .setLangCol("lang")
    .setOutputCol("output")

  test("Sentiment Analysis - Basic Usage") {
    val replies = detector2.transform(batchedDF)
      .select("output.result.sentiment")
      .collect()
    val data = replies.map(row => row.getList(0))
    assert(data(0).get(0).toString == "negative" && data(0).get(1).toString == "positive" &&
      data(0).get(2).toString == "negative")
    assert(data(1).get(0).toString == "positive")
  }

<<<<<<< HEAD
  lazy val df2: DataFrame = Seq(
    ("en", "Hello world. This is some input text that I love."),
    ("fr", "Bonjour tout le monde"),
    ("es", "La carretera estaba atascada. Había mucho tráfico el día de ayer."),
    ("es", "La carretera estaba atascada."),
    ("es", "Había mucho tráfico el día de ayer."),
    ("es", "La carretera estaba atascada. Había mucho tráfico el día de ayer."),
    (null, "ich bin ein berliner")
  ).toDF("lang", "text")

  test("Sentiment - batch usage"){
    lazy val detector3: TextSentimentV4  = new TextSentimentV4(options)
      .setSubscriptionKey(textKey)
      .setEndpoint("https://eastus.api.cognitive.microsoft.com/")
      .setInputCol("text")
      .setLangCol("lang")
      .setBatchSize(2)
      .setOutputCol("output2")

    val tdf = detector3.transform(df2)
      .select("output2.result.sentiment")
      .show()
=======
  test("Sentiment Analysis - Invalid Document Input"){
    val replies = detector.transform(invalidDocDf)
      .select("output.error.errorMessage", "output.error.errorCode")
      .collect()
    val errors = replies.map(row => row.getList(0))
    val codes = replies.map(row => row.getList(1))

    assert(errors(0).get(0).toString == "Document text is empty.")
    assert(codes(0).get(0).toString == "InvalidDocument")

    assert(errors(0).get(1).toString == "Document text is empty.")
    assert(codes(0).get(1).toString == "InvalidDocument")
  }

  test("Sentiment Analysis - Invalid Language Input"){
    val replies = detector.transform(invalidLanguageDf)
      .select("output.error.errorMessage", "output.error.errorCode")
      .collect()
    val errors = replies.map(row => row.getList(0))
    val codes = replies.map(row => row.getList(1))

    assert(errors(0).get(0).toString.contains("Invalid language code."))
    assert(codes(0).get(0).toString == "UnsupportedLanguageCode")

    assert(errors(0).get(1).toString.contains("Invalid language code."))
    assert(codes(0).get(1).toString == "UnsupportedLanguageCode")
  }

  test("Sentiment Analysis - Assert Confidence Score") {
    val replies = detector.transform(batchedDF)
      .select("output")
      .collect()
    val firstRow = replies(0)
    val secondRow = replies(1)
    assert(replies(0).schema(0).name == "output")
    val fromRow = SentimentResponseV4.makeFromRowConverter
    val resFirstRow = fromRow(firstRow.getAs[GenericRowWithSchema]("output"))
    val resSecondRow = fromRow(secondRow.getAs[GenericRowWithSchema]("output"))
    val modelVersionFirstRow = resFirstRow.modelVersion.get
    val modelVersionSecondRow = resSecondRow.modelVersion.get
    val negativeScoreFirstRow = resFirstRow.result.head.get.confidenceScores.negative
    val positiveScoreSecondRow = resSecondRow.result.head.get.confidenceScores.positive
    assert(modelVersionFirstRow.matches("\\d{4}-\\d{2}-\\d{2}"))
    assert(modelVersionFirstRow.matches("\\d{4}-\\d{2}-\\d{2}"))
    assert(negativeScoreFirstRow > 0.5)
    assert(positiveScoreSecondRow > 0.5)
>>>>>>> b88d3493
  }
}

class KeyPhraseExtractionSuiteV4 extends TestBase with DataFrameEquality with TextKey {

  import spark.implicits._

  lazy val df2: DataFrame = Seq(
    (Seq("en", "es"), Seq("Hello world. This is some input text that I love.",
      "La carretera estaba atascada. Había mucho tráfico el día de ayer.")),
    (Seq("fr"), Seq("Bonjour tout le monde")),
  ).toDF("lang", "text")

  lazy val blankLanguageDf: DataFrame = Seq(
    (Seq("",""), Seq("Hello world. This is some input text that I love.",
      "La carretera estaba atascada. Había mucho tráfico el día de ayer.")),
    (Seq(""), Seq("Bonjour tout le monde")),
  ).toDF("lang","text" )

  lazy val invalidDocDf: DataFrame = Seq(
    (Seq("us", ""),Seq("",null))
  ).toDF("lang", "text")

  lazy val invalidLanguageDf: DataFrame = Seq(
    (Seq("abc", "/."),Seq("Today is a wonderful day.","I hate the cold"))
  ).toDF("lang", "text")

  val options: Option[TextAnalyticsRequestOptionsV4] = Some(new TextAnalyticsRequestOptionsV4("", true, false))
  df2.printSchema()
  df2.show()
  lazy val extractor: TextAnalyticsKeyphraseExtraction = new TextAnalyticsKeyphraseExtraction(options)
    .setSubscriptionKey(textKey)
    .setEndpoint("https://eastus.api.cognitive.microsoft.com/")
    .setInputCol("text")
    .setLangCol("lang")
    .setOutputCol("output")

  test("KPE - Basic Usage") {
    val replies = extractor.transform(df2)
      .select(explode(col("output.result.keyPhrases")))
      .collect()

    assert(replies(1).getSeq[String](0).toSet == Set("mucho tráfico", "carretera", "ayer"))
    assert(replies(2).getSeq[String](0).toSet == Set("Bonjour", "monde"))
    assert(replies(0).getSeq[String](0).toSet == Set("Hello world", "input text"))
  }

  test("KPE - Output Assertion") {
    val replies = extractor.transform(df2)
      .select("output")
      .collect()

    assert(replies(0).schema(0).name == "output")

    df2.printSchema()
    df2.show()
    replies.foreach { row =>
      row.toSeq.foreach { col => println(col) }
    }
<<<<<<< HEAD

  lazy val df3: DataFrame = Seq(
    ("en","Hello world. This is some input text that I love."),
    ("es", "La carretera estaba atascada. Había mucho tráfico el día de ayer."),
    ("fr", "Bonjour tout le monde")
  ).toDF("lang","text" )

  test("Keyphrase - batch usage"){
    lazy val extractor2: TextAnalyticsKeyphraseExtraction = new TextAnalyticsKeyphraseExtraction(options)
      .setSubscriptionKey(textKey)
      .setEndpoint("https://eastus.api.cognitive.microsoft.com/")
      .setInputCol("text")
      .setLangCol("lang")
      .setOutputCol("output2")

    val tdf = extractor2.transform(df3)
      .select("output2.result.keyPhrases")
      .collect()
    assert(tdf.length == 1)

  }
}
=======
  }
  test("KPE - Check Model Version") {
    val replies = extractor.transform(df2)
      .select("output")
      .collect()
    assert(replies(0).schema(0).name == "output")
    val fromRow = KeyPhraseResponseV4.makeFromRowConverter
    replies.foreach(row => {
      val outResponse = fromRow(row.getAs[GenericRowWithSchema]("output"))
      val modelCheck = outResponse.result.head.get
      modelCheck.toString.matches("\\d{4}-\\d{2}-\\d{2}")
    })
  }

  test("KPE - Blank Language Input") {
    val replies = extractor.transform(blankLanguageDf)
      .select(explode(col("output.result.keyPhrases")))
      .collect()

    assert(replies(1).getSeq[String](0).toSet == Set("mucho tráfico", "carretera", "ayer"))
    assert(replies(2).getSeq[String](0).toSet == Set("Bonjour", "monde"))
    assert(replies(0).getSeq[String](0).toSet == Set("Hello world", "input text"))
  }

  test("KPE - Invalid Document Input"){
    val replies = extractor.transform(invalidDocDf)
    val errors = replies
      .select(explode(col("output.error.errorMessage")))
      .collect()
    val codes = replies
      .select(explode(col("output.error.errorCode")))
      .collect()

    assert(errors(0).get(0).toString == "Document text is empty.")
    assert(codes(0).get(0).toString == "InvalidDocument")

    assert(errors(1).get(0).toString == "Document text is empty.")
    assert(codes(1).get(0).toString == "InvalidDocument")
  }

  test("KPE - Invalid Language Input"){
    val replies = extractor.transform(invalidLanguageDf)
    val errors = replies
      .select(explode(col("output.error.errorMessage")))
      .collect()
    val codes = replies
      .select(explode(col("output.error.errorCode")))
      .collect()

    assert(errors(0).get(0).toString.contains("Invalid language code."))
    assert(codes(0).get(0).toString == "InvalidDocument")

    assert(errors(1).get(0).toString.contains("Invalid language code."))
    assert(codes(1).get(0).toString == "InvalidDocument")
  }
}

>>>>>>> b88d3493
<|MERGE_RESOLUTION|>--- conflicted
+++ resolved
@@ -47,7 +47,7 @@
     replies.foreach { row =>
       row.toSeq.foreach { col => println(col) }
     }
-  };
+  }
 
   test("Language Detection - Batch Usage") {
     val replies = detector.transform(df)
@@ -285,7 +285,6 @@
     assert(data(1).get(0).toString == "positive")
   }
 
-<<<<<<< HEAD
   lazy val df2: DataFrame = Seq(
     ("en", "Hello world. This is some input text that I love."),
     ("fr", "Bonjour tout le monde"),
@@ -308,7 +307,8 @@
     val tdf = detector3.transform(df2)
       .select("output2.result.sentiment")
       .show()
-=======
+  }
+
   test("Sentiment Analysis - Invalid Document Input"){
     val replies = detector.transform(invalidDocDf)
       .select("output.error.errorMessage", "output.error.errorCode")
@@ -355,7 +355,6 @@
     assert(modelVersionFirstRow.matches("\\d{4}-\\d{2}-\\d{2}"))
     assert(negativeScoreFirstRow > 0.5)
     assert(positiveScoreSecondRow > 0.5)
->>>>>>> b88d3493
   }
 }
 
@@ -415,8 +414,8 @@
     replies.foreach { row =>
       row.toSeq.foreach { col => println(col) }
     }
-<<<<<<< HEAD
-
+  }
+  
   lazy val df3: DataFrame = Seq(
     ("en","Hello world. This is some input text that I love."),
     ("es", "La carretera estaba atascada. Había mucho tráfico el día de ayer."),
@@ -435,10 +434,6 @@
       .select("output2.result.keyPhrases")
       .collect()
     assert(tdf.length == 1)
-
-  }
-}
-=======
   }
   test("KPE - Check Model Version") {
     val replies = extractor.transform(df2)
@@ -495,5 +490,3 @@
     assert(codes(1).get(0).toString == "InvalidDocument")
   }
 }
-
->>>>>>> b88d3493
