--- conflicted
+++ resolved
@@ -1,282 +1,276 @@
-package com.microsoft.ml.spark.cognitive.split1
-
-import com.microsoft.ml.spark.cognitive._
-import com.microsoft.ml.spark.core.test.base.TestBase
-<<<<<<< HEAD
-import com.microsoft.ml.spark.stages.FixedMiniBatchTransformer
-=======
-import org.apache.spark.SparkException
->>>>>>> 538e7fab
-import org.apache.spark.ml.param.DataFrameEquality
-import org.apache.spark.sql.{DataFrame, Row}
-import org.apache.spark.sql.functions.{col, explode}
-
-class DetectedLanguageSuitev4 extends TestBase with DataFrameEquality with TextKey {
-
-  import spark.implicits._
-
-  lazy val df: DataFrame = Seq(
-    (Seq("us", ""),Seq("Hello World","La carretera estaba atascada. Había mucho tráfico el día de ayer.")),
-    (Seq("fr",""),Seq("Bonjour tout le monde","世界您好")),
-    (Seq(""),Seq(":) :( :D")),
-  ).toDF("lang", "text")
-
-  val options: Option[TextAnalyticsRequestOptionsV4] = Some(new TextAnalyticsRequestOptionsV4("", true, false))
-
-  lazy val detector: TextAnalyticsLanguageDetection = new TextAnalyticsLanguageDetection(options)
-    .setSubscriptionKey(textKey)
-    .setEndpoint("https://eastus.api.cognitive.microsoft.com/")
-    .setInputCol("text")
-    .setLangCol("lang")
-    .setOutputCol("output")
-
-  test("Language Detection - Output Assertion") {
-    val replies = detector.transform(df)
-      .select("output")
-      .collect()
-    assert(replies(0).schema(0).name == "output")
-    df.printSchema()
-    df.show()
-    replies.foreach { row =>
-      row.toSeq.foreach{col => println(col) }
-    }
-  }
-
-  test("Language Detection - Batch Usage") {
-    val replies = detector.transform(df)
-    .select("output.result.name","output.result.iso6391Name")
-    .collect()
-
-    val language = replies.map(row => row.getList(0))
-    assert(language(0).get(0).toString == "English" && language(0).get(1).toString == "Spanish")
-    assert(language(1).get(0).toString == "French" && language(1).get(1).toString == "Chinese")
-
-    val iso = replies.map(row => row.getList(1))
-    assert(iso(0).get(0).toString == "en" && iso(0).get(1).toString == "es" &&
-      iso(1).get(0).toString == "fr" && iso(1).get(1).toString == "zh")
-  }
-
-<<<<<<< HEAD
-  lazy val df2: DataFrame = Seq(
-    ("us", "Hello World"),
-    ("", "La carretera estaba atascada. Había mucho tráfico el día de ayer."),
-    ("fr","Bonjour tout le monde"),
-    ("", "世界您好"),
-    ("us", "I am testing batching"),
-    ("", ":) :( :D")
-  ).toDF("lang", "text")
-
-  test("Detection - mini batch usage"){
-    lazy val detector2: TextAnalyticsLanguageDetection = new TextAnalyticsLanguageDetection(options)
-      .setSubscriptionKey(textKey)
-      .setEndpoint("https://eastus.api.cognitive.microsoft.com/")
-      .setInputCol("text")
-      .setLangCol("lang")
-      .setBatchSize(2)
-      .setOutputCol("output")
-
-    val tdf = detector2.transform(df2)
-      .select("output.result.name","output.result.iso6391Name")
-      .collect()
-
-    val language = tdf.map(row => row.getList(0))
-    assert(language(0).get(0).toString == "English" && language(0).get(1).toString == "Spanish")
-    assert(language(1).get(0).toString == "French" && language(1).get(1).toString == "Chinese")
-
-    val iso = tdf.map(row => row.getList(1))
-    assert(iso(0).get(0).toString == "en" && iso(0).get(1).toString == "es" &&
-      iso(1).get(0).toString == "fr" && iso(1).get(1).toString == "zh")
-=======
-  test("Asynch Functionality with Parameters") {
-    val concurrency = 10
-    val timeout = 45
-
-    val replies = detector
-      .setConcurrency(concurrency)
-      .setTimeout(timeout)
-      .transform(df)
-      .select("output.result.name", "output.result.iso6391Name")
-      .collect()
-
-    val language = replies.map(row => row.getList(0))
-    assert(language(0).get(0).toString == "English" && language(0).get(1).toString == "Spanish")
-    assert(language(1).get(0).toString == "French" && language(1).get(1).toString == "Chinese")
-  }
-
-  test("Asynch Incorrect Concurrency Functionality") {
-    val badConcurrency = -1
-    val timeout = 45
-    val caught =
-      intercept[SparkException] {
-        detector
-          .setConcurrency(badConcurrency)
-          .setTimeout(timeout)
-          .transform(df)
-          .select("output.result.name","output.result.iso6391Name")
-          .collect()
-      }
-    assert(caught.getMessage.contains("java.lang.IllegalArgumentException"))
-  }
-
-  test("Asynch Incorrect Timeout Functionality") {
-    val badTimeout = .01
-    val concurrency = 1
-    val caught =
-      intercept[SparkException] {
-        detector
-          .setTimeout(badTimeout)
-          .setConcurrency(1)
-          .transform(df)
-          .select("output.result.name","output.result.iso6391Name")
-          .collect()
-      }
-    assert(caught.getMessage.contains("java.util.concurrent.TimeoutException"))
->>>>>>> 538e7fab
-  }
-}
-
-class TextSentimentSuiteV4 extends TestBase with DataFrameEquality with TextKey {
-
-  import spark.implicits._
-
-  val options: Option[TextAnalyticsRequestOptionsV4] = Some(new TextAnalyticsRequestOptionsV4("", true, false))
-
-  lazy val df: DataFrame = Seq(
-    Seq("Hello world. This is some input text that I love."),
-    Seq("I am sad"),
-    Seq("I am feeling okay")
-  ).toDF("text")
-
-  lazy val batchedDF: DataFrame = Seq(
-    (Seq("en", "en", "en"), Seq("I hate the rain.", "I love the sun", "This sucks")),
-    (Seq("en"), Seq("I love Vancouver."))
-  ).toDF("lang", "text")
-
-  lazy val detector: TextSentimentV4 = new TextSentimentV4(options)
-    .setSubscriptionKey(textKey)
-    .setEndpoint("https://eastus.api.cognitive.microsoft.com/")
-    .setInputCol("text")
-    .setOutputCol("output")
-
-  test("Sentiment Analysis - Output Assertion") {
-    val replies = detector.transform(batchedDF)
-      .select("output")
-      .collect()
-    assert(replies(0).schema(0).name == "output")
-    df.printSchema()
-    df.show()
-    replies.foreach { row =>
-      row.toSeq.foreach { col => println(col) }
-    }
-  }
-
-  lazy val detector2: TextSentimentV4 = new TextSentimentV4(options)
-    .setSubscriptionKey(textKey)
-    .setEndpoint("https://eastus.api.cognitive.microsoft.com/")
-    .setInputCol("text")
-    .setLangCol("lang")
-    .setOutputCol("output")
-
-  test("Sentiment Analysis - Basic Usage") {
-    val replies = detector2.transform(batchedDF)
-      .select("output.result.sentiment")
-      .collect()
-    val data = replies.map(row => row.getList(0))
-    assert(data(0).get(0).toString == "negative" && data(0).get(1).toString == "positive" &&
-      data(0).get(2).toString == "negative")
-    assert(data(1).get(0).toString == "positive")
-  }
-
-  lazy val df2: DataFrame = Seq(
-    ("en", "Hello world. This is some input text that I love."),
-    ("fr", "Bonjour tout le monde"),
-    ("es", "La carretera estaba atascada. Había mucho tráfico el día de ayer."),
-    ("es", "La carretera estaba atascada."),
-    ("es", "Había mucho tráfico el día de ayer."),
-    ("es", "La carretera estaba atascada. Había mucho tráfico el día de ayer."),
-    (null, "ich bin ein berliner")
-  ).toDF("lang", "text")
-
-  test("Sentiment - batch usage"){
-    lazy val detector3: TextSentimentV4  = new TextSentimentV4(options)
-      .setSubscriptionKey(textKey)
-      .setEndpoint("https://eastus.api.cognitive.microsoft.com/")
-      .setInputCol("text")
-      .setLangCol("lang")
-      .setOutputCol("output2")
-
-    val tdf = detector3.transform(df2)
-      .select("output2.result.sentiment")
-      .collect()
-    val data = tdf.map(row => row.getList(0))
-    assert(data(0).get(0).toString() == "positive")
-    assert(tdf(0).schema(0).name == "sentiment")
-  }
-}
-
-class KeyPhraseExtractionSuiteV4 extends TestBase with DataFrameEquality with TextKey {
-  import spark.implicits._
-
-  lazy val df2: DataFrame = Seq(
-    (Seq("en","es"), Seq("Hello world. This is some input text that I love.",
-      "La carretera estaba atascada. Había mucho tráfico el día de ayer.")),
-    (Seq("fr"), Seq("Bonjour tout le monde")),
-  ).toDF("lang","text" )
-
-  val options: Option[TextAnalyticsRequestOptionsV4] = Some(new TextAnalyticsRequestOptionsV4("", true, false))
-  df2.printSchema()
-  df2.show()
-  lazy val extractor: TextAnalyticsKeyphraseExtraction = new TextAnalyticsKeyphraseExtraction(options)
-    .setSubscriptionKey(textKey)
-    .setEndpoint("https://eastus.api.cognitive.microsoft.com/")
-    .setInputCol("text")
-    .setLangCol("lang")
-    .setOutputCol("output")
-
-  test("KPE - Basic Usage") {
-    val replies = extractor.transform(df2)
-      .select(explode(col("output.result.keyPhrases")))
-      .collect()
-
-    assert(replies(1).getSeq[String](0).toSet == Set("mucho tráfico", "carretera", "ayer"))
-    assert(replies(2).getSeq[String](0).toSet == Set("Bonjour", "monde"))
-    assert(replies(0).getSeq[String](0).toSet == Set("Hello world", "input text"))
-  }
-
-    test("KPE - Output Assertion"){
-      val replies = extractor.transform(df2)
-        .select("output")
-        .collect()
-
-      assert(replies(0).schema(0).name == "output")
-
-      df2.printSchema()
-      df2.show()
-      replies.foreach { row =>
-        row.toSeq.foreach { col => println(col) }
-      }
-    }
-
-  lazy val df3: DataFrame = Seq(
-    ("en","Hello world. This is some input text that I love."),
-    ("es", "La carretera estaba atascada. Había mucho tráfico el día de ayer."),
-    ("fr", "Bonjour tout le monde")
-  ).toDF("lang","text" )
-
-  test("Keyphrase - batch usage"){
-    lazy val extractor2: TextAnalyticsKeyphraseExtraction = new TextAnalyticsKeyphraseExtraction(options)
-      .setSubscriptionKey(textKey)
-      .setEndpoint("https://eastus.api.cognitive.microsoft.com/")
-      .setInputCol("text")
-      .setLangCol("lang")
-      .setBatchSize(8)
-      .setOutputCol("output2")
-
-    val tdf = extractor2.transform(df2)
-      .select(explode(col("output2.result.keyPhrases")))
-      .collect()
-    assert(tdf(1).getSeq[String](0).toSet == Set("mucho tráfico", "carretera", "ayer"))
-    assert(tdf(2).getSeq[String](0).toSet == Set("Bonjour", "monde"))
-    assert(tdf(0).getSeq[String](0).toSet == Set("Hello world", "input text"))
-  }
+package com.microsoft.ml.spark.cognitive.split1
+
+import com.microsoft.ml.spark.cognitive._
+import com.microsoft.ml.spark.core.test.base.TestBase
+import com.microsoft.ml.spark.stages.FixedMiniBatchTransformer
+import org.apache.spark.SparkException
+import org.apache.spark.ml.param.DataFrameEquality
+import org.apache.spark.sql.{DataFrame, Row}
+import org.apache.spark.sql.functions.{col, explode}
+
+class DetectedLanguageSuitev4 extends TestBase with DataFrameEquality with TextKey {
+
+  import spark.implicits._
+
+  lazy val df: DataFrame = Seq(
+    (Seq("us", ""),Seq("Hello World","La carretera estaba atascada. Había mucho tráfico el día de ayer.")),
+    (Seq("fr",""),Seq("Bonjour tout le monde","世界您好")),
+    (Seq(""),Seq(":) :( :D")),
+  ).toDF("lang", "text")
+
+  val options: Option[TextAnalyticsRequestOptionsV4] = Some(new TextAnalyticsRequestOptionsV4("", true, false))
+
+  lazy val detector: TextAnalyticsLanguageDetection = new TextAnalyticsLanguageDetection(options)
+    .setSubscriptionKey(textKey)
+    .setEndpoint("https://eastus.api.cognitive.microsoft.com/")
+    .setInputCol("text")
+    .setLangCol("lang")
+    .setOutputCol("output")
+
+  test("Language Detection - Output Assertion") {
+    val replies = detector.transform(df)
+      .select("output")
+      .collect()
+    assert(replies(0).schema(0).name == "output")
+    df.printSchema()
+    df.show()
+    replies.foreach { row =>
+      row.toSeq.foreach{col => println(col) }
+    }
+  }
+
+  test("Language Detection - Batch Usage") {
+    val replies = detector.transform(df)
+    .select("output.result.name","output.result.iso6391Name")
+    .collect()
+
+    val language = replies.map(row => row.getList(0))
+    assert(language(0).get(0).toString == "English" && language(0).get(1).toString == "Spanish")
+    assert(language(1).get(0).toString == "French" && language(1).get(1).toString == "Chinese")
+
+    val iso = replies.map(row => row.getList(1))
+    assert(iso(0).get(0).toString == "en" && iso(0).get(1).toString == "es" &&
+      iso(1).get(0).toString == "fr" && iso(1).get(1).toString == "zh")
+  }
+
+  lazy val df2: DataFrame = Seq(
+    ("us", "Hello World"),
+    ("", "La carretera estaba atascada. Había mucho tráfico el día de ayer."),
+    ("fr","Bonjour tout le monde"),
+    ("", "世界您好"),
+    ("us", "I am testing batching"),
+    ("", ":) :( :D")
+  ).toDF("lang", "text")
+
+  test("Detection - mini batch usage"){
+    lazy val detector2: TextAnalyticsLanguageDetection = new TextAnalyticsLanguageDetection(options)
+      .setSubscriptionKey(textKey)
+      .setEndpoint("https://eastus.api.cognitive.microsoft.com/")
+      .setInputCol("text")
+      .setLangCol("lang")
+      .setBatchSize(2)
+      .setOutputCol("output")
+
+    val tdf = detector2.transform(df2)
+      .select("output.result.name","output.result.iso6391Name")
+      .collect()
+
+    val language = tdf.map(row => row.getList(0))
+    assert(language(0).get(0).toString == "English" && language(0).get(1).toString == "Spanish")
+    assert(language(1).get(0).toString == "French" && language(1).get(1).toString == "Chinese")
+
+    val iso = tdf.map(row => row.getList(1))
+    assert(iso(0).get(0).toString == "en" && iso(0).get(1).toString == "es" &&
+      iso(1).get(0).toString == "fr" && iso(1).get(1).toString == "zh")
+  test("Asynch Functionality with Parameters") {
+    val concurrency = 10
+    val timeout = 45
+
+    val replies = detector
+      .setConcurrency(concurrency)
+      .setTimeout(timeout)
+      .transform(df)
+      .select("output.result.name", "output.result.iso6391Name")
+      .collect()
+
+    val language = replies.map(row => row.getList(0))
+    assert(language(0).get(0).toString == "English" && language(0).get(1).toString == "Spanish")
+    assert(language(1).get(0).toString == "French" && language(1).get(1).toString == "Chinese")
+  }
+
+  test("Asynch Incorrect Concurrency Functionality") {
+    val badConcurrency = -1
+    val timeout = 45
+    val caught =
+      intercept[SparkException] {
+        detector
+          .setConcurrency(badConcurrency)
+          .setTimeout(timeout)
+          .transform(df)
+          .select("output.result.name","output.result.iso6391Name")
+          .collect()
+      }
+    assert(caught.getMessage.contains("java.lang.IllegalArgumentException"))
+  }
+
+  test("Asynch Incorrect Timeout Functionality") {
+    val badTimeout = .01
+    val concurrency = 1
+    val caught =
+      intercept[SparkException] {
+        detector
+          .setTimeout(badTimeout)
+          .setConcurrency(1)
+          .transform(df)
+          .select("output.result.name","output.result.iso6391Name")
+          .collect()
+      }
+    assert(caught.getMessage.contains("java.util.concurrent.TimeoutException"))
+  }
+}
+
+class TextSentimentSuiteV4 extends TestBase with DataFrameEquality with TextKey {
+
+  import spark.implicits._
+
+  val options: Option[TextAnalyticsRequestOptionsV4] = Some(new TextAnalyticsRequestOptionsV4("", true, false))
+
+  lazy val df: DataFrame = Seq(
+    Seq("Hello world. This is some input text that I love."),
+    Seq("I am sad"),
+    Seq("I am feeling okay")
+  ).toDF("text")
+
+  lazy val batchedDF: DataFrame = Seq(
+    (Seq("en", "en", "en"), Seq("I hate the rain.", "I love the sun", "This sucks")),
+    (Seq("en"), Seq("I love Vancouver."))
+  ).toDF("lang", "text")
+
+  lazy val detector: TextSentimentV4 = new TextSentimentV4(options)
+    .setSubscriptionKey(textKey)
+    .setEndpoint("https://eastus.api.cognitive.microsoft.com/")
+    .setInputCol("text")
+    .setOutputCol("output")
+
+  test("Sentiment Analysis - Output Assertion") {
+    val replies = detector.transform(batchedDF)
+      .select("output")
+      .collect()
+    assert(replies(0).schema(0).name == "output")
+    df.printSchema()
+    df.show()
+    replies.foreach { row =>
+      row.toSeq.foreach { col => println(col) }
+    }
+  }
+
+  lazy val detector2: TextSentimentV4 = new TextSentimentV4(options)
+    .setSubscriptionKey(textKey)
+    .setEndpoint("https://eastus.api.cognitive.microsoft.com/")
+    .setInputCol("text")
+    .setLangCol("lang")
+    .setOutputCol("output")
+
+  test("Sentiment Analysis - Basic Usage") {
+    val replies = detector2.transform(batchedDF)
+      .select("output.result.sentiment")
+      .collect()
+    val data = replies.map(row => row.getList(0))
+    assert(data(0).get(0).toString == "negative" && data(0).get(1).toString == "positive" &&
+      data(0).get(2).toString == "negative")
+    assert(data(1).get(0).toString == "positive")
+  }
+
+  lazy val df2: DataFrame = Seq(
+    ("en", "Hello world. This is some input text that I love."),
+    ("fr", "Bonjour tout le monde"),
+    ("es", "La carretera estaba atascada. Había mucho tráfico el día de ayer."),
+    ("es", "La carretera estaba atascada."),
+    ("es", "Había mucho tráfico el día de ayer."),
+    ("es", "La carretera estaba atascada. Había mucho tráfico el día de ayer."),
+    (null, "ich bin ein berliner")
+  ).toDF("lang", "text")
+
+  test("Sentiment - batch usage"){
+    lazy val detector3: TextSentimentV4  = new TextSentimentV4(options)
+      .setSubscriptionKey(textKey)
+      .setEndpoint("https://eastus.api.cognitive.microsoft.com/")
+      .setInputCol("text")
+      .setLangCol("lang")
+      .setOutputCol("output2")
+
+    val tdf = detector3.transform(df2)
+      .select("output2.result.sentiment")
+      .collect()
+    val data = tdf.map(row => row.getList(0))
+    assert(data(0).get(0).toString() == "positive")
+    assert(tdf(0).schema(0).name == "sentiment")
+  }
+}
+
+class KeyPhraseExtractionSuiteV4 extends TestBase with DataFrameEquality with TextKey {
+  import spark.implicits._
+
+  lazy val df2: DataFrame = Seq(
+    (Seq("en","es"), Seq("Hello world. This is some input text that I love.",
+      "La carretera estaba atascada. Había mucho tráfico el día de ayer.")),
+    (Seq("fr"), Seq("Bonjour tout le monde")),
+  ).toDF("lang","text" )
+
+  val options: Option[TextAnalyticsRequestOptionsV4] = Some(new TextAnalyticsRequestOptionsV4("", true, false))
+  df2.printSchema()
+  df2.show()
+  lazy val extractor: TextAnalyticsKeyphraseExtraction = new TextAnalyticsKeyphraseExtraction(options)
+    .setSubscriptionKey(textKey)
+    .setEndpoint("https://eastus.api.cognitive.microsoft.com/")
+    .setInputCol("text")
+    .setLangCol("lang")
+    .setOutputCol("output")
+
+  test("KPE - Basic Usage") {
+    val replies = extractor.transform(df2)
+      .select(explode(col("output.result.keyPhrases")))
+      .collect()
+
+    assert(replies(1).getSeq[String](0).toSet == Set("mucho tráfico", "carretera", "ayer"))
+    assert(replies(2).getSeq[String](0).toSet == Set("Bonjour", "monde"))
+    assert(replies(0).getSeq[String](0).toSet == Set("Hello world", "input text"))
+  }
+
+    test("KPE - Output Assertion"){
+      val replies = extractor.transform(df2)
+        .select("output")
+        .collect()
+
+      assert(replies(0).schema(0).name == "output")
+
+      df2.printSchema()
+      df2.show()
+      replies.foreach { row =>
+        row.toSeq.foreach { col => println(col) }
+      }
+    }
+
+  lazy val df3: DataFrame = Seq(
+    ("en","Hello world. This is some input text that I love."),
+    ("es", "La carretera estaba atascada. Había mucho tráfico el día de ayer."),
+    ("fr", "Bonjour tout le monde")
+  ).toDF("lang","text" )
+
+  test("Keyphrase - batch usage"){
+    lazy val extractor2: TextAnalyticsKeyphraseExtraction = new TextAnalyticsKeyphraseExtraction(options)
+      .setSubscriptionKey(textKey)
+      .setEndpoint("https://eastus.api.cognitive.microsoft.com/")
+      .setInputCol("text")
+      .setLangCol("lang")
+      .setBatchSize(8)
+      .setOutputCol("output2")
+
+    val tdf = extractor2.transform(df2)
+      .select(explode(col("output2.result.keyPhrases")))
+      .collect()
+    assert(tdf(1).getSeq[String](0).toSet == Set("mucho tráfico", "carretera", "ayer"))
+    assert(tdf(2).getSeq[String](0).toSet == Set("Bonjour", "monde"))
+    assert(tdf(0).getSeq[String](0).toSet == Set("Hello world", "input text"))
+  }
 }