--- conflicted
+++ resolved
@@ -25,7 +25,6 @@
 
   val namespaceFeatures = VowpalWabbitMurmur.hash("features", 0)
 
-<<<<<<< HEAD
   test("Verify order preserving") {
     val featurizer1 = new VowpalWabbitFeaturizer()
       .setStringSplitInputCols(Array("in"))
@@ -53,8 +52,6 @@
     assert(v1.values(2) == 1.0)
   }
 
-=======
->>>>>>> 035fcd91
   test("Verify VowpalWabbit Featurizer can be run with seq and string") {
     val featurizer1 = new VowpalWabbitFeaturizer()
       .setInputCols(Array("str", "seq"))
