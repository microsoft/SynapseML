--- conflicted
+++ resolved
@@ -281,22 +281,6 @@
     * @param sparseRows The rows of sparse vector.
     * @return
     */
-<<<<<<< HEAD
-  def generateSparseDataset(sparseRows: Array[SparseVector]): SWIGTYPE_p_void = {
-    val numCols = sparseRows(0).size
-
-    val datasetOutPtr = lightgbmlib.voidpp_handle()
-    val datasetParams = "max_bin=255 is_pre_partition=True"
-
-    // Generate the dataset for features
-    LightGBMUtils.validate(lightgbmlib.LGBM_DatasetCreateFromCSRSpark(
-                             sparseRows.asInstanceOf[Array[Object]],
-                             sparseRows.length,
-                             intToPtr(numCols), datasetParams, null,
-                             datasetOutPtr),
-                           "Dataset create")
-
-=======
   def generateSparseDataset(sparseRows: Array[SparseVector],
                             referenceDataset: Option[SWIGTYPE_p_void]): SWIGTYPE_p_void = {
     val numCols = sparseRows(0).size
@@ -312,7 +296,6 @@
                              datasetOutPtr),
                            "Dataset create")
 
->>>>>>> 0b84a230
     lightgbmlib.voidpp_value(datasetOutPtr)
   }
 }