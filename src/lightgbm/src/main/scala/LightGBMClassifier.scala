// Copyright (C) Microsoft Corporation. All rights reserved.
// Licensed under the MIT License. See LICENSE in project root for information.

package com.microsoft.ml.spark

import com.microsoft.ml.spark.schema.SparkSchema
import org.apache.spark.ClusterUtil
import org.apache.spark.ml.param._
import org.apache.spark.ml.util._
import org.apache.spark.ml.classification.{ProbabilisticClassificationModel, ProbabilisticClassifier}
import org.apache.spark.ml.linalg.{DenseVector, SparseVector, Vector, Vectors}
import org.apache.spark.sql._

import scala.concurrent.Await
import scala.concurrent.duration.{Duration, SECONDS}
import scala.math.min
import scala.reflect.runtime.universe.{TypeTag, typeTag}

object LightGBMClassifier extends DefaultParamsReadable[LightGBMClassifier]

/** Trains a LightGBM Binary Classification model, a fast, distributed, high performance gradient boosting
  * framework based on decision tree algorithms.
  * For more information please see here: https://github.com/Microsoft/LightGBM.
  * For parameter information see here: https://github.com/Microsoft/LightGBM/blob/master/docs/Parameters.rst
  * @param uid The unique ID.
  */
@InternalWrapper
class LightGBMClassifier(override val uid: String)
  extends ProbabilisticClassifier[Vector, LightGBMClassifier, LightGBMClassificationModel]
  with LightGBMParams {
  def this() = this(Identifiable.randomUID("LightGBMClassifier"))

  // Set default objective to be binary classification
  setDefault(objective -> LightGBMConstants.binaryObjective)

  val isUnbalance = new BooleanParam(this, "isUnbalance",
    "Set to true if training data is unbalanced in binary classification scenario")
  setDefault(isUnbalance -> false)

  def getIsUnbalance: Boolean = $(isUnbalance)
  def setIsUnbalance(value: Boolean): this.type = set(isUnbalance, value)

  /** Trains the LightGBM Classification model.
    *
    * @param dataset The input dataset to train.
    * @return The trained model.
    */
  override protected def train(dataset: Dataset[_]): LightGBMClassificationModel = {
<<<<<<< HEAD
    val numCoresPerExec = ClusterUtil.getNumCoresPerExecutor(dataset)
    val numExecutorCores = ClusterUtil.getNumExecutorCores(dataset, numCoresPerExec)
=======
    val sc = dataset.sparkSession.sparkContext
    val numCoresPerExec = LightGBMUtils.getNumCoresPerExecutor(dataset)
    val numExecutorCores = LightGBMUtils.getNumExecutorCores(dataset, numCoresPerExec)
>>>>>>> 0b84a230
    val numWorkers = min(numExecutorCores, dataset.rdd.getNumPartitions)
    // Reduce number of partitions to number of executor cores
    val df = dataset.toDF().coalesce(numWorkers).cache()
    val (inetAddress, port, future) =
      LightGBMUtils.createDriverNodesThread(numWorkers, df, log, getTimeout)

    /* Run a parallel job via map partitions to initialize the native library and network,
     * translate the data to the LightGBM in-memory representation and train the models
     */
    val encoder = Encoders.kryo[LightGBMBooster]

    val categoricalSlotIndexesArr = get(categoricalSlotIndexes).getOrElse(Array.empty[Int])
    val categoricalSlotNamesArr = get(categoricalSlotNames).getOrElse(Array.empty[String])
    val categoricalIndexes = LightGBMUtils.getCategoricalIndexes(df, getFeaturesCol,
      categoricalSlotIndexesArr, categoricalSlotNamesArr)
    /* The native code for getting numClasses is always 1 unless it is multiclass-classification problem
     * so we infer the actual numClasses from the dataset here
     */
    val actualNumClasses = getNumClasses(dataset)
    val classes =
      if (getObjective == LightGBMConstants.binaryObjective) None
      else Some(actualNumClasses)
    val metric =
      if (classes.isDefined) "multiclass"
      else "binary_logloss,auc"
    val modelStr = if (getModelString == null || getModelString.isEmpty) None else get(modelString)
    val trainParams = ClassifierTrainParams(getParallelism, getNumIterations, getLearningRate, getNumLeaves,
      getMaxBin, getBaggingFraction, getBaggingFreq, getBaggingSeed, getEarlyStoppingRound,
      getFeatureFraction, getMaxDepth, getMinSumHessianInLeaf, numWorkers, getObjective, modelStr,
      getIsUnbalance, getVerbosity, categoricalIndexes, classes, metric, getBoostFromAverage, getBoostingType)
    log.info(s"LightGBMClassifier parameters: ${trainParams.toString()}")
    val networkParams = NetworkParams(getDefaultListenPort, inetAddress, port)
    val validationData =
      if (get(validationIndicatorCol).isDefined && dataset.columns.contains(getValidationIndicatorCol))
        Some(sc.broadcast(df.filter(x => x.getBoolean(x.fieldIndex(getValidationIndicatorCol))).collect()))
      else None
    val lightGBMBooster = df
      .mapPartitions(TrainUtils.trainLightGBM(networkParams, getLabelCol, getFeaturesCol, get(weightCol),
        validationData.map(_.value), log, trainParams, numCoresPerExec))(encoder)
      .reduce((booster1, _) => booster1)
    // Wait for future to complete (should be done by now)
    Await.result(future, Duration(getTimeout, SECONDS))
    new LightGBMClassificationModel(uid, lightGBMBooster, getLabelCol, getFeaturesCol,
      getPredictionCol, getProbabilityCol, getRawPredictionCol,
      if (isDefined(thresholds)) Some(getThresholds) else None, actualNumClasses)
  }

  override def copy(extra: ParamMap): LightGBMClassifier = defaultCopy(extra)
}

/** Model produced by [[LightGBMClassifier]]. */
@InternalWrapper
class LightGBMClassificationModel(
  override val uid: String, model: LightGBMBooster, labelColName: String,
  featuresColName: String, predictionColName: String, probColName: String,
  rawPredictionColName: String, thresholdValues: Option[Array[Double]],
  actualNumClasses: Int)
    extends ProbabilisticClassificationModel[Vector, LightGBMClassificationModel]
    with ConstructorWritable[LightGBMClassificationModel] {

  // Update the underlying Spark ML params
  // (for proper serialization to work we put them on constructor instead of using copy as in Spark ML)
  set(labelCol, labelColName)
  set(featuresCol, featuresColName)
  set(predictionCol, predictionColName)
  set(probabilityCol, probColName)
  set(rawPredictionCol, rawPredictionColName)
  if (thresholdValues.isDefined) set(thresholds, thresholdValues.get)

  override protected def raw2probabilityInPlace(rawPrediction: Vector): Vector = {
    rawPrediction match {
      case dv: DenseVector =>
        dv.values(0) = 1.0 / (1.0 + math.exp(-dv.values(0)))
        dv.values(1) = 1.0 - dv.values(0)
        dv
      case sv: SparseVector =>
        throw new RuntimeException("Unexpected error in LightGBMClassificationModel:" +
          " raw2probabilityInPlace encountered SparseVector")
    }
  }

  override def numClasses: Int = this.actualNumClasses

  override protected def predictRaw(features: Vector): Vector = {
    Vectors.dense(model.score(features, true, true))
  }

  override protected def predictProbability(features: Vector): Vector = {
    Vectors.dense(model.score(features, false, true))
  }

  override def copy(extra: ParamMap): LightGBMClassificationModel =
    new LightGBMClassificationModel(uid, model, labelColName, featuresColName, predictionColName, probColName,
      rawPredictionColName, thresholdValues, actualNumClasses)

  override val ttag: TypeTag[LightGBMClassificationModel] =
    typeTag[LightGBMClassificationModel]

  override def objectsToSave: List[Any] =
    List(uid, model, getLabelCol, getFeaturesCol, getPredictionCol,
         getProbabilityCol, getRawPredictionCol, thresholdValues, actualNumClasses)

  def saveNativeModel(filename: String, overwrite: Boolean): Unit = {
    val session = SparkSession.builder().getOrCreate()
    model.saveNativeModel(session, filename, overwrite)
  }

  def getFeatureImportances(importanceType: String): Array[Double] = {
    model.getFeatureImportances(importanceType)
  }

  def getModel: LightGBMBooster = this.model
}

object LightGBMClassificationModel extends ConstructorReadable[LightGBMClassificationModel] {
  def loadNativeModelFromFile(filename: String, labelColName: String = "label",
                              featuresColName: String = "features", predictionColName: String = "prediction",
                              probColName: String = "probability",
                              rawPredictionColName: String = "rawPrediction"): LightGBMClassificationModel = {
    val uid = Identifiable.randomUID("LightGBMClassifier")
    val session = SparkSession.builder().getOrCreate()
    val textRdd = session.read.text(filename)
    val text = textRdd.collect().map { row => row.getString(0) }.mkString("\n")
    val lightGBMBooster = new LightGBMBooster(text)
    val actualNumClasses = lightGBMBooster.getNumClasses()
    new LightGBMClassificationModel(uid, lightGBMBooster, labelColName, featuresColName,
      predictionColName, probColName, rawPredictionColName, None, actualNumClasses)
  }

  def loadNativeModelFromString(model: String, labelColName: String = "label",
                                featuresColName: String = "features", predictionColName: String = "prediction",
                                probColName: String = "probability",
                                rawPredictionColName: String = "rawPrediction"): LightGBMClassificationModel = {
    val uid = Identifiable.randomUID("LightGBMClassifier")
    val lightGBMBooster = new LightGBMBooster(model)
    val actualNumClasses = lightGBMBooster.getNumClasses()
    new LightGBMClassificationModel(uid, lightGBMBooster, labelColName, featuresColName,
      predictionColName, probColName, rawPredictionColName, None, actualNumClasses)
  }
}<|MERGE_RESOLUTION|>--- conflicted
+++ resolved
@@ -46,14 +46,9 @@
     * @return The trained model.
     */
   override protected def train(dataset: Dataset[_]): LightGBMClassificationModel = {
-<<<<<<< HEAD
+    val sc = dataset.sparkSession.sparkContext
     val numCoresPerExec = ClusterUtil.getNumCoresPerExecutor(dataset)
     val numExecutorCores = ClusterUtil.getNumExecutorCores(dataset, numCoresPerExec)
-=======
-    val sc = dataset.sparkSession.sparkContext
-    val numCoresPerExec = LightGBMUtils.getNumCoresPerExecutor(dataset)
-    val numExecutorCores = LightGBMUtils.getNumExecutorCores(dataset, numCoresPerExec)
->>>>>>> 0b84a230
     val numWorkers = min(numExecutorCores, dataset.rdd.getNumPartitions)
     // Reduce number of partitions to number of executor cores
     val df = dataset.toDF().coalesce(numWorkers).cache()
