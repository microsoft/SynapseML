// Copyright (C) Microsoft Corporation. All rights reserved.
// Licensed under the MIT License. See LICENSE in project root for information.

package com.microsoft.azure.synapse.ml.vw

import com.microsoft.azure.synapse.ml.codegen.Wrappable
import com.microsoft.azure.synapse.ml.core.schema.DatasetExtensions._
import com.microsoft.azure.synapse.ml.logging.SynapseMLLogging
import org.apache.spark.ml.classification.{ProbabilisticClassificationModel, ProbabilisticClassifier}
import org.apache.spark.ml.linalg.{Vector, Vectors}
import org.apache.spark.ml.param._
import org.apache.spark.ml.param.shared.HasWeightCol
import org.apache.spark.ml.util._
import org.apache.spark.ml.{ComplexParamsReadable, ComplexParamsWritable}
import org.apache.spark.sql._
import org.apache.spark.sql.functions.{col, udf}
import org.apache.spark.sql.types.{DoubleType, StringType, StructType}
import org.vowpalwabbit.spark.VowpalWabbitExample

import scala.math.exp

/**
  * VowpalWabbit exposed as SparkML classifier.
  */
class VowpalWabbitClassifier(override val uid: String)
  extends ProbabilisticClassifier[Row, VowpalWabbitClassifier, VowpalWabbitClassificationModel]
<<<<<<< HEAD
    with VowpalWabbitBaseSpark
    with ComplexParamsWritable
    with BasicLogging {
=======
  with VowpalWabbitBase
  with ComplexParamsWritable with SynapseMLLogging {
>>>>>>> dd1563fc
  logClass()

  override protected lazy val pyInternalWrapper = true

  def this() = this(Identifiable.randomUID("VowpalWabbitClassifier"))

  // to support Grid search we need to replicate the parameters here...
  val labelConversion = new BooleanParam(this, "labelConversion",
    "Convert 0/1 Spark ML style labels to -1/1 VW style labels. Defaults to false.")
  setDefault(labelConversion -> false)
  def getLabelConversion: Boolean = $(labelConversion)
  def setLabelConversion(value: Boolean): this.type = set(labelConversion, value)

  val numClasses = new IntParam(this, "numClasses",
    "Number of classes. Defaults to binary. Needs to match oaa/csoaa/multilabel_oaa/...")
  setDefault(numClasses -> 2)
  def getNumClasses: Int = $(numClasses)
  def setNumClasses(value: Int): this.type = set(numClasses, value)

  override protected def createLabelSetter(schema: StructType): (Row, VowpalWabbitExample) => Unit = {
    if (getNumClasses == 2)
      super.createLabelSetter(schema)
    else {
      val labelColIdx = schema.fieldIndex(getLabelCol)

      val weightGetter = getWeightGetter(schema)

      // for Predictors the label is always going to be a Double
      (row: Row, ex: VowpalWabbitExample) =>
        ex.setMulticlassLabel(weightGetter(row), row.getDouble(labelColIdx).toInt)
    }
  }

  override protected def train(dataset: Dataset[_]): VowpalWabbitClassificationModel = {
    logTrain({
      val model = new VowpalWabbitClassificationModel(uid)
        .setFeaturesCol(getFeaturesCol)
        .setAdditionalFeatures(getAdditionalFeatures)
        .setPredictionCol(getPredictionCol)
        .setProbabilityCol(getProbabilityCol)
        .setRawPredictionCol(getRawPredictionCol)
        .setNumClassesModel(getNumClasses)

      val finalDataset = if (!getLabelConversion)
        dataset.toDF
      else {
        val inputLabelCol = dataset.withDerivativeCol("label")
        dataset
          .withColumnRenamed(getLabelCol, inputLabelCol)
          .withColumn(getLabelCol, col(inputLabelCol) * 2 - 1)
          .toDF
      }

      trainInternal(finalDataset, model)
    })
  }

  override def copy(extra: ParamMap): this.type = defaultCopy(extra)
}

object VowpalWabbitClassifier extends ComplexParamsReadable[VowpalWabbitClassifier]

class VowpalWabbitClassificationModel(override val uid: String)
  extends ProbabilisticClassificationModel[Row, VowpalWabbitClassificationModel]
<<<<<<< HEAD
    with VowpalWabbitBaseModelSpark
    with ComplexParamsWritable with Wrappable with BasicLogging {
=======
    with VowpalWabbitBaseModel
    with ComplexParamsWritable with Wrappable with SynapseMLLogging {
>>>>>>> dd1563fc
  logClass()

  def this() = this(Identifiable.randomUID("VowpalWabbitClassificationModel"))

  override protected lazy val pyInternalWrapper = true

  // need to name differently from numClasses
  val numClassesModel = new IntParam(this, "numClassesModel",
    "Number of classes.")

  def getNumClassesModel: Int = $(numClassesModel)
  def setNumClassesModel(value: Int): this.type = set(numClassesModel, value)

  def numClasses: Int = getNumClassesModel

  override def transform(dataset: Dataset[_]): DataFrame = {
    logTransform[DataFrame]({
      val df = transformImplInternal(dataset)

      if (getNumClassesModel == 2) {
        // which mode one wants to use depends a bit on how this should be deployed
        // 1. if you stay in spark w/o link=logistic is probably more convenient as it also returns the raw prediction
        // 2. if you want to export the model *and* get probabilities at scoring term w/ link=logistic is preferable

        // convert raw prediction to probability (if needed)
        val probabilityUdf = if (vwArgs.getArgs.contains("--link logistic"))
          udf { (pred: Double) => Vectors.dense(Array(1 - pred, pred)) }
        else
          udf { (pred: Double) => {
            val prob = 1.0 / (1.0 + exp(-pred))
            Vectors.dense(Array(1 - prob, prob))
          }}

        val probability2predictionUdf = udf(probability2prediction _)

        df
          .withColumn($(rawPredictionCol),
            col(vowpalWabbitPredictionCol).getField("prediction").cast(DoubleType))
          .withColumn($(probabilityCol), probabilityUdf(col($(rawPredictionCol))))
          // convert probability to prediction
          .withColumn($(predictionCol), probability2predictionUdf(col($(probabilityCol))))
      }
      else {
        val outputsProbs = vw.getOutputPredictionType.equals("prediction_type_t::scalars")

        if (outputsProbs) {
          // find prediction based on highest prob
          val argMaxUDF = udf { (probs: Vector) => probs.argmax.toDouble }
          val arrayToVector = udf { (probs: Seq[Float]) => Vectors.dense(probs.toArray.map(_.toDouble)) }

          df
            .withColumn($(rawPredictionCol), col(vowpalWabbitPredictionCol).getField("predictions"))
            .withColumn($(probabilityCol), arrayToVector(col($(rawPredictionCol))))
            .withColumn($(predictionCol), argMaxUDF(col($(probabilityCol))))
        }
        else
          df
            .withColumn($(rawPredictionCol),
              col(vowpalWabbitPredictionCol).getField("prediction").cast(DoubleType))
            .withColumn($(predictionCol), col($(rawPredictionCol)))
      }
    })
  }

  override def copy(extra: ParamMap): this.type = defaultCopy(extra)

  override protected def raw2probabilityInPlace(rawPrediction: Vector): Vector =
  {
    throw new NotImplementedError("Not implemented")
  }

  override def predictRaw(features: Row): Vector =
  {
    throw new NotImplementedError("Not implemented")
  }
}

object VowpalWabbitClassificationModel extends ComplexParamsReadable[VowpalWabbitClassificationModel]<|MERGE_RESOLUTION|>--- conflicted
+++ resolved
@@ -24,14 +24,9 @@
   */
 class VowpalWabbitClassifier(override val uid: String)
   extends ProbabilisticClassifier[Row, VowpalWabbitClassifier, VowpalWabbitClassificationModel]
-<<<<<<< HEAD
     with VowpalWabbitBaseSpark
     with ComplexParamsWritable
-    with BasicLogging {
-=======
-  with VowpalWabbitBase
-  with ComplexParamsWritable with SynapseMLLogging {
->>>>>>> dd1563fc
+    with SynapseMLLogging {
   logClass()
 
   override protected lazy val pyInternalWrapper = true
@@ -96,13 +91,8 @@
 
 class VowpalWabbitClassificationModel(override val uid: String)
   extends ProbabilisticClassificationModel[Row, VowpalWabbitClassificationModel]
-<<<<<<< HEAD
     with VowpalWabbitBaseModelSpark
-    with ComplexParamsWritable with Wrappable with BasicLogging {
-=======
-    with VowpalWabbitBaseModel
     with ComplexParamsWritable with Wrappable with SynapseMLLogging {
->>>>>>> dd1563fc
   logClass()
 
   def this() = this(Identifiable.randomUID("VowpalWabbitClassificationModel"))
