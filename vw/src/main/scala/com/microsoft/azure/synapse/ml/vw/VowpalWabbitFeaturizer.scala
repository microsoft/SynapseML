--- conflicted
+++ resolved
@@ -200,11 +200,6 @@
         throw new IllegalArgumentException(
           s"Number of bits used for hashing ($getNumBits and " +
             s"number of bits used for order preserving ($getPreserveOrderNumBits) must be less than 30")
-<<<<<<< HEAD
-
-=======
-      val maxFeaturesForOrdering = 1 << getPreserveOrderNumBits
->>>>>>> dd1563fc
       val inputColsList = getAllInputCols
       val namespaceHash: Int = VowpalWabbitMurmur.hash(this.getOutputCol, this.getSeed)
       val fieldSubset = dataset.schema.fields
@@ -212,54 +207,9 @@
       val featurizers: Array[Featurizer] = fieldSubset.zipWithIndex
         .map { case (field, idx) => getFeaturizer(field.name, field.dataType, field.nullable, idx, namespaceHash) }
 
-<<<<<<< HEAD
       // TODO: list types
       // BinaryType, CalendarIntervalType, DateType, NullType, TimestampType
       val mode = udf(featurizeRow(featurizers))
-=======
-      // TODO: list types - BinaryType, CalendarIntervalType, DateType, NullType, TimestampType
-
-      val mode = udf((r: Row) => {
-        val indices = mutable.ArrayBuilder.make[Int]
-        val values = mutable.ArrayBuilder.make[Double]
-
-        // educated guess on size
-        indices.sizeHint(featurizers.length)
-        values.sizeHint(featurizers.length)
-
-        // apply all featurizers
-        for (f <- featurizers)
-          if (!r.isNullAt(f.fieldIdx))
-            f.featurize(r, indices, values)
-
-        val indicesArray = indices.result
-        if (getPreserveOrderNumBits > 0) {
-          val idxPrefixBits = 30 - getPreserveOrderNumBits
-
-          if (indicesArray.length > maxFeaturesForOrdering)
-            throw new IllegalArgumentException(
-              s"Too many features ${indicesArray.length} for " +
-                s"number of bits used for order preserving ($getPreserveOrderNumBits)")
-
-          // prefix every feature index with a counter value; will be stripped when passing to VW
-          for (i <- indicesArray.indices) {
-            val idxPrefix = i << idxPrefixBits
-            indicesArray(i) = indicesArray(i) | idxPrefix
-          }
-        }
-
-        // if we use the highest order bits to preserve the ordering, the maximum index size is larger
-        val size = if (getPreserveOrderNumBits > 0) 1 << 30 else 1 << getNumBits
-
-        // sort by indices and remove duplicate values
-        // Warning:
-        //   - due to SparseVector limitations (which doesn't allow duplicates) we need filter
-        //   - VW command line allows for duplicate features with different values (just updates twice)
-        val (indicesSorted, valuesSorted) = VectorUtils.sortAndDistinct(indicesArray, values.result, getSumCollisions)
-
-        Vectors.sparse(size, indicesSorted, valuesSorted)
-      })
->>>>>>> dd1563fc
 
       dataset.toDF.withColumn(getOutputCol, mode.apply(struct(fieldSubset.map(f => col(f.name)): _*)))
     })
