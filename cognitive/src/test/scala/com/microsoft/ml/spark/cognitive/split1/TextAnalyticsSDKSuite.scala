--- conflicted
+++ resolved
@@ -446,79 +446,6 @@
     assert(errors(1).get(0).toString == "Document text is empty.")
     assert(codes(1).get(0).toString == "InvalidDocument")
   }
-<<<<<<< HEAD
-}
-class HealthcareSuiteV4 extends TestBase with DataFrameEquality with TextKey {
-
-  import spark.implicits._
-
-  lazy val df3: DataFrame = Seq(
-    ("en", "Patient's brother died at the age of 64 from lung cancer.")
-  ).toDF("lang", "text")
-
-  val options: Option[TextAnalyticsRequestOptionsV4] = Some(new TextAnalyticsRequestOptionsV4("", true, false))
-
-  df3.printSchema()
-  df3.show()
-
-  lazy val extractor: TextAnalyticsHealthcare = new TextAnalyticsHealthcare(options)
-    .setSubscriptionKey("1bc833da796b437fa699aca576954607")
-    .setLocation("eastus")
-    .setTextCol("text")
-    .setUrl("https://westus.api.cognitive.microsoft.com/")
-    .setOutputCol("output")
-
-  lazy val invalidDocumentType: DataFrame = Seq(
-    (Seq("us", ""), Seq("", null))
-  ).toDF("lang", "text")
-
-  lazy val invalidLanguageInput: DataFrame = Seq(
-    (Seq("abc", "/."), Seq("I feel sick.", "I have severe neck and shoulder pain."))
-  ).toDF("lang", "text")
-
-  test("Healthcare: Output Assertion") {
-    val replies = extractor.transform(df3)
-      .select("output")
-      .collect()
-//    assert(replies(0).schema(0).name == "output.result.assertion")
-    df3.printSchema()
-    df3.show()
-    replies.foreach { row =>
-      row.toSeq.foreach { col => println(col) }
-    }
-  }
-
-  test("Healthcare: Invalid Document Input Type"){
-    val replies = extractor.transform(invalidDocumentType)
-    val errors = replies
-      .select(explode(col("output.error.errorMessage")))
-      .collect()
-    val codes = replies
-      .select(explode(col("output.error.errorCode")))
-      .collect()
-
-    assert(errors(0).get(0).toString == "Document text is empty.")
-    assert(codes(0).get(0).toString == "InvalidDocument")
-
-    assert(errors(1).get(0).toString == "Document text is empty.")
-    assert(codes(1).get(0).toString == "InvalidDocument")
-  }
-
-  test("Healthcare - Invalid Language Input") {
-    val replies = extractor.transform(invalidLanguageInput)
-    val errors = replies
-      .select(explode(col("output.error.errorMessage")))
-      .collect()
-    val codes = replies
-      .select(explode(col("output.error.errorCode")))
-      .collect()
-
-    assert(errors(0).get(0).toString.contains("Invalid language code."))
-    assert(codes(0).get(0).toString == "InvalidDocument")
-
-    assert(errors(1).get(0).toString.contains("Invalid language code."))
-    assert(codes(1).get(0).toString == "InvalidDocument")
-=======
 
   test("PII - batch usage"){
     extractor.setLanguageCol("lang")
@@ -529,6 +456,78 @@
     .select("lang", "output.result.redactedText")
     .collect()
     assert(tdf.length == 3)
->>>>>>> da4a24bf
+  }
+}
+
+class HealthcareSuiteV4 extends TestBase with DataFrameEquality with TextKey {
+
+  import spark.implicits._
+
+  lazy val df3: DataFrame = Seq(
+    (Seq("en"), Seq("Patient's brother died at the age of 64 from lung cancer."))
+  ).toDF("lang", "text")
+
+  val options: Option[TextAnalyticsRequestOptionsV4] = Some(new TextAnalyticsRequestOptionsV4("", true, false))
+
+  df3.printSchema()
+  df3.show()
+
+  lazy val extractor: TextAnalyticsHealthcare = new TextAnalyticsHealthcare(options)
+    .setSubscriptionKey(textKey)
+    .setLocation("eastus")
+    .setTextCol("text")
+    .setUrl("https://eastus.api.cognitive.microsoft.com/")
+    .setOutputCol("output")
+
+  lazy val invalidDocumentType: DataFrame = Seq(
+    (Seq("us", ""), Seq("", null))
+  ).toDF("lang", "text")
+
+  lazy val invalidLanguageInput: DataFrame = Seq(
+    (Seq("abc", "/."), Seq("I feel sick.", "I have severe neck and shoulder pain."))
+  ).toDF("lang", "text")
+
+  test("Healthcare: Output Assertion") {
+    val replies = extractor.transform(df3)
+      .select("output")
+      .collect()
+//    assert(replies(0).schema(0).name == "output.result.assertion")
+    df3.printSchema()
+    df3.show()
+    replies.foreach { row =>
+      row.toSeq.foreach { col => println(col) }
+    }
+  }
+
+  test("Healthcare: Invalid Document Input Type"){
+    val replies = extractor.transform(invalidDocumentType)
+    val errors = replies
+      .select(explode(col("output.error.errorMessage")))
+      .collect()
+    val codes = replies
+      .select(explode(col("output.error.errorCode")))
+      .collect()
+
+    assert(errors(0).get(0).toString == "Document text is empty.")
+    assert(codes(0).get(0).toString == "InvalidDocument")
+
+    assert(errors(1).get(0).toString == "Document text is empty.")
+    assert(codes(1).get(0).toString == "InvalidDocument")
+  }
+
+  test("Healthcare - Invalid Language Input") {
+    val replies = extractor.transform(invalidLanguageInput)
+    val errors = replies
+      .select(explode(col("output.error.errorMessage")))
+      .collect()
+    val codes = replies
+      .select(explode(col("output.error.errorCode")))
+      .collect()
+
+    assert(errors(0).get(0).toString.contains("Invalid language code."))
+    assert(codes(0).get(0).toString == "InvalidDocument")
+
+    assert(errors(1).get(0).toString.contains("Invalid language code."))
+    assert(codes(1).get(0).toString == "InvalidDocument")
   }
 }