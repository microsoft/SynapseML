// Copyright (C) Microsoft Corporation. All rights reserved.
// Licensed under the MIT License. See LICENSE in project root for information.

package com.microsoft.ml.spark.cognitive.split1

import com.azure.ai.textanalytics.TextAnalyticsClient
import com.azure.ai.textanalytics.models.{AnalyzeSentimentOptions, DocumentSentiment}
import com.azure.ai.textanalytics.models._
import com.microsoft.ml.spark.cognitive._
import com.microsoft.ml.spark.core.test.base.TestBase
import org.apache.spark.SparkException
import org.apache.spark.ml.param.DataFrameEquality
import org.apache.spark.sql.DataFrame
import org.apache.spark.sql.catalyst.expressions.GenericRowWithSchema
import org.apache.spark.sql.functions.{col, explode}

class DetectedLanguageSuiteV4 extends TestBase with DataFrameEquality with TextKey {

  import spark.implicits._

  lazy val df: DataFrame = Seq(
    (Seq("us", ""), Seq("Hello World", "La carretera estaba atascada. Había mucho tráfico el día de ayer.")),
    (Seq("fr", ""), Seq("Bonjour tout le monde", "世界您好")),
    (Seq(""), Seq(":) :( :D")),
  ).toDF("lang", "text")

  lazy val invalidDocDf: DataFrame = Seq(
    (Seq("us", ""), Seq("", null))
  ).toDF("lang", "text")

  def getDetector: LanguageDetectionV4 = new LanguageDetectionV4()
    .setSubscriptionKey(textKey)
    .setLocation("eastus")
    .setTextCol("text")
    .setLanguageCol("lang")
    .setOutputCol("output")

  test("Language Detection - Output Assertion") {
    val replies = getDetector.transform(df)
      .select("output")
      .collect()
    assert(replies(0).schema(0).name == "output")
    df.printSchema()
    df.show()
    replies.foreach { row =>
      row.toSeq.foreach { col => println(col) }
    }
  };

  test("Language Detection - Batch Usage") {
    val replies = getDetector.transform(df)
      .select("output.result.name", "output.result.iso6391Name")
      .collect()

    val language = replies.map(row => row.getList(0))
    assert(language(0).get(0).toString == "English" && language(0).get(1).toString == "Spanish")
    assert(language(1).get(0).toString == "French" && language(1).get(1).toString == "Chinese")

    val iso = replies.map(row => row.getList(1))
    assert(iso(0).get(0).toString == "en" && iso(0).get(1).toString == "es")
    assert(iso(1).get(0).toString == "fr" && iso(1).get(1).toString == "zh")
  }

  test("Language Detection - Assert Confidence Score") {
    val replies = getDetector.transform(df)
      .select("output", "output.result.confidenceScore")
      .collect()
    assert(replies(0).schema(0).name == "output", "output.result.confidenceScore")
    val firstRow = replies(0)
    assert(replies(0).schema(0).name == "output")
    val fromRow = DetectLanguageResponseV4.makeFromRowConverter
    val resFirstRow = fromRow(firstRow.getAs[GenericRowWithSchema]("output"))
    val positiveScoreFirstRow = resFirstRow.result.head.get.confidenceScore
    assert(positiveScoreFirstRow > 0.5)
  }


  test("Language Detection - Invalid Document Input") {
    val replies = getDetector.transform(invalidDocDf)
      .select("output.error.errorMessage", "output.error.errorCode")
      .collect()
    val errors = replies.map(row => row.getList(0))
    val codes = replies.map(row => row.getList(1))

    assert(errors(0).get(0).toString == "Document text is empty.")
    assert(codes(0).get(0).toString == "InvalidDocument")

    assert(errors(0).get(1).toString == "Document text is empty.")
    assert(codes(0).get(1).toString == "InvalidDocument")
  }

  test("Language Detection - Invalid Subscription Key Caught") {
    val invalidKey = "12345"
    val caught =
      intercept[SparkException] {
        getDetector.setSubscriptionKey(invalidKey)
          .transform(df)
          .show()
      }
    assert(caught.getMessage.contains("Status code 401"))
    assert(caught.getMessage.contains("invalid subscription key or wrong API endpoint"))
  }

  test("Language Detection - Wrong API Endpoint Caught") {
    val invalidEndpoint = "invalidendpoint"
    val caught =
      intercept[SparkException] {
        getDetector.setLocation(invalidEndpoint)
          .setSubscriptionKey(textKey)
          .transform(df)
          .show()
      }
    assert(caught.getMessage.contains("failed to resolve 'invalidendpoint.api.cognitive.microsoft.com'"))
  }

  test("Language Detection - Async Functionality with Parameters") {
    val concurrency = 10
    val timeout = 45

    val replies = getDetector
      .setConcurrency(concurrency)
      .setTimeout(timeout)
      .transform(df)
      .select("output.result.name", "output.result.iso6391Name")
      .collect()

    val language = replies.map(row => row.getList(0))
    assert(language(0).get(0).toString == "English" && language(0).get(1).toString == "Spanish")
    assert(language(1).get(0).toString == "French" && language(1).get(1).toString == "Chinese")
  }

  test("Language Detection - Async Incorrect Concurrency Functionality") {
    val caught = intercept[SparkException] {
      getDetector.setConcurrency(-1)
        .setTimeout(45)
        .transform(df)
        .select("output.result.name", "output.result.iso6391Name")
        .collect()
    }
    assert(caught.getMessage.contains("java.lang.IllegalArgumentException"))
  }
}

class TextSentimentSuiteV4 extends TestBase with DataFrameEquality with TextKey {

  import spark.implicits._

  lazy val df: DataFrame = Seq(
    Seq("Hello world. This is some input text that I love."),
    Seq("I am sad"),
    Seq("I am feeling okay")
  ).toDF("text")

  lazy val unbatchedDF: DataFrame = Seq(
    ("en", "Hello world. This is some input text that I love."),
    ("fr", "Bonjour tout le monde"),
    ("es", "La carretera estaba atascada. Había mucho tráfico el día de ayer."),
    ("es", "La carretera estaba atascada."),
    ("es", "Había mucho tráfico el día de ayer."),
    ("es", "La carretera estaba atascada. Había mucho tráfico el día de ayer."),
    (null, "ich bin ein berliner")
  ).toDF("lang", "text")

  lazy val batchedDF: DataFrame = Seq(
    (Seq("en", "en", "en"), Seq("I hate the rain.", "I love the sun", "This sucks")),
    (Seq("en"), Seq("I love Vancouver."))
  ).toDF("lang", "text")

  lazy val invalidDocDf: DataFrame = Seq(
    (Seq("us", ""), Seq("", null))
  ).toDF("lang", "text")

  lazy val invalidLanguageDf: DataFrame = Seq(
    (Seq("abc", "/."), Seq("Today is a wonderful day.", "I hate the cold"))
  ).toDF("lang", "text")

  lazy val opinionDf: DataFrame = Seq(
    (Seq("en", "en", "en"), Seq("Bad atmosphere. ",
      "Not close to plenty of restaurants, hotels, and transit!",
      "Staff are not friendly and helpful."))
  ).toDF("lang", "text")


  val options: AnalyzeSentimentOptions = new AnalyzeSentimentOptions().setIncludeOpinionMining(true)

  def getDetector: TextSentimentV4 = new TextSentimentV4()
    .setSubscriptionKey(textKey)
    .setLocation("eastus")
    .setTextCol("text")
    .setOutputCol("output")

  test("Sentiment Analysis - Basic Usage") {
    val detector: TextSentimentV4 = getDetector
      .setLanguageCol("lang")

    val replies = detector.transform(batchedDF)
      .select("output.result.sentiment")
      .collect()

    val data = replies.map(row => row.getList(0))
    assert(data(0).get(0).toString == "negative" && data(0).get(1).toString == "positive" &&
      data(0).get(2).toString == "negative")
    assert(data(1).get(0).toString == "positive")
  }

  test("Sentiment Analysis - Opinion Mining") {
    val replies = getDetector.transform(opinionDf)
      .select("output")
      .collect()
    val document = "Bad atmosphere. " +
      "Not close to plenty of restaurants, hotels, and transit! " +
      "Staff are not friendly and helpful."

    printf("Document = %s%n", document)

    val options = new AnalyzeSentimentOptions().setIncludeOpinionMining(true)
    val fromRow = SentimentResponseV4.makeFromRowConverter
    replies.foreach(row => {
      val outResponse = fromRow(row.getAs[GenericRowWithSchema]("output"))
      val documentSentiment = outResponse.result.head.get.sentiment
      val posScore = outResponse.result.head.get.confidenceScores.positive
      val negScore = outResponse.result.head.get.confidenceScores.negative
      val neuScore = outResponse.result.head.get.confidenceScores.neutral

      printf("Recognized document sentiment: %s, positive score: %f, " +
        "neutral score: %f, negative score: %f.%n", documentSentiment,
        posScore, neuScore, negScore, options.isIncludeOpinionMining)
    })
  }

  test("Sentiment Analysis - Output Assertion") {
    val replies = getDetector.transform(batchedDF)
      .select("output")
      .collect()
    assert(replies(0).schema(0).name == "output")
    df.printSchema()
    df.show()
    replies.foreach { row =>
      row.toSeq.foreach { col => println(col) }
    }
  }

  test("Sentiment Analysis - Auto Batching") {
    val detector: TextSentimentV4 = getDetector
      .setLanguageCol("lang")
      .setBatchSize(2)

    val results = detector.transform(unbatchedDF.coalesce(1)).cache()
    results.show()

    val tdf = results
      .select("output.result.sentiment", "lang")
      .collect()

    assert(tdf(0).getSeq(0).length == 1)
    assert(tdf(0).getString(1) == "en")
    assert(tdf(3).getSeq(0).length == 1)
  }

  test("Sentiment Analysis - Assert Model Version") {
    val replies = getDetector.transform(batchedDF)
      .select("output")
      .collect()

    assert(replies(0).schema(0).name == "output")

    val fromRow = SentimentResponseV4.makeFromRowConverter
    replies.foreach(row => {
      val outResponse = fromRow(row.getAs[GenericRowWithSchema]("output"))
      val modelCheck = outResponse.result.head.get
      modelCheck.toString.matches("\\d{4}-\\d{2}-\\d{2}")
    })
  }

  test("Sentiment Analysis - Invalid Document Input") {
    val replies = getDetector.transform(invalidDocDf)
      .select("output.error.errorMessage", "output.error.errorCode")
      .collect()
    val errors = replies.map(row => row.getList(0))
    val codes = replies.map(row => row.getList(1))

    assert(errors(0).get(0).toString == "Document text is empty.")
    assert(codes(0).get(0).toString == "InvalidDocument")
  }

  test("Sentiment Analysis - Assert Confidence Score") {
    val replies = getDetector.transform(batchedDF)
      .select("output")
      .collect()

    val firstRow = replies(0)
    val secondRow = replies(1)
    assert(replies(0).schema(0).name == "output")
    val fromRow = SentimentResponseV4.makeFromRowConverter
    val resFirstRow = fromRow(firstRow.getAs[GenericRowWithSchema]("output"))
    val resSecondRow = fromRow(secondRow.getAs[GenericRowWithSchema]("output"))
    val negativeScoreFirstRow = resFirstRow.result.head.get.confidenceScores.negative
    val positiveScoreSecondRow = resSecondRow.result.head.get.confidenceScores.positive
    assert(negativeScoreFirstRow > 0.5)
    assert(positiveScoreSecondRow > 0.5)
  }
}

class KeyPhraseExtractionSuiteV4 extends TestBase with DataFrameEquality with TextKey {

  import spark.implicits._

  lazy val df2: DataFrame = Seq(
    (Seq("en", "es"), Seq("Hello world. This is some input text that I love.",
      "La carretera estaba atascada. Había mucho tráfico el día de ayer.")),
    (Seq("fr"), Seq("Bonjour tout le monde")),
  ).toDF("lang", "text")

  lazy val unbatchedDF: DataFrame = Seq(
    ("en", "Hello world. This is some input text that I love."),
    ("es", "La carretera estaba atascada. Había mucho tráfico el día de ayer."),
    ("fr", "Bonjour tout le monde")
  ).toDF("lang", "text")

  lazy val blankLanguageDf: DataFrame = Seq(
    (Seq("", ""), Seq("Hello world. This is some input text that I love.",
      "La carretera estaba atascada. Había mucho tráfico el día de ayer.")),
    (Seq(""), Seq("Bonjour tout le monde")),
  ).toDF("lang", "text")

  lazy val invalidDocDf: DataFrame = Seq(
    (Seq("us", ""), Seq("", null))
  ).toDF("lang", "text")

  lazy val invalidLanguageDf: DataFrame = Seq(
    (Seq("abc", "/."), Seq("Today is a wonderful day.", "I hate the cold"))
  ).toDF("lang", "text")


  def extractor: KeyphraseExtractionV4 = new KeyphraseExtractionV4()
    .setSubscriptionKey(textKey)
    .setLocation("eastus")
    .setTextCol("text")
    .setLanguageCol("lang")
    .setOutputCol("output")

  test("KPE - Basic Usage") {
    val replies = extractor.transform(df2)
      .select(explode(col("output.result.keyPhrases")))
      .collect()

    assert(replies(1).getSeq[String](0).toSet == Set("mucho tráfico", "carretera", "ayer"))
    assert(replies(2).getSeq[String](0).toSet == Set("Bonjour", "monde"))
    assert(replies(0).getSeq[String](0).toSet == Set("Hello world", "input text"))
  }

  test("KPE - Output Assertion") {
    val replies = extractor.transform(df2)
      .select("output")
      .collect()

    assert(replies(0).schema(0).name == "output")

    df2.printSchema()
    df2.show()
    replies.foreach { row =>
      row.toSeq.foreach { col => println(col) }
    }
  }

  test("KPE - Blank Language Input") {
    val replies = extractor.transform(blankLanguageDf)
      .select(explode(col("output.result.keyPhrases")))
      .collect()

    assert(replies(1).getSeq[String](0).toSet == Set("mucho tráfico", "carretera", "ayer"))
    assert(replies(2).getSeq[String](0).toSet == Set("Bonjour", "monde"))
    assert(replies(0).getSeq[String](0).toSet == Set("Hello world", "input text"))
  }

  test("KPE - Invalid Document Input") {
    val replies = extractor.transform(invalidDocDf)
    val errors = replies
      .select(explode(col("output.error.errorMessage")))
      .collect()
    val codes = replies
      .select(explode(col("output.error.errorCode")))
      .collect()

    assert(errors(0).get(0).toString == "Document text is empty.")
    assert(codes(0).get(0).toString == "InvalidDocument")

    assert(errors(1).get(0).toString == "Document text is empty.")
    assert(codes(1).get(0).toString == "InvalidDocument")
  }

  test("KPE - Invalid Language Input") {
    val replies = extractor.transform(invalidLanguageDf)
    val errors = replies
      .select(explode(col("output.error.errorMessage")))
      .collect()
    val codes = replies
      .select(explode(col("output.error.errorCode")))
      .collect()

    assert(errors(0).get(0).toString.contains("Invalid language code."))
    assert(codes(0).get(0).toString == "UnsupportedLanguageCode")

    assert(errors(1).get(0).toString.contains("Invalid language code."))
    assert(codes(1).get(0).toString == "UnsupportedLanguageCode")
  }

  test("KPE - Batch Usage") {
    extractor.setLanguageCol("lang")
    val results = extractor.transform(unbatchedDF.coalesce(1)).cache()
    results.show()
    val tdf = results
      .select("lang", "output.result.keyPhrases")
      .collect()
    assert(tdf.length == 3)
  }
}

class PIISuiteV4 extends TestBase with DataFrameEquality with TextKey {

  import spark.implicits._

  lazy val df: DataFrame = Seq(
    (Seq("en", "en", "en"), Seq("This person is named John Doe", "He lives on 123 main street",
      "His phone number was 12345677")),
    (Seq("en"), Seq("I live in Vancouver."))
  ).toDF("lang", "text")

  lazy val invalidDocDf: DataFrame = Seq(
    (Seq("us", ""), Seq("", null))
  ).toDF("lang", "text")

  lazy val unbatchedDF: DataFrame = Seq(
    ("en", "This person is named John Doe"),
    ("en", "He lives on 123 main street."),
    ("en", "His phone number was 12345677")
  ).toDF("lang", "text")

  lazy val df1: DataFrame = Seq(
    ("en", "6-drops of Vitamin B-12 every evening")
  ).toDF("lang", "text")

  def getDetector: PIIV4 = new PIIV4()
    .setSubscriptionKey(textKey)
    .setLocation("eastus")
    .setTextCol("text")
    .setOutputCol("output")

  df.printSchema()
  df.show(10, false)

  def extractor: PIIV4 = new PIIV4()
    .setSubscriptionKey(textKey)
    .setLocation("eastus")
    .setTextCol("text")
    .setLanguageCol("lang")
    .setOutputCol("output")

  test("PII - Basic Usage") {
    val replies = extractor.transform(df)
      .select("output.result.redactedText")
      .collect()
    assert(replies(0).schema(0).name == "redactedText")
    df.printSchema()
    df.show(10, false)
    replies.foreach { row =>
      row.toSeq.foreach { col => println(col) }
    }
  }

  test("PII - Invalid Document Input") {
    val replies = extractor.transform(invalidDocDf)
    val errors = replies
      .select(explode(col("output.error.errorMessage")))
      .collect()
    val codes = replies
      .select(explode(col("output.error.errorCode")))
      .collect()

    assert(errors(0).get(0).toString == "Document text is empty.")
    assert(codes(0).get(0).toString == "InvalidDocument")

    assert(errors(1).get(0).toString == "Document text is empty.")
    assert(codes(1).get(0).toString == "InvalidDocument")
  }

  test("PII - Batch Usage") {
    extractor.setLanguageCol("lang")
      .setBatchSize(2)
    val results = extractor.transform(unbatchedDF.coalesce(1)).cache()
    results.show()
    val tdf = results
      .select("lang", "output.result.redactedText")
      .collect()
    assert(tdf.length == 3)
  }
  test("PII - Assert Non-Empty Redacted Text") {
    val replies = extractor.transform(df1.coalesce(1))
      .select("output")
      .collect()

    val firstRow = replies(0)
    assert(replies(0).schema(0).name == "output")
    val fromRow = PIIResponseV4.makeFromRowConverter
    val resFirstRow = fromRow(firstRow.getAs[GenericRowWithSchema]("output"))
    val redactedText = resFirstRow.result.head.get.redactedText
    assert(redactedText.nonEmpty)

    println("The redactedText is: " + redactedText)
  }
}

class HealthcareSuiteV4 extends TestBase with DataFrameEquality with TextKey {

  import spark.implicits._

  lazy val df3: DataFrame = Seq(
    ("en", "20mg of ibuprofen twice a day")
  ).toDF("lang", "text")

  lazy val df4: DataFrame = Seq(
    ("en", "1tsp of Tylenol every 4 hours")
  ).toDF("lang", "text")

  lazy val df5: DataFrame = Seq(
    ("en", "6-drops of Vitamin B-12 every evening")
  ).toDF("lang", "text")

  val options: TextAnalyticsRequestOptionsV4 = new TextAnalyticsRequestOptionsV4("", true, false)

  lazy val extractor: HealthcareV4 = new HealthcareV4()
    .setSubscriptionKey(textKey)
    .setLocation("eastus")
    .setTextCol("text")
    .setUrl("https://eastus.api.cognitive.microsoft.com/")
    .setOutputCol("output")

  lazy val invalidDocDF: DataFrame = Seq(
    (Seq("us", ""), Seq("", null))
  ).toDF("lang", "text")

  lazy val invalidLanguageInput: DataFrame = Seq(
    (Seq("abc", "/."), Seq("I feel sick.", "I have severe neck and shoulder pain."))
  ).toDF("lang", "text")

  lazy val unbatchedDF: DataFrame = Seq(
    ("en", "Woman in NAD with a h/o CAD, DM2, asthma and HTN on ramipril for 8 years awoke from sleep around"),
    ("es", "Estoy enfermo"),
    ("en", "Patient's brother died at the age of 64 from lung cancer. She was admitted for likely gastroparesis")
  ).toDF("lang", "text")

  test("Healthcare - Basic Usage") {
    val replies = extractor.transform(df5.coalesce(1))
      .select("output")
      .collect()

    val firstRow = replies(0)
    assert(replies(0).schema(0).name == "output")
    val fromRow = HealthcareResponseV4.makeFromRowConverter
    val resFirstRow = fromRow(firstRow.getAs[GenericRowWithSchema]("output"))
    val healthcareEntities = resFirstRow.result.head.get.entities
    assert(healthcareEntities.nonEmpty)

    println("Entities:")
    println("=========")
    healthcareEntities.foreach(entity => println(s"entity: ${entity.text} | category: ${entity.category} " +
      s"| subCategory: ${entity.subCategory} | length: ${entity.length} | dataSources: ${entity.dataSources}" +
      s"normalizedText: ${entity.normalizedText} | confidenceScore: ${entity.confidenceScore}"))
  }

  test("Healthcare: Output Assertion") {
    val replies = extractor.transform(df3.coalesce(1))
      .select("output")
      .collect()

    val firstRow = replies(0)
    assert(replies(0).schema(0).name == "output")
    val fromRow = HealthcareResponseV4.makeFromRowConverter
    val resFirstRow = fromRow(firstRow.getAs[GenericRowWithSchema]("output"))
    val healthcareEntities = resFirstRow.result.head.get.entities
    assert(healthcareEntities.nonEmpty)

    println("Entities:")
    println("=========")
    healthcareEntities.foreach(entity => println(s"entity: ${entity.text} | category: ${entity.category}"))

    println("\nRelations:")
    println("=========")
    val relations = resFirstRow.result.head.get.entityRelation
    relations.foreach(relation =>
      println(s"${
        relation.roles.map(role =>
          s"${role.entity.text}(${role.name})").mkString(s"<--${relation.relationType}-->")
      }"))
  }
  test("Healthcare: Print Confidence Scores") {
    val replies = extractor.transform(df3.coalesce(1))
      .select("output")
      .collect()

    val firstRow = replies(0)
    assert(replies(0).schema(0).name == "output")
    val fromRow = HealthcareResponseV4.makeFromRowConverter
    val resFirstRow = fromRow(firstRow.getAs[GenericRowWithSchema]("output"))
    val healthcareEntities = resFirstRow.result.head.get.entities
    assert(healthcareEntities.nonEmpty)

    println("Entities and Confidence Scores:")
    println("=========")
    healthcareEntities.foreach(entity => println(s"entity: ${entity.text} " +
      s"| confidenceScore: ${entity.confidenceScore}"))
  }

  test("Healthcare - Invalid Document Input") {
    val replies = extractor.transform(invalidDocDF.coalesce(1))
    val errors = replies
      .select(explode(col("output.error.errorMessage")))
      .collect()

    val codes = replies
      .select(explode(col("output.error.errorCode")))
      .collect()

    assert(errors(0).get(0).toString == "Document text is empty.")
    assert(codes(0).get(0).toString == "InvalidDocument")
  }

  test("Healthcare - Batch Usage") {
    extractor.setLanguageCol("lang")
    val results = extractor.transform(unbatchedDF.coalesce(1)).cache()
    results.show()
    val tdf = results
      .select("lang", "output.result.entities")
      .collect()
    assert(tdf.length == 3)
  }
<<<<<<< HEAD
=======
  test("Healthcare - Print Complete Entities") {
    val replies = extractor.transform(df5.coalesce(1))
      .select("output")
      .collect()

    val firstRow = replies(0)
    assert(replies(0).schema(0).name == "output")
    val fromRow = HealthcareResponseV4.makeFromRowConverter
    val resFirstRow = fromRow(firstRow.getAs[GenericRowWithSchema]("output"))
    val healthcareEntities = resFirstRow.result.head.get.entities
    assert(healthcareEntities.nonEmpty)

    println("Entities:")
    println("=========")
    healthcareEntities.foreach(entity => println(s"entity: ${entity.text} | category: ${entity.category} " +
      s"| subCategory: ${entity.subCategory} | length: ${entity.length} | dataSources: ${entity.dataSources}" +
      s"normalizedText: ${entity.normalizedText} | confidenceScore: ${entity.confidenceScore}"))
  }
}
class NERSuiteV4 extends TestBase with DataFrameEquality with TextKey {

  import spark.implicits._

  lazy val invalidDocDf: DataFrame = Seq(
    (Seq("us", ""), Seq("", null))
  ).toDF("language", "text")

  lazy val unbatchedDf: DataFrame = Seq(
    ("en", "Jeff bought three dozen eggs because there was a 50% discount."),
    ("en", "The Great Depression began in 1929. By 1933, the GDP in America fell by 25%.")
  ).toDF("language", "text")

  lazy val batchedDf: DataFrame = Seq(
    (Seq("en"), Seq("Jeff bought three dozen eggs because there was a 50% discount."))
  ).toDF("language", "text")

  def extractor: NERV4 = new NERV4()
    .setSubscriptionKey(textKey)
    .setLocation("eastus")
    .setTextCol("text")
    .setLanguageCol("language")
    .setOutputCol("output")

  test("NER - Output Assertion") {
    val replies = extractor.transform(batchedDf)
      .select("output")
      .collect()

    val firstRow = replies(0)
    assert(replies(0).schema(0).name == "output")
    val fromRow = NERResponseV4.makeFromRowConverter
    val resFirstRow = fromRow(firstRow.getAs[GenericRowWithSchema]("output"))
    val firstRowOutput = resFirstRow.result.head.get.entities
    assert(firstRowOutput.nonEmpty)

    println("Output: ")
    println("=========")
    firstRowOutput.foreach(entity => println(s"entity: ${entity.text} | category: ${entity.category} |" +
      s" confidence score: ${entity.confidenceScore}"))
  }

  test("NER - Basic Batch Usage") {
    val results = extractor.transform(unbatchedDf.coalesce(1)).cache()
    val matches = results.withColumn("match",
      col("output.result")
        .getItem(0)
        .getItem("entities")
        .getItem(0))
      .select("match")

    val firstRow = matches.collect().head(0).asInstanceOf[GenericRowWithSchema]
    assert(firstRow.getAs[String]("text") === "Jeff")
    assert(firstRow.getAs[Int]("offset") === 0)
    assert(firstRow.getAs[Double]("confidenceScore") > 0.7)
    assert(firstRow.getAs[String]("category") === "Person")

    val secondRow = matches.collect()(1)(0).asInstanceOf[GenericRowWithSchema]
    assert(secondRow.getAs[String]("text") === "Great Depression")
    assert(secondRow.getAs[Int]("offset") === 4)
    assert(secondRow.getAs[Double]("confidenceScore") > 0.7)
    assert(secondRow.getAs[String]("category") === "Event")
  }
  test("NER - Invalid Document Input") {
    val replies = extractor.transform(invalidDocDf)
    val errors = replies
    .select(explode(col("output.error.errorMessage")))
    .collect()
    val codes = replies
    .select(explode(col("output.error.errorCode")))
    .collect()

    assert(errors(0).get(0).toString == "Document text is empty.")
    assert(codes(0).get(0).toString == "InvalidDocument")

    assert(errors(1).get(0).toString == "Document text is empty.")
    assert(codes(1).get(0).toString == "InvalidDocument")
}
>>>>>>> 3b62071e
}<|MERGE_RESOLUTION|>--- conflicted
+++ resolved
@@ -634,104 +634,84 @@
       .collect()
     assert(tdf.length == 3)
   }
-<<<<<<< HEAD
-=======
-  test("Healthcare - Print Complete Entities") {
-    val replies = extractor.transform(df5.coalesce(1))
-      .select("output")
-      .collect()
-
-    val firstRow = replies(0)
-    assert(replies(0).schema(0).name == "output")
-    val fromRow = HealthcareResponseV4.makeFromRowConverter
-    val resFirstRow = fromRow(firstRow.getAs[GenericRowWithSchema]("output"))
-    val healthcareEntities = resFirstRow.result.head.get.entities
-    assert(healthcareEntities.nonEmpty)
-
-    println("Entities:")
-    println("=========")
-    healthcareEntities.foreach(entity => println(s"entity: ${entity.text} | category: ${entity.category} " +
-      s"| subCategory: ${entity.subCategory} | length: ${entity.length} | dataSources: ${entity.dataSources}" +
-      s"normalizedText: ${entity.normalizedText} | confidenceScore: ${entity.confidenceScore}"))
-  }
-}
-class NERSuiteV4 extends TestBase with DataFrameEquality with TextKey {
-
-  import spark.implicits._
-
-  lazy val invalidDocDf: DataFrame = Seq(
-    (Seq("us", ""), Seq("", null))
-  ).toDF("language", "text")
-
-  lazy val unbatchedDf: DataFrame = Seq(
-    ("en", "Jeff bought three dozen eggs because there was a 50% discount."),
-    ("en", "The Great Depression began in 1929. By 1933, the GDP in America fell by 25%.")
-  ).toDF("language", "text")
-
-  lazy val batchedDf: DataFrame = Seq(
-    (Seq("en"), Seq("Jeff bought three dozen eggs because there was a 50% discount."))
-  ).toDF("language", "text")
-
-  def extractor: NERV4 = new NERV4()
-    .setSubscriptionKey(textKey)
-    .setLocation("eastus")
-    .setTextCol("text")
-    .setLanguageCol("language")
-    .setOutputCol("output")
-
-  test("NER - Output Assertion") {
-    val replies = extractor.transform(batchedDf)
-      .select("output")
-      .collect()
-
-    val firstRow = replies(0)
-    assert(replies(0).schema(0).name == "output")
-    val fromRow = NERResponseV4.makeFromRowConverter
-    val resFirstRow = fromRow(firstRow.getAs[GenericRowWithSchema]("output"))
-    val firstRowOutput = resFirstRow.result.head.get.entities
-    assert(firstRowOutput.nonEmpty)
-
-    println("Output: ")
-    println("=========")
-    firstRowOutput.foreach(entity => println(s"entity: ${entity.text} | category: ${entity.category} |" +
-      s" confidence score: ${entity.confidenceScore}"))
-  }
-
-  test("NER - Basic Batch Usage") {
-    val results = extractor.transform(unbatchedDf.coalesce(1)).cache()
-    val matches = results.withColumn("match",
-      col("output.result")
-        .getItem(0)
-        .getItem("entities")
-        .getItem(0))
-      .select("match")
-
-    val firstRow = matches.collect().head(0).asInstanceOf[GenericRowWithSchema]
-    assert(firstRow.getAs[String]("text") === "Jeff")
-    assert(firstRow.getAs[Int]("offset") === 0)
-    assert(firstRow.getAs[Double]("confidenceScore") > 0.7)
-    assert(firstRow.getAs[String]("category") === "Person")
-
-    val secondRow = matches.collect()(1)(0).asInstanceOf[GenericRowWithSchema]
-    assert(secondRow.getAs[String]("text") === "Great Depression")
-    assert(secondRow.getAs[Int]("offset") === 4)
-    assert(secondRow.getAs[Double]("confidenceScore") > 0.7)
-    assert(secondRow.getAs[String]("category") === "Event")
-  }
-  test("NER - Invalid Document Input") {
-    val replies = extractor.transform(invalidDocDf)
-    val errors = replies
-    .select(explode(col("output.error.errorMessage")))
-    .collect()
-    val codes = replies
-    .select(explode(col("output.error.errorCode")))
-    .collect()
-
-    assert(errors(0).get(0).toString == "Document text is empty.")
-    assert(codes(0).get(0).toString == "InvalidDocument")
-
-    assert(errors(1).get(0).toString == "Document text is empty.")
-    assert(codes(1).get(0).toString == "InvalidDocument")
-}
->>>>>>> 3b62071e
+
+  class NERSuiteV4 extends TestBase with DataFrameEquality with TextKey {
+
+    import spark.implicits._
+
+    lazy val invalidDocDf: DataFrame = Seq(
+      (Seq("us", ""), Seq("", null))
+    ).toDF("language", "text")
+
+    lazy val unbatchedDf: DataFrame = Seq(
+      ("en", "Jeff bought three dozen eggs because there was a 50% discount."),
+      ("en", "The Great Depression began in 1929. By 1933, the GDP in America fell by 25%.")
+    ).toDF("language", "text")
+
+    lazy val batchedDf: DataFrame = Seq(
+      (Seq("en"), Seq("Jeff bought three dozen eggs because there was a 50% discount."))
+    ).toDF("language", "text")
+
+    def extractor: NERV4 = new NERV4()
+      .setSubscriptionKey(textKey)
+      .setLocation("eastus")
+      .setTextCol("text")
+      .setLanguageCol("language")
+      .setOutputCol("output")
+
+    test("NER - Output Assertion") {
+      val replies = extractor.transform(batchedDf)
+        .select("output")
+        .collect()
+
+      val firstRow = replies(0)
+      assert(replies(0).schema(0).name == "output")
+      val fromRow = NERResponseV4.makeFromRowConverter
+      val resFirstRow = fromRow(firstRow.getAs[GenericRowWithSchema]("output"))
+      val firstRowOutput = resFirstRow.result.head.get.entities
+      assert(firstRowOutput.nonEmpty)
+
+      println("Output: ")
+      println("=========")
+      firstRowOutput.foreach(entity => println(s"entity: ${entity.text} | category: ${entity.category} |" +
+        s" confidence score: ${entity.confidenceScore}"))
+    }
+
+    test("NER - Basic Batch Usage") {
+      val results = extractor.transform(unbatchedDf.coalesce(1)).cache()
+      val matches = results.withColumn("match",
+        col("output.result")
+          .getItem(0)
+          .getItem("entities")
+          .getItem(0))
+        .select("match")
+
+      val firstRow = matches.collect().head(0).asInstanceOf[GenericRowWithSchema]
+      assert(firstRow.getAs[String]("text") === "Jeff")
+      assert(firstRow.getAs[Int]("offset") === 0)
+      assert(firstRow.getAs[Double]("confidenceScore") > 0.7)
+      assert(firstRow.getAs[String]("category") === "Person")
+
+      val secondRow = matches.collect()(1)(0).asInstanceOf[GenericRowWithSchema]
+      assert(secondRow.getAs[String]("text") === "Great Depression")
+      assert(secondRow.getAs[Int]("offset") === 4)
+      assert(secondRow.getAs[Double]("confidenceScore") > 0.7)
+      assert(secondRow.getAs[String]("category") === "Event")
+    }
+    test("NER - Invalid Document Input") {
+      val replies = extractor.transform(invalidDocDf)
+      val errors = replies
+        .select(explode(col("output.error.errorMessage")))
+        .collect()
+      val codes = replies
+        .select(explode(col("output.error.errorCode")))
+        .collect()
+
+      assert(errors(0).get(0).toString == "Document text is empty.")
+      assert(codes(0).get(0).toString == "InvalidDocument")
+
+      assert(errors(1).get(0).toString == "Document text is empty.")
+      assert(codes(1).get(0).toString == "InvalidDocument")
+    }
+  }
 }