--- conflicted
+++ resolved
@@ -473,9 +473,5 @@
     Seq(new TestObject(sdk, audioDf2))
 
   override def reader: MLReadable[_] = ConversationTranscription
-<<<<<<< HEAD
-
-}
-=======
-}
->>>>>>> d9e1863e
+
+}