// Copyright (C) Microsoft Corporation. All rights reserved.
// Licensed under the MIT License. See LICENSE in project root for information.

package com.microsoft.azure.synapse.ml.cognitive.split4

import com.microsoft.azure.synapse.ml.Secrets
import com.microsoft.azure.synapse.ml.cognitive._
import com.microsoft.azure.synapse.ml.cognitive.split1.{AnomalyKey, IdentifyFacesSuite}
import com.microsoft.azure.synapse.ml.core.test.base.TestBase
import com.microsoft.azure.synapse.ml.core.test.benchmarks.DatasetUtils
import com.microsoft.azure.synapse.ml.core.test.fuzzing.{EstimatorFuzzing, TestObject}
import org.apache.spark.ml.param.Param
import org.apache.spark.ml.util.MLReadable
import org.apache.spark.sql.DataFrame
import spray.json.{DefaultJsonProtocol, JsString, _}

import java.time.format.DateTimeFormatter
import java.time.{LocalDateTime, OffsetDateTime, ZoneId, ZonedDateTime}

case class MADListModelsResponse(models: Seq[MADModel],
                                 currentCount: Int,
                                 maxCount: Int,
                                 nextLink: Option[String])

case class MADModel(modelId: String,
                    createdTime: String,
                    lastUpdatedTime: String,
                    status: String,
                    displayName: Option[String],
                    variablesCount: Int)

object MADListModelsProtocol extends DefaultJsonProtocol {

  implicit val MADModelEnc: RootJsonFormat[MADModel] = jsonFormat6(MADModel)
  implicit val MADLMRespEnc: RootJsonFormat[MADListModelsResponse] = jsonFormat4(MADListModelsResponse)

}

trait StorageCredentials {

  lazy val connectionString: String = sys.env.getOrElse("STORAGE_CONNECTION_STRING", Secrets.MADTestConnectionString)
  lazy val storageKey: String = sys.env.getOrElse("STORAGE_KEY", Secrets.MADTestStorageKey)
  lazy val storageAccount = "anomalydetectiontest"
  lazy val containerName = "madtest"

}

trait MADTestUtils extends TestBase with AnomalyKey with StorageCredentials {

  lazy val startTime: String = "2021-01-01T00:00:00Z"
  lazy val endTime: String = "2021-01-02T12:00:00Z"
  lazy val timestampColumn: String = "timestamp"
  lazy val inputColumns: Array[String] = Array("feature0", "feature1", "feature2")
  lazy val intermediateSaveDir: String =
    s"wasbs://$containerName@$storageAccount.blob.core.windows.net/intermediateData"
  lazy val fileLocation: String = DatasetUtils.madTestFile("mad_example.csv").toString
  lazy val df: DataFrame = spark.read.format("csv").option("header", "true").load(fileLocation)

}

class FitMultivariateAnomalySuite extends EstimatorFuzzing[FitMultivariateAnomaly] with MADTestUtils {

  cleanOldModels()

  def simpleMultiAnomalyEstimator: FitMultivariateAnomaly = new FitMultivariateAnomaly()
    .setSubscriptionKey(anomalyKey)
    .setLocation(anomalyLocation)
    .setOutputCol("result")
    .setStartTime(startTime)
    .setEndTime(endTime)
    .setIntermediateSaveDir(intermediateSaveDir)
    .setTimestampCol(timestampColumn)
    .setInputCols(inputColumns)

  test("Blob client SAS Url generation is correct") {
    val blobName = "intermediateData/some_file.zip"
    val offset = OffsetDateTime.parse("2022-08-22T18:52:02.853001800-04:00")
    val exampleSas = "sv=2020-10-02&se=2022-08-22T22%3A52%3A02Z&sr=b&sp=r&" +
      "sig=QIl7NpjUhsWHXy5tt3WynqHSNEuhbS0qLmEzI9gUfa0%3D"

    val sas1 = SlimStorageClient.generateReadSAS(
      storageAccount, "madtest", blobName, storageKey, offset)
    assert(exampleSas == sas1)
  }

  test("SimpleMultiAnomalyEstimator basic usage") {
    val smae = simpleMultiAnomalyEstimator
      .setSlidingWindow(200)
    val model = smae.fit(df)
    smae.cleanUpIntermediateData()
    assert(model.getDiagnosticsInfo.variableStates.get.length.equals(3))

    val result = model
      .setStartTime(startTime)
      .setEndTime(endTime)
      .setOutputCol("result")
      .setTimestampCol(timestampColumn)
      .setInputCols(inputColumns)
      .transform(df)
      .collect()
    model.cleanUpIntermediateData()
    assert(result.length == df.collect().length)
  }

  test("Throw errors if alignMode is not set correctly") {
    val caught = intercept[IllegalArgumentException] {
      simpleMultiAnomalyEstimator.setSlidingWindow(200).setAlignMode("alignMode").fit(df)
    }
    assert(caught.getMessage.contains("alignMode must be either `inner` or `outer`."))
  }

  test("Throw errors if slidingWindow is not between 28 and 2880") {
    val caught = intercept[IllegalArgumentException] {
      simpleMultiAnomalyEstimator.setSlidingWindow(20).fit(df)
    }
    assert(caught.getMessage.contains("slidingWindow must be between 28 and 2880 (both inclusive)."))
  }

  test("Throw errors if authentication is not provided") {
    val caught = intercept[IllegalAccessError] {
      new FitMultivariateAnomaly()
        .setSubscriptionKey(anomalyKey)
        .setLocation(anomalyLocation)
        .setIntermediateSaveDir(s"wasbs://$containerName@notreal.blob.core.windows.net/intermediateData")
        .setOutputCol("result")
        .setInputCols(Array("feature0"))
        .fit(df)
    }
    assert(caught.getMessage.contains("Could not find the storage account credentials."))
  }

  test("Throw errors if start/end time is not ISO8601 format") {
    val caught = intercept[IllegalArgumentException] {
      val smae = simpleMultiAnomalyEstimator
        .setStartTime("2021-01-01 00:00:00")
        .setSlidingWindow(200)
      smae.fit(df)
    }
    assert(caught.getMessage.contains("StartTime should be ISO8601 format."))

    val caught2 = intercept[IllegalArgumentException] {
      val smae = simpleMultiAnomalyEstimator
        .setEndTime("2021-01-01 00:00:00")
        .setSlidingWindow(200)
      smae.fit(df)
    }
    assert(caught2.getMessage.contains("EndTime should be ISO8601 format."))
  }

  test("Expose correct error message during fitting") {
    val caught = intercept[RuntimeException] {
      val testDf = df.limit(50)
      simpleMultiAnomalyEstimator
        .setSlidingWindow(200)
        .fit(testDf)
    }
    assert(caught.getMessage.contains("TrainFailed"))
  }

  test("Expose correct error message during inference") {
    val caught = intercept[RuntimeException] {
      val testDf = df.limit(50)
      val smae = simpleMultiAnomalyEstimator
        .setSlidingWindow(200)
      val model = smae.fit(df)
      smae.cleanUpIntermediateData()
      assert(model.getDiagnosticsInfo.variableStates.get.length.equals(3))

      model.setStartTime(startTime)
        .setEndTime(endTime)
        .setOutputCol("result")
        .setTimestampCol(timestampColumn)
        .setInputCols(inputColumns)
        .transform(testDf)
        .collect()
    }
    assert(caught.getMessage.contains("Not enough data."))
  }

  test("Expose correct error message for invalid modelId") {
    val caught = intercept[RuntimeException] {
      val detectMultivariateAnomaly = new DetectMultivariateAnomaly()
        .setModelId("FAKE_MODEL_ID")
        .setSubscriptionKey(anomalyKey)
        .setLocation(anomalyLocation)
        .setIntermediateSaveDir(intermediateSaveDir)
      detectMultivariateAnomaly
        .setStartTime(startTime)
        .setEndTime(endTime)
        .setOutputCol("result")
        .setTimestampCol(timestampColumn)
        .setInputCols(inputColumns)
        .transform(df)
        .collect()
    }
    assert(caught.getMessage.contains("Encounter error while fetching model"))
  }

  test("return modelId after retries and get model status before inference") {
    val caught = intercept[RuntimeException] {
      val smae = simpleMultiAnomalyEstimator
        .setMaxPollingRetries(1)
        .setSlidingWindow(200)
      val model = smae.fit(df)
      smae.cleanUpIntermediateData()

      model.setStartTime(startTime)
        .setEndTime(endTime)
        .setOutputCol("result")
        .setTimestampCol(timestampColumn)
        .setInputCols(inputColumns)
        .transform(df)
        .collect()
      model.cleanUpIntermediateData()
    }
    assert(caught.getMessage.contains("not ready yet"))
  }

<<<<<<< HEAD
  def stringToTime(dateString: String): ZonedDateTime = {
    val tsFormat = "yyyy-MM-dd'T'HH:mm:ssz"
    val formatter = DateTimeFormatter.ofPattern(tsFormat)
    ZonedDateTime.parse(dateString, formatter)
  }
=======
  ignore("Clean up all models") {
    var modelsLeft = true
    while (modelsLeft) {  //scalastyle:ignore while
>>>>>>> 183c439b

  def cleanOldModels(): Unit = {
    val url = simpleMultiAnomalyEstimator.setLocation(anomalyLocation).getUrl + "/"
    val twoDaysAgo = ZonedDateTime.now().minusDays(2)

    val models = MADUtils.madListModels(anomalyKey, anomalyLocation)
      .parseJson.asJsObject().fields("models").asInstanceOf[JsArray].elements
      .map(modelJson => modelJson.asJsObject.fields("modelId").asInstanceOf[JsString].value)

    models.foreach { modelId =>
      val lastUpdated = MADUtils.madGetModel(url, modelId, anomalyKey).parseJson.asJsObject.fields("lastUpdatedTime")
      val lastUpdatedTime = stringToTime(lastUpdated.toString().replaceAll("\"", ""))
      if (lastUpdatedTime.compareTo(twoDaysAgo) <= 0) {
        println(s"Deleting $modelId")
        MADUtils.madDelete(modelId, anomalyKey, anomalyLocation)
      }
    }
  }

  override def getterSetterParamExamples(p: FitMultivariateAnomaly): Map[Param[_],Any] = Map(
    (p.alignMode,  "Inner"),
    (p.fillNAMethod,  "Zero")
  )

  override def testSerialization(): Unit = {
    println("ignore the Serialization Fuzzing test because fitting process takes more than 3 minutes")
  }

  override def testExperiments(): Unit = {
    println("ignore the Experiment Fuzzing test because fitting process takes more than 3 minutes")
  }

  override def afterAll(): Unit = {
    MADUtils.cleanUpAllModels(anomalyKey, anomalyLocation)
    super.afterAll()
  }

  override def beforeAll(): Unit = {
    super.beforeAll()
    val hc = spark.sparkContext.hadoopConfiguration
    hc.set("fs.azure", "org.apache.hadoop.fs.azure.NativeAzureFileSystem")
    hc.set(s"fs.azure.account.keyprovider.$storageAccount.blob.core.windows.net",
      "org.apache.hadoop.fs.azure.SimpleKeyProvider")
    hc.set(s"fs.azure.account.key.$storageAccount.blob.core.windows.net", storageKey)
  }

  override def testObjects(): Seq[TestObject[FitMultivariateAnomaly]] =
    Seq(new TestObject(simpleMultiAnomalyEstimator.setSlidingWindow(200), df))

  override def reader: MLReadable[_] = FitMultivariateAnomaly

  override def modelReader: MLReadable[_] = DetectMultivariateAnomaly
}

object FitMultivariateAnomalySuite {

}<|MERGE_RESOLUTION|>--- conflicted
+++ resolved
@@ -216,17 +216,11 @@
     assert(caught.getMessage.contains("not ready yet"))
   }
 
-<<<<<<< HEAD
   def stringToTime(dateString: String): ZonedDateTime = {
     val tsFormat = "yyyy-MM-dd'T'HH:mm:ssz"
     val formatter = DateTimeFormatter.ofPattern(tsFormat)
     ZonedDateTime.parse(dateString, formatter)
   }
-=======
-  ignore("Clean up all models") {
-    var modelsLeft = true
-    while (modelsLeft) {  //scalastyle:ignore while
->>>>>>> 183c439b
 
   def cleanOldModels(): Unit = {
     val url = simpleMultiAnomalyEstimator.setLocation(anomalyLocation).getUrl + "/"
