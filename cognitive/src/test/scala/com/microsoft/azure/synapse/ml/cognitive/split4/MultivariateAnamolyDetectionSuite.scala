// Copyright (C) Microsoft Corporation. All rights reserved.
// Licensed under the MIT License. See LICENSE in project root for information.

package com.microsoft.azure.synapse.ml.cognitive.split4

import com.microsoft.azure.synapse.ml.Secrets
import com.microsoft.azure.synapse.ml.cognitive._
import com.microsoft.azure.synapse.ml.cognitive.split1.{AnomalyKey, IdentifyFacesSuite}
import com.microsoft.azure.synapse.ml.core.test.base.TestBase
import com.microsoft.azure.synapse.ml.core.test.benchmarks.DatasetUtils
import com.microsoft.azure.synapse.ml.core.test.fuzzing.{EstimatorFuzzing, TestObject}
import org.apache.spark.ml.param.Param
import org.apache.spark.ml.util.MLReadable
import org.apache.spark.sql.DataFrame
import spray.json.{DefaultJsonProtocol, JsString, _}

import java.time.format.DateTimeFormatter
import java.time.{LocalDateTime, OffsetDateTime, ZoneId, ZonedDateTime}

case class MADListModelsResponse(models: Seq[MADModel],
                                 currentCount: Int,
                                 maxCount: Int,
                                 nextLink: Option[String])

case class MADModel(modelId: String,
                    createdTime: String,
                    lastUpdatedTime: String,
                    status: String,
                    displayName: Option[String],
                    variablesCount: Int)

object MADListModelsProtocol extends DefaultJsonProtocol {

  implicit val MADModelEnc: RootJsonFormat[MADModel] = jsonFormat6(MADModel)
  implicit val MADLMRespEnc: RootJsonFormat[MADListModelsResponse] = jsonFormat4(MADListModelsResponse)

}

trait StorageCredentials {

  lazy val connectionString: String = sys.env.getOrElse("STORAGE_CONNECTION_STRING", Secrets.MADTestConnectionString)
  lazy val storageKey: String = sys.env.getOrElse("STORAGE_KEY", Secrets.MADTestStorageKey)
  lazy val storageAccount = "anomalydetectiontest"
  lazy val containerName = "madtest"

}

trait MADTestUtils extends TestBase with AnomalyKey with StorageCredentials {

  lazy val startTime: String = "2021-01-01T00:00:00Z"
  lazy val endTime: String = "2021-01-02T12:00:00Z"
  lazy val timestampColumn: String = "timestamp"
  lazy val inputColumns: Array[String] = Array("feature0", "feature1", "feature2")
  lazy val intermediateSaveDir: String =
    s"wasbs://$containerName@$storageAccount.blob.core.windows.net/intermediateData"
  lazy val fileLocation: String = DatasetUtils.madTestFile("mad_example.csv").toString
  lazy val df: DataFrame = spark.read.format("csv").option("header", "true").load(fileLocation)

}

class FitMultivariateAnomalySuite extends EstimatorFuzzing[FitMultivariateAnomaly] with MADTestUtils {

  cleanOldModels()

  def simpleMultiAnomalyEstimator: FitMultivariateAnomaly = new FitMultivariateAnomaly()
    .setSubscriptionKey(anomalyKey)
    .setLocation(anomalyLocation)
    .setOutputCol("result")
    .setStartTime(startTime)
    .setEndTime(endTime)
    .setIntermediateSaveDir(intermediateSaveDir)
    .setTimestampCol(timestampColumn)
    .setInputCols(inputColumns)

  test("Blob client SAS Url generation is correct") {
    val blobName = "intermediateData/some_file.zip"
    val offset = OffsetDateTime.parse("2022-08-22T18:52:02.853001800-04:00")
    val exampleSas = "sv=2020-10-02&se=2022-08-22T22%3A52%3A02Z&sr=b&sp=r&" +
      "sig=QIl7NpjUhsWHXy5tt3WynqHSNEuhbS0qLmEzI9gUfa0%3D"

    val sas1 = SlimStorageClient.generateReadSAS(
      storageAccount, "madtest", blobName, storageKey, offset)
    assert(exampleSas == sas1)
  }

  test("SimpleMultiAnomalyEstimator basic usage") {
    val smae = simpleMultiAnomalyEstimator
      .setSlidingWindow(200)
    val model = smae.fit(df)
    smae.cleanUpIntermediateData()
    assert(model.getDiagnosticsInfo.variableStates.get.length.equals(3))

    val result = model
      .setStartTime(startTime)
      .setEndTime(endTime)
      .setOutputCol("result")
      .setTimestampCol(timestampColumn)
      .setInputCols(inputColumns)
      .transform(df)
      .collect()
    model.cleanUpIntermediateData()
    assert(result.length == df.collect().length)
  }

  test("Throw errors if alignMode is not set correctly") {
    val caught = intercept[IllegalArgumentException] {
      simpleMultiAnomalyEstimator.setSlidingWindow(200).setAlignMode("alignMode").fit(df)
    }
    assert(caught.getMessage.contains("alignMode must be either `inner` or `outer`."))
  }

  test("Throw errors if slidingWindow is not between 28 and 2880") {
    val caught = intercept[IllegalArgumentException] {
      simpleMultiAnomalyEstimator.setSlidingWindow(20).fit(df)
    }
    assert(caught.getMessage.contains("slidingWindow must be between 28 and 2880 (both inclusive)."))
  }

  test("Throw errors if authentication is not provided") {
    val caught = intercept[IllegalAccessError] {
      new FitMultivariateAnomaly()
        .setSubscriptionKey(anomalyKey)
        .setLocation(anomalyLocation)
        .setIntermediateSaveDir(s"wasbs://$containerName@notreal.blob.core.windows.net/intermediateData")
        .setOutputCol("result")
        .setInputCols(Array("feature0"))
        .fit(df)
    }
    assert(caught.getMessage.contains("Could not find the storage account credentials."))
  }

  test("Throw errors if start/end time is not ISO8601 format") {
    val caught = intercept[IllegalArgumentException] {
      val smae = simpleMultiAnomalyEstimator
        .setStartTime("2021-01-01 00:00:00")
        .setSlidingWindow(200)
      smae.fit(df)
    }
    assert(caught.getMessage.contains("StartTime should be ISO8601 format."))

    val caught2 = intercept[IllegalArgumentException] {
      val smae = simpleMultiAnomalyEstimator
        .setEndTime("2021-01-01 00:00:00")
        .setSlidingWindow(200)
      smae.fit(df)
    }
    assert(caught2.getMessage.contains("EndTime should be ISO8601 format."))
  }

  test("Expose correct error message during fitting") {
    val caught = intercept[RuntimeException] {
      val testDf = df.limit(50)
      simpleMultiAnomalyEstimator
        .setSlidingWindow(200)
        .fit(testDf)
    }
    assert(caught.getMessage.contains("TrainFailed"))
  }

  test("Expose correct error message during inference") {
    val caught = intercept[RuntimeException] {
      val testDf = df.limit(50)
      val smae = simpleMultiAnomalyEstimator
        .setSlidingWindow(200)
      val model = smae.fit(df)
      smae.cleanUpIntermediateData()
      assert(model.getDiagnosticsInfo.variableStates.get.length.equals(3))

      model.setStartTime(startTime)
        .setEndTime(endTime)
        .setOutputCol("result")
        .setTimestampCol(timestampColumn)
        .setInputCols(inputColumns)
        .transform(testDf)
        .collect()
    }
    assert(caught.getMessage.contains("Not enough data."))
  }

  test("Expose correct error message for invalid modelId") {
    val caught = intercept[RuntimeException] {
      val detectMultivariateAnomaly = new DetectMultivariateAnomaly()
        .setModelId("FAKE_MODEL_ID")
        .setSubscriptionKey(anomalyKey)
        .setLocation(anomalyLocation)
        .setIntermediateSaveDir(intermediateSaveDir)
      detectMultivariateAnomaly
        .setStartTime(startTime)
        .setEndTime(endTime)
        .setOutputCol("result")
        .setTimestampCol(timestampColumn)
        .setInputCols(inputColumns)
        .transform(df)
        .collect()
    }
    assert(caught.getMessage.contains("Encounter error while fetching model"))
  }

  test("return modelId after retries and get model status before inference") {
    val caught = intercept[RuntimeException] {
      val smae = simpleMultiAnomalyEstimator
        .setMaxPollingRetries(1)
        .setSlidingWindow(200)
      val model = smae.fit(df)
      smae.cleanUpIntermediateData()

      model.setStartTime(startTime)
        .setEndTime(endTime)
        .setOutputCol("result")
        .setTimestampCol(timestampColumn)
        .setInputCols(inputColumns)
        .transform(df)
        .collect()
      model.cleanUpIntermediateData()
    }
    assert(caught.getMessage.contains("not ready yet"))
  }

<<<<<<< HEAD
  def stringToTime(dateString: String): ZonedDateTime = {
    val tsFormat = "yyyy-MM-dd'T'HH:mm:ssz"
    val formatter = DateTimeFormatter.ofPattern(tsFormat)
    ZonedDateTime.parse(dateString, formatter)
  }

  def cleanOldModels(): Unit = {
    val smae = simpleMultiAnomalyEstimator.setLocation(anomalyLocation)
    val url = smae.getUrl + "/"
    val lastWeek = ZonedDateTime.now().minusDays(7)

    val models = MADUtils.madListModels(anomalyKey, anomalyLocation)
      .parseJson.asJsObject().fields("models").asInstanceOf[JsArray].elements
      .map(modelJson => modelJson.asJsObject.fields("modelId").asInstanceOf[JsString].value)

    models.foreach { modelId =>
      val lastUpdated = MADUtils.madGetModel(url, modelId, anomalyKey).parseJson.asJsObject.fields("lastUpdatedTime")
      val lastUpdatedTime = stringToTime(lastUpdated.toString().replaceAll("\"", ""))
      if (lastUpdatedTime.compareTo(lastWeek) <= 0) {
        println(s"Deleting $modelId")
        MADUtils.madDelete(modelId, anomalyKey, anomalyLocation)
      }
    }
  }

=======
>>>>>>> 676a1624
  override def getterSetterParamExamples(p: FitMultivariateAnomaly): Map[Param[_],Any] = Map(
    (p.alignMode,  "Inner"),
    (p.fillNAMethod,  "Zero")
  )

  override def testSerialization(): Unit = {
    println("ignore the Serialization Fuzzing test because fitting process takes more than 3 minutes")
  }

  override def testExperiments(): Unit = {
    println("ignore the Experiment Fuzzing test because fitting process takes more than 3 minutes")
  }

  override def afterAll(): Unit = {
    MADUtils.cleanUpAllModels(anomalyKey, anomalyLocation)
    super.afterAll()
  }

  override def beforeAll(): Unit = {
    super.beforeAll()
    val hc = spark.sparkContext.hadoopConfiguration
    hc.set("fs.azure", "org.apache.hadoop.fs.azure.NativeAzureFileSystem")
    hc.set(s"fs.azure.account.keyprovider.$storageAccount.blob.core.windows.net",
      "org.apache.hadoop.fs.azure.SimpleKeyProvider")
    hc.set(s"fs.azure.account.key.$storageAccount.blob.core.windows.net", storageKey)
  }

  override def testObjects(): Seq[TestObject[FitMultivariateAnomaly]] =
    Seq(new TestObject(simpleMultiAnomalyEstimator.setSlidingWindow(200), df))

  override def reader: MLReadable[_] = FitMultivariateAnomaly

  override def modelReader: MLReadable[_] = DetectMultivariateAnomaly
}<|MERGE_RESOLUTION|>--- conflicted
+++ resolved
@@ -216,7 +216,6 @@
     assert(caught.getMessage.contains("not ready yet"))
   }
 
-<<<<<<< HEAD
   def stringToTime(dateString: String): ZonedDateTime = {
     val tsFormat = "yyyy-MM-dd'T'HH:mm:ssz"
     val formatter = DateTimeFormatter.ofPattern(tsFormat)
@@ -242,8 +241,6 @@
     }
   }
 
-=======
->>>>>>> 676a1624
   override def getterSetterParamExamples(p: FitMultivariateAnomaly): Map[Param[_],Any] = Map(
     (p.alignMode,  "Inner"),
     (p.fillNAMethod,  "Zero")
