// Copyright (C) Microsoft Corporation. All rights reserved.
// Licensed under the MIT License. See LICENSE in project root for information.

package com.microsoft.azure.synapse.ml.services.search

import com.microsoft.azure.synapse.ml.Secrets
import com.microsoft.azure.synapse.ml.core.test.base.TestBase
import com.microsoft.azure.synapse.ml.core.test.fuzzing.{ TestObject, TransformerFuzzing }
import com.microsoft.azure.synapse.ml.io.http.RESTHelpers._
import com.microsoft.azure.synapse.ml.services._
import com.microsoft.azure.synapse.ml.services.openai.{ OpenAIAPIKey, OpenAIEmbedding }
import com.microsoft.azure.synapse.ml.services.vision.AnalyzeImage
import org.apache.http.client.methods.HttpDelete
import org.apache.spark.ml.linalg.Vectors
import org.apache.spark.ml.util.MLReadable
import org.apache.spark.sql.DataFrame
import org.scalatest.{ Outcome, TestData }

import java.time.LocalDateTime
import java.time.format.{ DateTimeFormatter, DateTimeFormatterBuilder, DateTimeParseException, SignStyle }
import java.time.temporal.ChronoField
import java.util.UUID
import scala.collection.mutable
import scala.concurrent.blocking

trait AzureSearchKey {
  lazy val azureSearchKey: String = sys.env.getOrElse("AZURE_SEARCH_KEY", Secrets.AzureSearchKey)
}

//scalastyle:off null
class SearchWriterSuite extends TestBase with AzureSearchKey with IndexJsonGetter with IndexParser
  with TransformerFuzzing[AddDocuments] with CognitiveKey with OpenAIAPIKey {

  import spark.implicits._

  private val testServiceName = "mmlspark-azure-search"

  // When a date pattern starts with 'yyyy' and has no separator following, the parser can sometimes decide
  // to take the whole string to match the year, which results in an exception. The following is a hackaround.
  val formatter: DateTimeFormatter = new DateTimeFormatterBuilder()
    .appendValue(ChronoField.YEAR_OF_ERA, 4, 4, SignStyle.EXCEEDS_PAD)
    .appendPattern("MMddHHmmssSSS").toFormatter()

  private def createTestData(numDocs: Int): DataFrame = {
    (0 until numDocs)
      .map(i => ("upload", s"$i", s"file$i", s"text$i"))
      .toDF("searchAction", "id", "fileName", "text")
  }

  private def createTestDataWithVector(numDocs: Int): DataFrame = {
    (0 until numDocs)
      .map(i => ("upload", s"$i", s"file$i", Array(0.001, 0.002, 0.003).map(_ * i)))
      .toDF("searchAction", "id", "fileName", "vectorCol")
  }

  private def createSimpleIndexJson(indexName: String): String = {
    s"""
       |{
       |    "name": "$indexName",
       |    "fields": [
       |      {
       |        "name": "id",
       |        "type": "Edm.String",
       |        "key": true,
       |        "facetable": false
       |      },
       |    {
       |      "name": "fileName",
       |      "type": "Edm.String",
       |      "searchable": false,
       |      "sortable": false,
       |      "facetable": false
       |    },
       |    {
       |      "name": "text",
       |      "type": "Edm.String",
       |      "filterable": false,
       |      "sortable": false,
       |      "facetable": false
       |    }
       |    ]
       |  }
    """.stripMargin
  }

  private def createSimpleIndexJsonWithVector(indexName: String): String = {
    s"""
       |{
       |    "name": "$indexName",
       |    "fields": [
       |      {
       |        "name": "id",
       |        "type": "Edm.String",
       |        "key": true,
       |        "facetable": false
       |      },
       |      {
       |        "name": "fileName",
       |        "type": "Edm.String",
       |        "searchable": false,
       |        "sortable": false,
       |        "facetable": false
       |      },
       |      {
       |        "name": "vectorCol",
       |        "type": "Collection(Edm.Single)",
       |        "dimensions": 3,
       |        "vectorSearchConfiguration": "vectorConfig"
       |      }
       |    ],
       |    "vectorSearch": {
       |         "algorithmConfigurations": [
       |           {
       |             "name": "vectorConfig",
       |             "kind": "hnsw"
       |           }
       |         ]
       |       }
       |  }
    """.stripMargin
  }

  private val createdIndexes = new mutable.HashMap[String, mutable.Set[String]]

  private val currentTestData = new ThreadLocal[TestData]

  override def withFixture(test: NoArgTest): Outcome = {
    currentTestData.set(test)
    try {
      super.withFixture(test)
    } finally {
      currentTestData.remove()
    }
  }

  private def generateIndexName(testName: Option[String] = None): String = {
    val testNameNormalized = if (testName.isEmpty || testName.get.isEmpty) {
      currentTestData.get().name
    } else {
      testName.get
    }

    val date = formatter.format(LocalDateTime.now())
    val name = s"test-${UUID.randomUUID().hashCode()}-${date}"
    createdIndexes.getOrElseUpdate(testNameNormalized, mutable.HashSet[String]()).+=(name)
    name
  }

  lazy val indexName: String = generateIndexName(Some("global"))

  override def beforeAll(): Unit = {
    // to ensure that we clean up old indexes at the start of the test
    // so we have enough capacity to create new ones
    cleanOldIndexes()
    println("WARNING CREATING SEARCH ENGINE!")
    SearchIndex.createIfNoneExists(azureSearchKey,
      testServiceName,
      createSimpleIndexJson(indexName))
  }

  def deleteIndex(indexName: String): Int = {
    val deleteRequest = new HttpDelete(
      s"https://$testServiceName.search.windows.net/indexes/$indexName?api-version=2017-11-11")
    deleteRequest.setHeader("api-key", azureSearchKey)
    val response = safeSend(deleteRequest, backoffs = List.fill(10)(1000 * 10)) // 10 seconds for each 10 retries
    response.getStatusLine.getStatusCode
  }

  override def afterAll(): Unit = {
    //TODO make this existing search indices when multiple builds are allowed
    println("Cleaning up services")
    val indexNames = this.createdIndexes.values.flatten
    println(s"Remaining indices: ${indexNames.mkString(",")}")
    cleanTestIndices(indexNames)
    cleanOldIndexes()
    super.afterAll()
    ()
  }

  override def afterEach(td: TestData): Unit = {
    val testName = td.name
    println(s"Cleaning up local test indices for test $testName")
    val indices = createdIndexes.get(testName)

    if (indices.isDefined) {
      println(s"Deleting indices ${indices.get.mkString(",")}")
      cleanTestIndices(indices.get)
      createdIndexes.remove(testName)
    } else {
      println(s"No indices found for test $testName")
    }
    super.afterEach(td)
  }

  private def cleanTestIndices(indices: Iterable[String]): Unit = {
    val successfulCleanup = getExisting(azureSearchKey, testServiceName)
      .intersect(indices.toSeq).map { n =>
        println(s"Deleting index $n")
        deleteIndex(n)
      }.forall(_ == 204)
    assert(successfulCleanup)
    ()
  }

  def cleanOldIndexes(): Unit = {
    import scala.util.matching.Regex

    val twoDaysAgo = LocalDateTime.now().minusDays(2)
    val endingDatePattern: Regex = "^.*-(\\d{17})$".r
    val e = getExisting(azureSearchKey, testServiceName)
    e.foreach {
      case name@endingDatePattern(dateString) =>
        try {
          val date = LocalDateTime.parse(dateString, formatter)
          if (date.isBefore(twoDaysAgo)) {
            deleteIndex(name)
          }
        } catch {
          case _: DateTimeParseException => {}
          case t: Throwable => throw t
        }
      case _ => {}
    }
  }

  private def retryWithBackoff[T](f: => T,
                                  timeouts: List[Long] =
                                  List(5000, 10000, 50000, 100000, 200000, 200000)): T = {
    try {
      f
    } catch {
      case _: Exception if timeouts.nonEmpty =>
        println(s"Sleeping for ${timeouts.head}")
        blocking {
          Thread.sleep(timeouts.head)
        }
        retryWithBackoff(f, timeouts.tail)
    }
  }

  lazy val df4: DataFrame = createTestData(4)
  lazy val df10: DataFrame = createTestData(10)
  lazy val bigDF: DataFrame = createTestData(10000)

  override val sortInDataframeEquality: Boolean = true

  lazy val ad: AddDocuments = {
    new AddDocuments()
      .setSubscriptionKey(azureSearchKey)
      .setServiceName(testServiceName)
      .setOutputCol("out").setErrorCol("err")
      .setIndexName(indexName)
      .setActionCol("searchAction")
  }

  override def testObjects(): Seq[TestObject[AddDocuments]] =
    Seq(new TestObject(ad, df4))

  override def reader: MLReadable[_] = AddDocuments

  def writeHelper(df: DataFrame,
                  indexName: String,
                  isVectorField: Boolean,
                  extraParams: Map[String, String] = Map()): Unit = {
    val indexJson = if (isVectorField) createSimpleIndexJsonWithVector(indexName) else createSimpleIndexJson(indexName)
    AzureSearchWriter.write(df,
      Map("subscriptionKey" -> azureSearchKey,
        "actionCol" -> "searchAction",
        "serviceName" -> testServiceName,
        "indexJson" -> indexJson)
        ++ extraParams)
  }

  def assertSize(indexName: String, size: Int): Unit = {
    assert(SearchIndex.getStatistics(indexName, azureSearchKey, testServiceName)._1 == size)
    ()
  }

  ignore("clean up all search indexes") {
    getExisting(azureSearchKey, testServiceName)
      .foreach { n =>
        val deleteRequest = new HttpDelete(
          s"https://$testServiceName.search.windows.net/indexes/$n?api-version=2017-11-11")
        deleteRequest.setHeader("api-key", azureSearchKey)
        val response = safeSend(deleteRequest)
        println(s"Deleted index $n, status code ${response.getStatusLine.getStatusCode}")
      }
  }

  test("Run azure-search tests with waits") {
    val testsToRun = Set(1, 2) //, 3)

    def dependsOn(testNumber: Int, f: => Unit): Unit = {
      if (testsToRun(testNumber)) {
        println(s"Running code for test $testNumber")
        f
      }
    }

    //create new index and add docs
    lazy val in1 = generateIndexName()
    dependsOn(1, writeHelper(df4, in1, isVectorField=false))

    //push docs to existing index
    lazy val in2 = generateIndexName()
    lazy val dfA = df10.limit(4)
    lazy val dfB = df10.except(dfA)
    dependsOn(2, writeHelper(dfA, in2, isVectorField=false))

    dependsOn(2, retryWithBackoff({
      if (getExisting(azureSearchKey, testServiceName).contains(in2)) {
        writeHelper(dfB, in2, isVectorField=false)
      } else {
        throw new RuntimeException("No existing service found")
      }
    }))

    //push docs with custom batch size
    lazy val in3 = generateIndexName()
    dependsOn(3, writeHelper(bigDF, in3, isVectorField=false, Map("batchSize" -> "2000")))

    dependsOn(1, retryWithBackoff(assertSize(in1, 4)))
    dependsOn(2, retryWithBackoff(assertSize(in2, 10)))
    dependsOn(3, retryWithBackoff(assertSize(in3, 10000)))

  }

  test("Throw useful error when given badly formatted json") {
    val in = generateIndexName()
    val badJson =
      s"""
         |{
         |    "name": "$in",
         |    "fields": [
         |      {
         |        "name": "id",
         |        "type": "Edm.String",
         |        "key": true,
         |        "facetable": false
         |      },
         |    {
         |      "name": "someCollection",
         |      "type": "Collection(Edm.String)",
         |      "searchable": false,
         |      "sortable": true,
         |      "facetable": false
         |    },
         |    {
         |      "name": "text",
         |      "type": "Edm.String",
         |      "filterable": false,
         |      "sortable": false,
         |      "facetable": false
         |    }
         |    ]
         |  }
    """.stripMargin

    assertThrows[IllegalArgumentException] {
      SearchIndex.createIfNoneExists(azureSearchKey, testServiceName, badJson)
    }
  }

  test("Throw useful error when given mismatched schema and document fields") {
    val mismatchDF = (0 until 4)
      .map { i => ("upload", s"$i", s"file$i", s"text$i") }
      .toDF("searchAction", "badkeyname", "fileName", "text")
    assertThrows[IllegalArgumentException] {
      writeHelper(mismatchDF, generateIndexName(), isVectorField = false)
    }
  }

  /**
   * All the Edm Types are nullable in Azure Search except for Collection(Edm.String).
   * Because it is not possible to store a null value in a Collection(Edm.String) field,
   * there is an option to set a boolean flag, filterNulls, that will remove null values
   * from the dataset in the Collection(Edm.String) fields before writing the data to the search index.
   * The default value for this boolean flag is False.
   */
  test("Handle null values for Collection(Edm.String) fields") {
    val in = generateIndexName()
    val phraseIndex =
      s"""
         |{
         |    "name": "$in",
         |    "fields": [
         |      {
         |        "name": "id",
         |        "type": "Edm.String",
         |        "key": true,
         |        "facetable": false
         |      },
         |    {
         |      "name": "fileName",
         |      "type": "Edm.String",
         |      "searchable": false,
         |      "sortable": false,
         |      "facetable": false
         |    },
         |    {
         |      "name": "phrases",
         |      "type": "Collection(Edm.String)",
         |      "filterable": false,
         |      "sortable": false,
         |      "facetable": false
         |    }
         |    ]
         |  }
        """.stripMargin
    val phraseDF = Seq(
      ("upload", "0", "file0", Array("p1", "p2", "p3")),
      ("upload", "1", "file1", Array("p4", null, "p6")))
      .toDF("searchAction", "id", "fileName", "phrases")

    SearchIndex.createIfNoneExists(azureSearchKey,
      testServiceName,
      phraseIndex)

    AzureSearchWriter.write(phraseDF,
      Map("subscriptionKey" -> azureSearchKey,
        "actionCol" -> "searchAction",
        "serviceName" -> testServiceName,
        "indexJson" -> phraseIndex,
        "filterNulls" -> "true"))

    retryWithBackoff(assertSize(in, 2))
  }

  test("Infer the structure of the index from the dataframe") {
    val in = generateIndexName()
    val phraseDF = Seq(
      ("upload", "0", "file0", Array("p1", "p2", "p3")),
      ("upload", "1", "file1", Array("p4", null, "p6")))
      .toDF("searchAction", "id", "fileName", "phrases")
    AzureSearchWriter.write(phraseDF,
      Map(
        "subscriptionKey" -> azureSearchKey,
        "actionCol" -> "searchAction",
        "serviceName" -> testServiceName,
        "filterNulls" -> "true",
        "indexName" -> in,
        "keyCol" -> "id"
      ))

    retryWithBackoff(assertSize(in, 2))
  }

  test("pipeline with analyze image") {
    val in = generateIndexName()
    val df = Seq(
      ("upload", "0", "https://mmlspark.blob.core.windows.net/datasets/DSIR/test1.jpg"),
      ("upload", "1", "https://mmlspark.blob.core.windows.net/datasets/DSIR/test2.jpg")
    ).toDF("searchAction", "id", "url")

    val tdf = new AnalyzeImage()
      .setSubscriptionKey(cognitiveKey)
      .setLocation("eastus")
      .setImageUrlCol("url")
      .setOutputCol("analyzed")
      .setErrorCol("errors")
      .setVisualFeatures(List("Categories", "Tags", "Description", "Faces", "ImageType", "Color", "Adult"))
      .transform(df)
      .select("*", "analyzed.*").drop("errors", "analyzed")

    AzureSearchWriter.write(tdf,
      Map(
        "subscriptionKey" -> azureSearchKey,
        "actionCol" -> "searchAction",
        "serviceName" -> testServiceName,
        "filterNulls" -> "true",
        "indexName" -> in,
        "keyCol" -> "id"
      ))

    retryWithBackoff(assertSize(in, 2))
  }

  test("Run azure-search tests with vector fields") {
    val in1 = generateIndexName()
    val vectorDF4 = createTestDataWithVector(4)

    writeHelper(vectorDF4, in1, isVectorField=true)

    val in2 = generateIndexName()
    val vectorDF10 = createTestDataWithVector(10)
    val dfA = vectorDF10.limit(4)
    val dfB = vectorDF10.except(dfA)

    writeHelper(dfA, in2, isVectorField=true)

    retryWithBackoff({
      if (getExisting(azureSearchKey, testServiceName).contains(in2)) {
        writeHelper(dfB, in2, isVectorField=true)
      } else {
        throw new RuntimeException("No existing service found")
      }
    })

    retryWithBackoff(assertSize(in1, 4))
    retryWithBackoff(assertSize(in2, 10))

    val indexJson = retryWithBackoff(getIndexJsonFromExistingIndex(azureSearchKey, testServiceName, in1))
    // assert if vectorCol is a vector field
    assert(parseIndexJson(indexJson).fields.find(_.name == "vectorCol").get.vectorSearchConfiguration.nonEmpty)
  }

  test("Infer the structure of the index from the dataframe with vector columns") {
    val in = generateIndexName()
    val phraseDF = Seq(
      ("upload", "0", "file0", Array(1.1, 2.1, 3.1), Vectors.dense(0.11, 0.21, 0.31),
        Vectors.sparse(3, Array(0, 1, 2), Array(0.11, 0.21, 0.31))),
      ("upload", "1", "file1", Array(1.2, 2.2, 3.2), Vectors.dense(0.12, 0.22, 0.32),
        Vectors.sparse(3, Array(0, 1, 2), Array(0.11, 0.21, 0.31))))
      .toDF("searchAction", "id", "fileName", "vectorCol1", "vectorCol2", "vectorCol3")

    val vectorCols =
      """
        |[
        |  {"name": "vectorCol1", "dimension": 3},
        |  {"name": "vectorCol2", "dimension": 3},
        |  {"name": "vectorCol3", "dimension": 3}
        |]
        |""".stripMargin

    AzureSearchWriter.write(phraseDF,
      Map(
        "subscriptionKey" -> azureSearchKey,
        "actionCol" -> "searchAction",
        "serviceName" -> testServiceName,
        "filterNulls" -> "true",
        "indexName" -> in,
        "keyCol" -> "id",
        "vectorCols" -> vectorCols
      ))

    retryWithBackoff(assertSize(in, 2))

    // assert if vectorCols are a vector field
    val indexJson = retryWithBackoff(getIndexJsonFromExistingIndex(azureSearchKey, testServiceName, in))
    assert(parseIndexJson(indexJson).fields.find(_.name == "vectorCol1").get.vectorSearchConfiguration.nonEmpty)
    assert(parseIndexJson(indexJson).fields.find(_.name == "vectorCol2").get.vectorSearchConfiguration.nonEmpty)
    assert(parseIndexJson(indexJson).fields.find(_.name == "vectorCol3").get.vectorSearchConfiguration.nonEmpty)
  }

  test("Throw useful error when given vector columns in nested fields") {
    val in = generateIndexName()
    val badJson =
      s"""
         |{
         |  "name": "$in",
         |  "fields": [
         |    {
         |      "name": "id",
         |      "type": "Edm.String",
         |      "key": true,
         |      "facetable": false
         |    },
         |    {
         |      "name": "someCollection",
         |      "type": "Edm.String"
         |    },
         |    {
         |      "name": "complexField",
         |      "type": "Edm.ComplexType",
         |      "fields": [
         |        {
         |          "name": "StreetAddress",
         |          "type": "Edm.String"
         |        },
         |        {
         |          "name": "contentVector",
         |          "type": "Collection(Edm.Single)",
         |          "dimensions": 3,
         |          "vectorSearchConfiguration": "vectorConfig"
         |        }
         |      ]
         |    }
         |  ]
         |}
    """.stripMargin

    assertThrows[IllegalArgumentException] {
      AzureSearchWriter.write(df4,
        Map(
          "subscriptionKey" -> azureSearchKey,
          "actionCol" -> "searchAction",
          "serviceName" -> testServiceName,
          "filterNulls" -> "true",
          "indexJson" -> badJson
        ))
    }
  }

  test("Throw useful error when one of dimensions or vectorSearchConfig is not defined") {
    val in = generateIndexName()
    val badJson =
      s"""
         |{
         |  "name": "$in",
         |  "fields": [
         |    {
         |      "name": "id",
         |      "type": "Edm.String",
         |      "key": true,
         |      "facetable": false
         |    },
         |    {
         |      "name": "someCollection",
         |      "type": "Edm.String"
         |    },
         |    {
         |      "name": "contentVector",
         |      "type": "Collection(Edm.Single)",
         |      "dimensions": 3
         |    }
         |  ]
         |}
    """.stripMargin

    assertThrows[IllegalArgumentException] {
      SearchIndex.createIfNoneExists(azureSearchKey, testServiceName, badJson)
    }
  }

  test("Handle non-existent vector column specified in vectorCols option") {
    val in = generateIndexName()
    val phraseDF = Seq(
      ("upload", "0", "file0"),
      ("upload", "1", "file1"))
      .toDF("searchAction", "id", "fileName")

    AzureSearchWriter.write(phraseDF,
      Map(
        "subscriptionKey" -> azureSearchKey,
        "actionCol" -> "searchAction",
        "serviceName" -> testServiceName,
        "indexName" -> in,
        "keyCol" -> "id",
        "vectorCols" -> """[{"name": "vectorCol", "dimension": 3}]"""
      ))

    retryWithBackoff(assertSize(in, 2))
  }

  test("Handle non-existing vector column specified in index JSON option") {
    val in = generateIndexName()
    val phraseDF = Seq(
      ("upload", "0", "file0"),
      ("upload", "1", "file1"))
      .toDF("searchAction", "id", "fileName")

    AzureSearchWriter.write(phraseDF,
      Map(
        "subscriptionKey" -> azureSearchKey,
        "actionCol" -> "searchAction",
        "serviceName" -> testServiceName,
        "indexJson" -> createSimpleIndexJsonWithVector(in)
      ))

    retryWithBackoff(assertSize(in, 2))
  }

  test("Throw useful error when the vector column is an unsupported type") {
    val in = generateIndexName()
    val badDF = Seq(
      ("upload", "0", "file0", Array("p1", "p2", "p3")),
      ("upload", "1", "file1", Array("p4", "p5", "p6")))
      .toDF("searchAction", "id", "fileName", "vectorCol")

    assertThrows[AssertionError] {
      writeHelper(badDF, in, isVectorField=true)
    }
  }

  test("pipeline with openai embedding") {
    val in = generateIndexName()

    val df = Seq(
      ("upload", "0", "this is the first sentence"),
      ("upload", "1", "this is the second sentence")
    ).toDF("searchAction", "id", "content")

    val tdf = new OpenAIEmbedding()
      .setSubscriptionKey(openAIAPIKey)
      .setDeploymentName("text-embedding-ada-002")
      .setCustomServiceName(openAIServiceName)
      .setTextCol("content")
      .setErrorCol("error")
      .setOutputCol("vectorContent")
      .transform(df)
      .drop("error")

    AzureSearchWriter.write(tdf,
      Map(
        "subscriptionKey" -> azureSearchKey,
        "actionCol" -> "searchAction",
        "serviceName" -> testServiceName,
        "indexName" -> in,
        "keyCol" -> "id",
        "vectorCols" -> """[{"name": "vectorContent", "dimension": 1536}]"""
      ))

    retryWithBackoff(assertSize(in, 2))
    val indexJson = retryWithBackoff(getIndexJsonFromExistingIndex(azureSearchKey, testServiceName, in))
    assert(parseIndexJson(indexJson).fields.find(_.name == "vectorContent").get.vectorSearchConfiguration.nonEmpty)
  }

<<<<<<< HEAD
  test("Handle date fields correctly") {
    val in = generateIndexName()
    import java.sql.{Date, Timestamp}
    val dateDF = Seq(
      ("upload", "0", "item0", Date.valueOf("2025-05-20"), Timestamp.valueOf("2025-05-20 10:30:00")),
      ("upload", "1", "item1", Date.valueOf("2025-05-21"), Timestamp.valueOf("2025-05-21 14:45:30")),
      ("upload", "2", "item2", null, null)
    ).toDF("searchAction", "id", "name", "createdDate", "lastModified")
    val indexJson = s"""{"name": "$in", "fields": [
      {"name": "id", "type": "Edm.String", "key": true, "facetable": false},
      {"name": "name", "type": "Edm.String", "searchable": true, "facetable": false},
      {"name": "createdDate", "type": "Edm.DateTimeOffset", "filterable": true, "sortable": true, "facetable": false},
      {"name": "lastModified", "type": "Edm.DateTimeOffset", "filterable": true, "sortable": true, "facetable": false}
    ]}"""
    AzureSearchWriter.write(dateDF, Map(
      "subscriptionKey" -> azureSearchKey, "actionCol" -> "searchAction",
      "serviceName" -> testServiceName, "indexJson" -> indexJson))
    retryWithBackoff(assertSize(in, 3))
    val createdIndexJson = retryWithBackoff(getIndexJsonFromExistingIndex(azureSearchKey, testServiceName, in))
    val parsedIndex = parseIndexJson(createdIndexJson)
    assert(parsedIndex.fields.find(_.name == "createdDate").get.`type` == "Edm.DateTimeOffset")
    assert(parsedIndex.fields.find(_.name == "lastModified").get.`type` == "Edm.DateTimeOffset")
  }
  test("Date field conversion handles different timezones correctly") {
    val in = generateIndexName()
    import java.sql.{Date, Timestamp}
    import org.apache.spark.sql.functions._
    val dateDF = spark.createDataFrame(Seq(
      ("upload", "0", "2025-05-20", "2025-05-20 10:30:00"),
      ("upload", "1", "2025-05-21", "2025-05-21 14:45:30.123")
    )).toDF("searchAction", "id", "dateStr", "timestampStr")
      .withColumn("createdDate", to_date(col("dateStr")))
      .withColumn("lastModified", to_timestamp(col("timestampStr")))
      .drop("dateStr", "timestampStr")
    val indexJson = s"""{"name": "$in", "fields": [
      {"name": "id", "type": "Edm.String", "key": true},
      {"name": "createdDate", "type": "Edm.DateTimeOffset"},
      {"name": "lastModified", "type": "Edm.DateTimeOffset"}
    ]}"""
    AzureSearchWriter.write(dateDF, Map(
      "subscriptionKey" -> azureSearchKey, "actionCol" -> "searchAction",
      "serviceName" -> testServiceName, "indexJson" -> indexJson))
    retryWithBackoff(assertSize(in, 2))
=======
  test("Handle Azure Search index with scoring profiles") {
    val indexJsonWithScoringProfile = """{"name": "test-index", "fields": [
      {"name": "id", "type": "Edm.String", "key": true},
      {"name": "date", "type": "Edm.DateTimeOffset"}
    ], "scoringProfiles": [{
      "name": "default_profiler", "functionAggregation": "sum",
      "functions": [{"type": "freshness", "boost": 2.0, "fieldName": "date",
        "interpolation": "constant", "freshness": {"boostingDuration": "P1D"}}]
    }]}"""
    val parsedIndex = parseIndexJson(indexJsonWithScoringProfile)
    assert(parsedIndex.scoringProfiles.isDefined)
    assert(parsedIndex.scoringProfiles.get.length == 1)
    val scoringProfile = parsedIndex.scoringProfiles.get.head
    assert(scoringProfile.name == "default_profiler")
    assert(scoringProfile.functionAggregation.contains("sum"))
    assert(scoringProfile.functions.isDefined)
    assert(scoringProfile.functions.get.length == 1)
    val function = scoringProfile.functions.get.head
    assert(function.`type` == "freshness")
    assert(function.boost.contains(2.0))
    assert(function.fieldName == "date")
    assert(function.freshness.isDefined)
    assert(function.freshness.get.boostingDuration == "P1D")
>>>>>>> 5bbbbc7f
  }
}<|MERGE_RESOLUTION|>--- conflicted
+++ resolved
@@ -705,51 +705,6 @@
     assert(parseIndexJson(indexJson).fields.find(_.name == "vectorContent").get.vectorSearchConfiguration.nonEmpty)
   }
 
-<<<<<<< HEAD
-  test("Handle date fields correctly") {
-    val in = generateIndexName()
-    import java.sql.{Date, Timestamp}
-    val dateDF = Seq(
-      ("upload", "0", "item0", Date.valueOf("2025-05-20"), Timestamp.valueOf("2025-05-20 10:30:00")),
-      ("upload", "1", "item1", Date.valueOf("2025-05-21"), Timestamp.valueOf("2025-05-21 14:45:30")),
-      ("upload", "2", "item2", null, null)
-    ).toDF("searchAction", "id", "name", "createdDate", "lastModified")
-    val indexJson = s"""{"name": "$in", "fields": [
-      {"name": "id", "type": "Edm.String", "key": true, "facetable": false},
-      {"name": "name", "type": "Edm.String", "searchable": true, "facetable": false},
-      {"name": "createdDate", "type": "Edm.DateTimeOffset", "filterable": true, "sortable": true, "facetable": false},
-      {"name": "lastModified", "type": "Edm.DateTimeOffset", "filterable": true, "sortable": true, "facetable": false}
-    ]}"""
-    AzureSearchWriter.write(dateDF, Map(
-      "subscriptionKey" -> azureSearchKey, "actionCol" -> "searchAction",
-      "serviceName" -> testServiceName, "indexJson" -> indexJson))
-    retryWithBackoff(assertSize(in, 3))
-    val createdIndexJson = retryWithBackoff(getIndexJsonFromExistingIndex(azureSearchKey, testServiceName, in))
-    val parsedIndex = parseIndexJson(createdIndexJson)
-    assert(parsedIndex.fields.find(_.name == "createdDate").get.`type` == "Edm.DateTimeOffset")
-    assert(parsedIndex.fields.find(_.name == "lastModified").get.`type` == "Edm.DateTimeOffset")
-  }
-  test("Date field conversion handles different timezones correctly") {
-    val in = generateIndexName()
-    import java.sql.{Date, Timestamp}
-    import org.apache.spark.sql.functions._
-    val dateDF = spark.createDataFrame(Seq(
-      ("upload", "0", "2025-05-20", "2025-05-20 10:30:00"),
-      ("upload", "1", "2025-05-21", "2025-05-21 14:45:30.123")
-    )).toDF("searchAction", "id", "dateStr", "timestampStr")
-      .withColumn("createdDate", to_date(col("dateStr")))
-      .withColumn("lastModified", to_timestamp(col("timestampStr")))
-      .drop("dateStr", "timestampStr")
-    val indexJson = s"""{"name": "$in", "fields": [
-      {"name": "id", "type": "Edm.String", "key": true},
-      {"name": "createdDate", "type": "Edm.DateTimeOffset"},
-      {"name": "lastModified", "type": "Edm.DateTimeOffset"}
-    ]}"""
-    AzureSearchWriter.write(dateDF, Map(
-      "subscriptionKey" -> azureSearchKey, "actionCol" -> "searchAction",
-      "serviceName" -> testServiceName, "indexJson" -> indexJson))
-    retryWithBackoff(assertSize(in, 2))
-=======
   test("Handle Azure Search index with scoring profiles") {
     val indexJsonWithScoringProfile = """{"name": "test-index", "fields": [
       {"name": "id", "type": "Edm.String", "key": true},
@@ -773,6 +728,51 @@
     assert(function.fieldName == "date")
     assert(function.freshness.isDefined)
     assert(function.freshness.get.boostingDuration == "P1D")
->>>>>>> 5bbbbc7f
+  }
+
+  test("Handle date fields correctly") {
+    val in = generateIndexName()
+    import java.sql.{Date, Timestamp}
+    val dateDF = Seq(
+      ("upload", "0", "item0", Date.valueOf("2025-05-20"), Timestamp.valueOf("2025-05-20 10:30:00")),
+      ("upload", "1", "item1", Date.valueOf("2025-05-21"), Timestamp.valueOf("2025-05-21 14:45:30")),
+      ("upload", "2", "item2", null, null)
+    ).toDF("searchAction", "id", "name", "createdDate", "lastModified")
+    val indexJson = s"""{"name": "$in", "fields": [
+      {"name": "id", "type": "Edm.String", "key": true, "facetable": false},
+      {"name": "name", "type": "Edm.String", "searchable": true, "facetable": false},
+      {"name": "createdDate", "type": "Edm.DateTimeOffset", "filterable": true, "sortable": true, "facetable": false},
+      {"name": "lastModified", "type": "Edm.DateTimeOffset", "filterable": true, "sortable": true, "facetable": false}
+    ]}"""
+    AzureSearchWriter.write(dateDF, Map(
+      "subscriptionKey" -> azureSearchKey, "actionCol" -> "searchAction",
+      "serviceName" -> testServiceName, "indexJson" -> indexJson))
+    retryWithBackoff(assertSize(in, 3))
+    val createdIndexJson = retryWithBackoff(getIndexJsonFromExistingIndex(azureSearchKey, testServiceName, in))
+    val parsedIndex = parseIndexJson(createdIndexJson)
+    assert(parsedIndex.fields.find(_.name == "createdDate").get.`type` == "Edm.DateTimeOffset")
+    assert(parsedIndex.fields.find(_.name == "lastModified").get.`type` == "Edm.DateTimeOffset")
+  }
+
+  test("Date field conversion handles different timezones correctly") {
+    val in = generateIndexName()
+    import java.sql.{Date, Timestamp}
+    import org.apache.spark.sql.functions._
+    val dateDF = spark.createDataFrame(Seq(
+      ("upload", "0", "2025-05-20", "2025-05-20 10:30:00"),
+      ("upload", "1", "2025-05-21", "2025-05-21 14:45:30.123")
+    )).toDF("searchAction", "id", "dateStr", "timestampStr")
+      .withColumn("createdDate", to_date(col("dateStr")))
+      .withColumn("lastModified", to_timestamp(col("timestampStr")))
+      .drop("dateStr", "timestampStr")
+    val indexJson = s"""{"name": "$in", "fields": [
+      {"name": "id", "type": "Edm.String", "key": true},
+      {"name": "createdDate", "type": "Edm.DateTimeOffset"},
+      {"name": "lastModified", "type": "Edm.DateTimeOffset"}
+    ]}"""
+    AzureSearchWriter.write(dateDF, Map(
+      "subscriptionKey" -> azureSearchKey, "actionCol" -> "searchAction",
+      "serviceName" -> testServiceName, "indexJson" -> indexJson))
+    retryWithBackoff(assertSize(in, 2))
   }
 }