// Copyright (C) Microsoft Corporation. All rights reserved.
// Licensed under the MIT License. See LICENSE in project root for information.

package com.microsoft.azure.synapse.ml.cognitive.split1

import com.microsoft.azure.synapse.ml.Secrets
import com.microsoft.azure.synapse.ml.cognitive._
import com.microsoft.azure.synapse.ml.core.test.base.Flaky
import com.microsoft.azure.synapse.ml.core.test.fuzzing.{TestObject, TransformerFuzzing}
import org.apache.spark.ml.util.MLReadable
import org.apache.spark.sql.{DataFrame, Row}
import org.scalactic.Equality

trait OpenAIAPIKey {
  lazy val openAIAPIKey: String = sys.env.getOrElse("OPENAI_API_KEY", Secrets.OpenAIApiKey)
  lazy val openAIServiceName: String = "m3test11"
}

class OpenAICompletionSuite extends TransformerFuzzing[OpenAICompletion] with OpenAIAPIKey with Flaky {

  import spark.implicits._

  lazy val completion: OpenAICompletion = new OpenAICompletion()
    .setSubscriptionKey(openAIAPIKey)
    .setDeploymentName("text-davinci-001")
    .setServiceName(openAIServiceName)
    .setMaxTokens(20)
    .setLogProbs(5)
    .setPromptCol("prompt")
    .setOutputCol("out")

  lazy val promptCompletion: OpenAICompletion = newCompletion.setPromptCol("prompt")
  lazy val batchPromptCompletion: OpenAICompletion = newCompletion.setBatchPromptCol("batchPrompt")
  lazy val indexPromptCompletion: OpenAICompletion = newCompletion.setIndexPromptCol("indexPrompt")
  lazy val batchIndexPromptCompletion: OpenAICompletion = newCompletion.setBatchIndexPromptCol("batchIndexPrompt")

  lazy val df: DataFrame = Seq(
    "Once upon a time",
    "Best programming language award goes to",
    "SynapseML is "
  ).toDF("prompt")

  lazy val promptDF: DataFrame = Seq(
    "Once upon a time",
    "Best programming language award goes to",
    "SynapseML is "
  ).toDF("prompt")

  lazy val batchPromptDF: DataFrame = Seq(
    Seq(
      "This is a test",
      "Now is the time",
      "Knock, knock")
  ).toDF("batchPrompt")

  lazy val indexPromptDF: DataFrame = Seq(
    Seq(3, 1, 5, 4)
  ).toDF("indexPrompt")

  lazy val batchIndexPromptDF: DataFrame = Seq(
    Seq(
      Seq(1, 8, 4, 2),
      Seq(7, 3, 8, 5, 9),
      Seq(8, 0, 11, 3, 14, 1))
  ).toDF("batchIndexPrompt")

  test("Basic Usage") {
    testCompletion(promptCompletion, promptDF)
  }

  test("Batch Prompt") {
    testCompletion(batchPromptCompletion, batchPromptDF)
  }

  test("Index Prompt") {
    testCompletion(indexPromptCompletion, indexPromptDF)
  }

  test("Batch Index Prompt") {
    testCompletion(batchIndexPromptCompletion, batchIndexPromptDF)
  }

  def testCompletion(completion: OpenAICompletion, df: DataFrame, requiredLength: Int = 10): Unit = {
    val fromRow = CompletionResponse.makeFromRowConverter
    completion.transform(df).collect().map(r =>
<<<<<<< HEAD
      fromRow(r.getAs[Row]("out")).choices.head.text.length > 10)
=======
      fromRow(r.getAs[Row]("out")).choices.map(c =>
        assert(c.text.length > requiredLength)))
  }

  def newCompletion(): OpenAICompletion = {
    new OpenAICompletion()
      .setSubscriptionKey(openAIAPIKey)
      .setDeploymentName("text-davinci-001")
      .setServiceName(openAIServiceName)
      .setMaxTokens(20)
      .setLogProbs(5)
      .setOutputCol("out")
>>>>>>> ad733ec5
  }

  override def assertDFEq(df1: DataFrame, df2: DataFrame)(implicit eq: Equality[DataFrame]): Unit = {
    super.assertDFEq(df1.drop("out"), df2.drop("out"))(eq)
  }

  override def testObjects(): Seq[TestObject[OpenAICompletion]] =
    Seq(new TestObject(completion, df))

  override def reader: MLReadable[_] = OpenAICompletion

}<|MERGE_RESOLUTION|>--- conflicted
+++ resolved
@@ -82,12 +82,13 @@
 
   def testCompletion(completion: OpenAICompletion, df: DataFrame, requiredLength: Int = 10): Unit = {
     val fromRow = CompletionResponse.makeFromRowConverter
-    completion.transform(df).collect().map(r =>
-<<<<<<< HEAD
-      fromRow(r.getAs[Row]("out")).choices.head.text.length > 10)
-=======
+    val t = completion.transform(df)
+    t.collect().map(r =>
       fromRow(r.getAs[Row]("out")).choices.map(c =>
         assert(c.text.length > requiredLength)))
+    /*completion.transform(df).collect().map(r =>
+      fromRow(r.getAs[Row]("out")).choices.map(c =>
+        assert(c.text.length > requiredLength)))*/
   }
 
   def newCompletion(): OpenAICompletion = {
@@ -98,7 +99,6 @@
       .setMaxTokens(20)
       .setLogProbs(5)
       .setOutputCol("out")
->>>>>>> ad733ec5
   }
 
   override def assertDFEq(df1: DataFrame, df2: DataFrame)(implicit eq: Equality[DataFrame]): Unit = {
