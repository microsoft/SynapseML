--- conflicted
+++ resolved
@@ -323,16 +323,6 @@
     }, dataset.columns.length)
   }
 
-<<<<<<< HEAD
-  // Build chat messages: user-supplied system prompt (or default) + user message.
-  // Do not inject any additional system prompt based on responseFormat; allow caller control.
-  // Exposed private[openai] for existing tests.
-  private[openai] def getPromptsForMessage(userMessage: String) = {
-    Seq(
-      OpenAIMessage("system", getSystemPrompt),
-      OpenAIMessage("user", userMessage)
-    )
-=======
   // If the response format is set, add a system prompt to the messages. This is required by the
   // OpenAI api. If the reponseFormat is json and the prompt does not contain string 'JSON' then 400 error is returned
   // For this reason we add a system prompt to the messages.
@@ -363,7 +353,6 @@
     } else {
       basePrompts
     }
->>>>>>> f9aa9062
   }
 
   private[openai] def createMessagesForRow(
