--- conflicted
+++ resolved
@@ -171,15 +171,13 @@
     }
   }
 
-<<<<<<< HEAD
   def getAADToken: String = getScalarParam(AADToken)
-=======
+
   def getAADTokenCol: String = getVectorParam(AADToken)
 
   def setDefaultAADToken(v: String): this.type = {
     setDefault(AADToken -> Left(v))
   }
->>>>>>> 1b71c1da
 }
 
 trait HasCustomCogServiceDomain extends Wrappable with HasURL with HasUrlPath {
