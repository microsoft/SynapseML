// Copyright (C) Microsoft Corporation. All rights reserved.
// Licensed under the MIT License. See LICENSE in project root for information.

package com.microsoft.azure.synapse.ml.cognitive

<<<<<<< HEAD
import com.microsoft.azure.synapse.ml.core.schema.DatasetExtensions
import com.microsoft.azure.synapse.ml.io.http.{HasHandler, SimpleHTTPTransformer}
import com.microsoft.azure.synapse.ml.logging.BasicLogging
import com.microsoft.azure.synapse.ml.param.{CognitiveServiceStructParam, DotnetWrappableParam}
import com.microsoft.azure.synapse.ml.param.{RWrappableParam, ServiceParam}
import com.microsoft.azure.synapse.ml.stages.{DropColumns, Lambda, UDFTransformer}
=======
import com.microsoft.azure.synapse.ml.core.schema.SparkBindings
import com.microsoft.azure.synapse.ml.io.http.HasHandler
import com.microsoft.azure.synapse.ml.param.{ServiceParam, StringStringMapParam}
import com.microsoft.azure.synapse.ml.stages.{FixedMiniBatchTransformer, FlattenBatch, HasBatchSize, UDFTransformer}
>>>>>>> e67bbce1
import org.apache.http.client.methods.{HttpPost, HttpRequestBase}
import org.apache.http.entity.{AbstractHttpEntity, StringEntity}
import org.apache.spark.injections.UDFUtils
import org.apache.spark.ml.param._
import org.apache.spark.ml.util._
import org.apache.spark.ml.{ComplexParamsReadable, NamespaceInjections, PipelineModel, Transformer}
import org.apache.spark.sql.Row
import org.apache.spark.sql.expressions.UserDefinedFunction
import org.apache.spark.sql.types._
import spray.json.DefaultJsonProtocol._
import spray.json._
import scala.collection.JavaConverters._
import java.net.URI

trait HasOpinionMining extends HasServiceParams {
  val includeOpinionMining = new ServiceParam[Boolean](
    this, name = "includeOpinionMining", "includeOpinionMining option")

  def getIncludeOpinionMining: Boolean = $(includeOpinionMining).left.get

  def setIncludeOpinionMining(v: Boolean): this.type = setScalarParam(includeOpinionMining, v)

  def setIncludeOpinionMiningCol(v: String): this.type = setVectorParam(includeOpinionMining, v)

  setDefault(
    includeOpinionMining -> Left(false)
  )
}

trait TextAnalyticsInputParams extends HasServiceParams {
  val text = new ServiceParam[Seq[String]](this, "text", "the text in the request body", isRequired = true)

  def setTextCol(v: String): this.type = setVectorParam(text, v)

  def setText(v: Seq[String]): this.type = setScalarParam(text, v)

  def setText(v: String): this.type = setScalarParam(text, Seq(v))

  setDefault(text -> Right("text"))

  val language = new ServiceParam[Seq[String]](this, "language",
    "the language code of the text (optional for some services)")

  def setLanguageCol(v: String): this.type = setVectorParam(language, v)

  def setLanguage(v: Seq[String]): this.type = setScalarParam(language, v)

  def setLanguage(v: String): this.type = setScalarParam(language, Seq(v))

  //setDefault(language -> Left(Seq("en")))

}

trait HasModelVersion extends HasServiceParams {
  val modelVersion = new ServiceParam[String](
    this, name = "modelVersion", "Version of the model")

  def getModelVersion: String = $(modelVersion).left.get

  def setModelVersion(v: String): this.type = setScalarParam(modelVersion, v)

  def setModelVersionCol(v: String): this.type = setVectorParam(modelVersion, v)

  setDefault(
    modelVersion -> Left("latest")
  )
}

trait TextAnalyticsBaseParams extends HasServiceParams with HasModelVersion {

  val showStats = new ServiceParam[Boolean](
    this, name = "showStats", "Whether to include detailed statistics in the response")

  def getShowStats: Boolean = $(showStats).left.get

  def setShowStats(v: Boolean): this.type = setScalarParam(showStats, v)

  def setShowStatsCol(v: String): this.type = setVectorParam(showStats, v)

  val disableServiceLogs = new ServiceParam[Boolean](
    this, name = "disableServiceLogs", "disableServiceLogs option")

  def getDisableServiceLogs: Boolean = $(disableServiceLogs).left.get

  def setDisableServiceLogs(v: Boolean): this.type = setScalarParam(disableServiceLogs, v)

  def setDisableServiceLogsCol(v: String): this.type = setVectorParam(disableServiceLogs, v)

  setDefault(
    showStats -> Left(false),
    disableServiceLogs -> Left(true)
  )

}

private[ml] abstract class TextAnalyticsBaseNoBinding(uid: String)
  extends CognitiveServicesBaseNoHandler(uid)
    with HasCognitiveServiceInput with HasInternalJsonOutputParser
    with HasSetLocation with HasBatchSize with TextAnalyticsBaseParams
    with TextAnalyticsInputParams {

  override protected def prepareEntity: Row => Option[AbstractHttpEntity] = {
    throw new NotImplementedError("Text Analytics models use the " +
      " inputFunc method directly, this method should not be called")
  }

  protected def makeDocuments(row: Row): Seq[TADocument] = {
    val validText = getValue(row, text)
    val langs = getValueOpt(row, language).getOrElse(Seq.fill(validText.length)(""))
    val validLanguages = (if (langs.length == 1) {
      Seq.fill(validText.length)(langs.head)
    } else {
      langs
    }).map(lang => Option(lang).getOrElse(""))
    assert(validLanguages.length == validText.length)
    validText.zipWithIndex.map { case (t, i) =>
      TADocument(Some(validLanguages(i)), i.toString, Option(t).getOrElse(""))
    }
  }

  override protected def inputFunc(schema: StructType): Row => Option[HttpRequestBase] = {
    { row: Row =>
      if (shouldSkip(row)) {
        None
      } else if (getValue(row, text).forall(Option(_).isEmpty)) {
        None
      } else {
        import TAJSONFormat._
        val post = new HttpPost(getUrl)
        getValueOpt(row, subscriptionKey).foreach(post.setHeader("Ocp-Apim-Subscription-Key", _))
        post.setHeader("Content-Type", "application/json")
        val json = TARequest(makeDocuments(row)).toJson.compactPrint
        post.setEntity(new StringEntity(json, "UTF-8"))
        Some(post)
      }
    }
  }

  setDefault(batchSize -> 10)

  protected def shouldAutoBatch(schema: StructType): Boolean = {
    ($(text), get(language)) match {
      case (Left(_), Some(Right(b))) =>
        schema(b).dataType.isInstanceOf[StringType]
      case (Left(_), None) =>
        true
      case (Right(a), Some(Right(b))) =>
        (schema(a).dataType, schema(b).dataType) match {
          case (_: StringType, _: StringType) => true
          case (_: ArrayType, _: ArrayType) => false
          case (_: StringType, _: ArrayType) | (_: ArrayType, _: StringType) =>
            throw new IllegalArgumentException(s"Mismatched column types. " +
              s"Both columns $a and $b need to be StringType (for auto batching)" +
              s" or ArrayType(StringType) (for user batching)")
          case _ =>
            throw new IllegalArgumentException(s"Unknown column types. " +
              s"Both columns $a and $b need to be StringType (for auto batching)" +
              s" or ArrayType(StringType) (for user batching)")
        }
      case (Right(a), _) =>
        schema(a).dataType.isInstanceOf[StringType]
      case _ => false
    }
  }

  protected def postprocessResponse(responseOpt: Row): Option[Seq[Row]] = {
    Option(responseOpt).map { response =>
      val stats = response.getAs[Row]("statistics")
      val docs = response.getAs[Seq[Row]]("documents").map(doc => (doc.getString(0), doc)).toMap
      val errors = response.getAs[Seq[Row]]("errors").map(error => (error.getString(0), error)).toMap
      val modelVersion = response.getAs[String]("modelVersion")
      (0 until (docs.size + errors.size)).map { i =>
        Row.fromSeq(Seq(
          stats,
          docs.get(i.toString),
          errors.get(i.toString),
          modelVersion
        ))
      }
    }
  }

  protected def postprocessResponseUdf: UserDefinedFunction = {
    val responseType = responseDataType.asInstanceOf[StructType]
    val outputType = ArrayType(
      new StructType()
        .add("statistics", responseType("statistics").dataType)
        .add("document", responseType("documents").dataType.asInstanceOf[ArrayType].elementType)
        .add("error", responseType("errors").dataType.asInstanceOf[ArrayType].elementType)
        .add("modelVersion", responseType("modelVersion").dataType)
    )
    UDFUtils.oldUdf(postprocessResponse _, outputType)
  }

  override protected def getInternalTransformer(schema: StructType): PipelineModel = {

    val batcher = if (shouldAutoBatch(schema)) {
      Some(new FixedMiniBatchTransformer().setBatchSize(getBatchSize))
    } else {
      None
    }
    val newSchema = batcher.map(_.transformSchema(schema)).getOrElse(schema)

    val pipe = super.getInternalTransformer(newSchema)

    val postprocess = new UDFTransformer()
      .setInputCol(getOutputCol)
      .setOutputCol(getOutputCol)
      .setUDF(postprocessResponseUdf)

    val flatten = if (shouldAutoBatch(schema)) {
      Some(new FlattenBatch())
    } else {
      None
    }

    NamespaceInjections.pipelineModel(
      Array(batcher, Some(pipe), Some(postprocess), flatten).flatten
    )
  }

  override def copy(extra: ParamMap): Transformer = defaultCopy(extra)
}


private[ml] trait HasUnpackedBinding {
  type T <: HasDocId

  def unpackedResponseBinding: SparkBindings[UnpackedTAResponse[T]]

}

private[ml] abstract class TextAnalyticsBase(uid: String)
  extends TextAnalyticsBaseNoBinding(uid) with HasUnpackedBinding {

    protected def responseBinding: SparkBindings[TAResponse[T]]

  override protected def responseDataType: DataType = responseBinding.schema

}

trait HasLanguage extends HasServiceParams {
  val language = new ServiceParam[String](this, "language", "the language to use", isURLParam = true)

  def setLanguageCol(v: String): this.type = setVectorParam(language, v)

  def setLanguage(v: String): this.type = setScalarParam(language, v)
}

trait HasStringIndexType extends HasServiceParams {
  val stringIndexType = new ServiceParam[String](this, "stringIndexType",
    "Specifies the method used to interpret string offsets. " +
      "Defaults to Text Elements (Graphemes) according to Unicode v8.0.0. " +
      "For additional information see https://aka.ms/text-analytics-offsets", isURLParam = true)

  def setStringIndexType(v: String): this.type = setScalarParam(stringIndexType, v)
}

object TextSentiment extends ComplexParamsReadable[TextSentiment]

class TextSentiment(override val uid: String)
  extends TextAnalyticsBase(uid) with HasStringIndexType with HasHandler {
  logClass()

  type T = TextSentimentScoredDoc

  def this() = this(Identifiable.randomUID("TextSentiment"))

  val opinionMining = new ServiceParam[Boolean](this, "opinionMining",
    "if set to true, response will contain not only sentiment prediction but also opinion mining " +
      "(aspect-based sentiment analysis) results.", isURLParam = true)

  def setOpinionMining(v: Boolean): this.type = setScalarParam(opinionMining, v)

  override protected def responseBinding: TextSentimentResponse.type = TextSentimentResponse

  override def unpackedResponseBinding: UnpackedTextSentimentResponse.type = UnpackedTextSentimentResponse

  override def urlPath: String = "/text/analytics/v3.1/sentiment"

  override def inputFunc(schema: StructType): Row => Option[HttpRequestBase] = { r: Row =>
    super.inputFunc(schema)(r).map { request =>
      request.setURI(new URI(prepareUrl(r)))
      request
    }
  }


}

object KeyPhraseExtractor extends ComplexParamsReadable[KeyPhraseExtractor]

class KeyPhraseExtractor(override val uid: String)
  extends TextAnalyticsBase(uid) with HasStringIndexType with HasHandler {
  logClass()

  type T = KeyPhraseScoredDoc

  def this() = this(Identifiable.randomUID("KeyPhraseExtractor"))

  override protected def responseBinding: KeyPhraseExtractorResponse.type = KeyPhraseExtractorResponse

  override def unpackedResponseBinding: UnpackedKPEResponse.type = UnpackedKPEResponse

  override def urlPath: String = "/text/analytics/v3.1/keyPhrases"
}

object NER extends ComplexParamsReadable[NER]

class NER(override val uid: String)
  extends TextAnalyticsBase(uid) with HasStringIndexType with HasHandler {
  logClass()

  type T = NERScoredDoc

  def this() = this(Identifiable.randomUID("NER"))

  override protected def responseBinding: NERResponse.type = NERResponse

  override def unpackedResponseBinding: UnpackedNERResponse.type = UnpackedNERResponse

  override def urlPath: String = "/text/analytics/v3.1/entities/recognition/general"
}

object PII extends ComplexParamsReadable[PII]

class PII(override val uid: String)
  extends TextAnalyticsBase(uid) with HasStringIndexType with HasHandler {
  logClass()

  type T = PIIScoredDoc

  def this() = this(Identifiable.randomUID("PII"))

  val domain = new ServiceParam[String](this, "domain",
    "if specified, will set the PII domain to include only a subset of the entity categories. " +
      "Possible values include: 'PHI', 'none'.", isURLParam = true)
  val piiCategories = new ServiceParam[Seq[String]](this, "piiCategories",
    "describes the PII categories to return", isURLParam = true)

  def setDomain(v: String): this.type = setScalarParam(domain, v)

  def setPiiCategories(v: Seq[String]): this.type = setScalarParam(piiCategories, v)

  override protected def responseBinding: PIIResponse.type = PIIResponse

  override def unpackedResponseBinding: UnpackedPIIResponse.type = UnpackedPIIResponse

  override def urlPath: String = "/text/analytics/v3.1/entities/recognition/pii"
}

object LanguageDetector extends ComplexParamsReadable[LanguageDetector]

class LanguageDetector(override val uid: String)
  extends TextAnalyticsBase(uid) with HasStringIndexType with HasHandler {
  logClass()

  type T = LanguageDetectorScoredDoc

  def this() = this(Identifiable.randomUID("LanguageDetector"))

  override protected def responseBinding: LanguageDetectorResponse.type = LanguageDetectorResponse

  override def unpackedResponseBinding: UnpackedLanguageDetectorResponse.type = UnpackedLanguageDetectorResponse

  override def urlPath: String = "/text/analytics/v3.1/languages"
}

object EntityDetector extends ComplexParamsReadable[EntityDetector]

class EntityDetector(override val uid: String)
  extends TextAnalyticsBase(uid) with HasStringIndexType with HasHandler {
  logClass()

  type T = EntityDetectorScoredDoc

  def this() = this(Identifiable.randomUID("EntityDetector"))

  override protected def responseBinding: EntityDetectorResponse.type = EntityDetectorResponse

  override def unpackedResponseBinding: UnpackedEntityDetectorResponse.type = UnpackedEntityDetectorResponse

  override def urlPath: String = "/text/analytics/v3.1/entities/linking"
}

object AnalyzeHealthText extends ComplexParamsReadable[AnalyzeHealthText]

class AnalyzeHealthText(override val uid: String)
  extends TextAnalyticsBaseNoBinding(uid)
    with HasUnpackedBinding
    with HasStringIndexType with BasicAsyncReply {
  logClass()

  type T = AnalyzeHealthTextScoredDoc

  def this() = this(Identifiable.randomUID("AnalyzeHealthText"))

<<<<<<< HEAD
  def hashMapToTAAnalyzeTask(value: util.HashMap[String, Any]): TextAnalyzeTask = {
    if (!value.containsKey("parameters")) {
      throw new IllegalArgumentException("Task options must include 'parameters' value")
    }
    if (value.size() > 1) {
      throw new IllegalArgumentException("Task options should only include 'parameters' value")
=======
  override def postprocessResponse(responseOpt: Row): Option[Seq[Row]] = {
    val processedResponseOpt = Option(responseOpt).map { response =>
      response.getAs[Row]("results")
>>>>>>> e67bbce1
    }
    super.postprocessResponse(processedResponseOpt.orNull)
  }

<<<<<<< HEAD
  override private[ml] def dotnetTestValue(v: Seq[TextAnalyzeTask]): String =
    v.map(x => s"new TextAnalyzeTask(new Dictionary<string, string>" +
      s"${DotnetWrappableParam.dotnetDefaultRender(x.parameters)})").mkString(",")

  override def rConstructorLine(v: Seq[TextAnalyzeTask]): String = {
    val className =  "com.microsoft.azure.synapse.ml.cognitive.TextAnalyzeTask"
    val elements = v.map(x => s"""invoke_new(sc, "${className}", ${RWrappableParam.rDefaultRender(x.parameters)})""")
    s"${rName(v)}=${elements}".replace("=List(", "=list(")
  }
=======
  override def postprocessResponseUdf: UserDefinedFunction = {
    UDFUtils.oldUdf(postprocessResponse _, ArrayType(UnpackedAHTResponse.schema))
  }

  def unpackedResponseBinding: UnpackedAHTResponse.type = UnpackedAHTResponse

  override def urlPath: String = "/text/analytics/v3.1/entities/health/jobs"

  override protected def responseDataType: DataType = AnalyzeHealthTextResponse.schema

>>>>>>> e67bbce1
}

object TextAnalyze extends ComplexParamsReadable[TextAnalyze]

class TextAnalyze(override val uid: String) extends TextAnalyticsBaseNoBinding(uid)
  with BasicAsyncReply {
  logClass()

  def this() = this(Identifiable.randomUID("TextAnalyze"))

  val includeEntityRecognition = new BooleanParam(
    this, "includeEntityRecognition", "Whether to perform entity recognition")

  def setIncludeEntityRecognition(v: Boolean): this.type = set(includeEntityRecognition, v)

  def getIncludeEntityRecognition: Boolean = $(includeEntityRecognition)

  val entityRecognitionParams = new StringStringMapParam(
    this,
    "entityRecognitionParams",
    "the parameters to pass to the entity recognition model"
  )

  def getEntityRecognitionParams: Map[String, String] = $(entityRecognitionParams)

  def setEntityRecognitionParams(v: Map[String, String]): this.type = set(entityRecognitionParams, v)

  def setEntityRecognitionParams(v: java.util.HashMap[String, String]): this.type =
    set(entityRecognitionParams, v.asScala.toMap)

  val includePii = new BooleanParam(
    this, "includePii", "Whether to perform PII Detection")

  def setIncludePii(v: Boolean): this.type = set(includePii, v)

  def getIncludePii: Boolean = $(includePii)

  val piiParams = new StringStringMapParam(
    this,
    "piiParams",
    "the parameters to pass to the PII model"
  )

  def getPiiParams: Map[String, String] = $(piiParams)

  def setPiiParams(v: Map[String, String]): this.type = set(piiParams, v)

  def setPiiParams(v: java.util.HashMap[String, String]): this.type =
    set(piiParams, v.asScala.toMap)

  val includeEntityLinking = new BooleanParam(
    this, "includeEntityLinking", "Whether to perform EntityLinking")

  def setIncludeEntityLinking(v: Boolean): this.type = set(includeEntityLinking, v)

  def getIncludeEntityLinking: Boolean = $(includeEntityLinking)

  val entityLinkingParams = new StringStringMapParam(
    this,
    "entityLinkingParams",
    "the parameters to pass to the entityLinking model"
  )

  def getEntityLinkingParams: Map[String, String] = $(entityLinkingParams)

  def setEntityLinkingParams(v: Map[String, String]): this.type = set(entityLinkingParams, v)

  def setEntityLinkingParams(v: java.util.HashMap[String, String]): this.type =
    set(entityLinkingParams, v.asScala.toMap)

  val includeKeyPhraseExtraction = new BooleanParam(
    this, "includeKeyPhraseExtraction", "Whether to perform EntityLinking")

  def setIncludeKeyPhraseExtraction(v: Boolean): this.type = set(includeKeyPhraseExtraction, v)

  def getIncludeKeyPhraseExtraction: Boolean = $(includeKeyPhraseExtraction)

  val keyPhraseExtractionParams = new StringStringMapParam(
    this,
    "keyPhraseExtractionParams",
    "the parameters to pass to the keyPhraseExtraction model"
  )

  def getKeyPhraseExtractionParams: Map[String, String] = $(keyPhraseExtractionParams)

  def setKeyPhraseExtractionParams(v: Map[String, String]): this.type = set(keyPhraseExtractionParams, v)

  def setKeyPhraseExtractionParams(v: java.util.HashMap[String, String]): this.type =
    set(keyPhraseExtractionParams, v.asScala.toMap)

  val includeSentimentAnalysis = new BooleanParam(
    this, "includeSentimentAnalysis", "Whether to perform SentimentAnalysis")

  def setIncludeSentimentAnalysis(v: Boolean): this.type = set(includeSentimentAnalysis, v)

  def getIncludeSentimentAnalysis: Boolean = $(includeSentimentAnalysis)

  val sentimentAnalysisParams = new StringStringMapParam(
    this,
    "sentimentAnalysisParams",
    "the parameters to pass to the sentimentAnalysis model"
  )

  def getSentimentAnalysisParams: Map[String, String] = $(sentimentAnalysisParams)

  def setSentimentAnalysisParams(v: Map[String, String]): this.type = set(sentimentAnalysisParams, v)

  def setSentimentAnalysisParams(v: java.util.HashMap[String, String]): this.type =
    set(sentimentAnalysisParams, v.asScala.toMap)

  setDefault(
    includeEntityRecognition -> true,
    entityRecognitionParams -> Map[String, String]("model-version" -> "latest"),
    includePii -> true,
    piiParams -> Map[String, String]("model-version" -> "latest"),
    includeEntityLinking -> true,
    entityLinkingParams -> Map[String, String]("model-version" -> "latest"),
    includeKeyPhraseExtraction -> true,
    keyPhraseExtractionParams -> Map[String, String]("model-version" -> "latest"),
    includeSentimentAnalysis -> true,
    sentimentAnalysisParams -> Map[String, String]("model-version" -> "latest")
  )

  override def urlPath: String = "/text/analytics/v3.1/analyze"

  override protected def modifyPollingURI(originalURI: URI): URI = {
    // async API allows up to 25 results to be submitted in a batch, but defaults to 20 results per page
    // Add $top=25 to force the full batch in the response
    val originalQuery = originalURI.getQuery
    val newQuery = originalQuery match {
      case "" => "$top=25"
      case _ => "$top=25&" + originalQuery // The API picks up the first value of top so add as a prefix
    }
    new URI(
      originalURI.getScheme,
      originalURI.getUserInfo,
      originalURI.getHost,
      originalURI.getPort,
      originalURI.getPath,
      newQuery,
      originalURI.getFragment
    )
  }

  private def getTaskHelper(include: Boolean, params: Map[String, String]): Seq[TextAnalyzeTask] = {
    Seq(if (include) {
      Some(TextAnalyzeTask(params))
    } else {
      None
    }).flatten
  }

  override protected def inputFunc(schema: StructType): Row => Option[HttpRequestBase] = {
    { row: Row =>
      if (shouldSkip(row)) {
        None
      } else if (getValue(row, text).forall(Option(_).isEmpty)) {
        None
      } else {
        val post = new HttpPost(getUrl)
        getValueOpt(row, subscriptionKey).foreach(post.setHeader("Ocp-Apim-Subscription-Key", _))
        post.setHeader("Content-Type", "application/json")
        val tasks = TextAnalyzeTasks(
          entityRecognitionTasks = getTaskHelper(getIncludeEntityRecognition, getEntityRecognitionParams),
          entityLinkingTasks = getTaskHelper(getIncludeEntityLinking, getEntityLinkingParams),
          entityRecognitionPiiTasks = getTaskHelper(getIncludePii, getPiiParams),
          keyPhraseExtractionTasks = getTaskHelper(getIncludeKeyPhraseExtraction, getKeyPhraseExtractionParams),
          sentimentAnalysisTasks = getTaskHelper(getIncludeSentimentAnalysis, getSentimentAnalysisParams)
        )
        import TAJSONFormat._
        val json = TextAnalyzeRequest(
          "SynapseML", TextAnalyzeInput(makeDocuments(row)), tasks).toJson.compactPrint
        post.setEntity(new StringEntity(json, "UTF-8"))
        Some(post)
      }
    }
  }


  private def flattenTask(tasksOpt: Seq[Row]): Option[Seq[Row]] = {
    Option(tasksOpt).flatMap { tasks =>
      super.postprocessResponse(tasks.head.getAs[Row]("results"))
    }
  }

  override def postprocessResponse(responseOpt: Row): Option[Seq[Row]] = {
    Option(responseOpt).map { response =>
      val tasks = response.getAs[Row]("tasks")
      val flattenedTasks = Seq(
        flattenTask(tasks.getAs[Seq[Row]]("entityRecognitionTasks")),
        flattenTask(tasks.getAs[Seq[Row]]("entityLinkingTasks")),
        flattenTask(tasks.getAs[Seq[Row]]("entityRecognitionPiiTasks")),
        flattenTask(tasks.getAs[Seq[Row]]("keyPhraseExtractionTasks")),
        flattenTask(tasks.getAs[Seq[Row]]("sentimentAnalysisTasks"))
      ).map(ftOpt => ftOpt.map(_.toArray))
      val totalDocs = flattenedTasks.flatten.head.length

      assert(flattenedTasks.flatten.forall(t => t.length == totalDocs))

      val transposed = (0 until totalDocs).map(i =>
        Row.fromSeq(flattenedTasks.map(tOpt => tOpt.map(t => t(i))))
      )
      transposed
    }
  }

  override def postprocessResponseUdf: UserDefinedFunction = {
    UDFUtils.oldUdf(postprocessResponse _, ArrayType(UnpackedTextAnalyzeResponse.schema))
  }

  def unpackedResponseBinding: UnpackedTextAnalyzeResponse.type = UnpackedTextAnalyzeResponse

  override protected def responseDataType: DataType = TextAnalyzeResponse.schema

}<|MERGE_RESOLUTION|>--- conflicted
+++ resolved
@@ -3,19 +3,10 @@
 
 package com.microsoft.azure.synapse.ml.cognitive
 
-<<<<<<< HEAD
-import com.microsoft.azure.synapse.ml.core.schema.DatasetExtensions
-import com.microsoft.azure.synapse.ml.io.http.{HasHandler, SimpleHTTPTransformer}
-import com.microsoft.azure.synapse.ml.logging.BasicLogging
-import com.microsoft.azure.synapse.ml.param.{CognitiveServiceStructParam, DotnetWrappableParam}
-import com.microsoft.azure.synapse.ml.param.{RWrappableParam, ServiceParam}
-import com.microsoft.azure.synapse.ml.stages.{DropColumns, Lambda, UDFTransformer}
-=======
 import com.microsoft.azure.synapse.ml.core.schema.SparkBindings
 import com.microsoft.azure.synapse.ml.io.http.HasHandler
 import com.microsoft.azure.synapse.ml.param.{ServiceParam, StringStringMapParam}
 import com.microsoft.azure.synapse.ml.stages.{FixedMiniBatchTransformer, FlattenBatch, HasBatchSize, UDFTransformer}
->>>>>>> e67bbce1
 import org.apache.http.client.methods.{HttpPost, HttpRequestBase}
 import org.apache.http.entity.{AbstractHttpEntity, StringEntity}
 import org.apache.spark.injections.UDFUtils
@@ -413,33 +404,26 @@
 
   def this() = this(Identifiable.randomUID("AnalyzeHealthText"))
 
-<<<<<<< HEAD
-  def hashMapToTAAnalyzeTask(value: util.HashMap[String, Any]): TextAnalyzeTask = {
-    if (!value.containsKey("parameters")) {
-      throw new IllegalArgumentException("Task options must include 'parameters' value")
-    }
-    if (value.size() > 1) {
-      throw new IllegalArgumentException("Task options should only include 'parameters' value")
-=======
   override def postprocessResponse(responseOpt: Row): Option[Seq[Row]] = {
     val processedResponseOpt = Option(responseOpt).map { response =>
       response.getAs[Row]("results")
->>>>>>> e67bbce1
     }
     super.postprocessResponse(processedResponseOpt.orNull)
   }
 
-<<<<<<< HEAD
+/*
   override private[ml] def dotnetTestValue(v: Seq[TextAnalyzeTask]): String =
     v.map(x => s"new TextAnalyzeTask(new Dictionary<string, string>" +
       s"${DotnetWrappableParam.dotnetDefaultRender(x.parameters)})").mkString(",")
-
+*/
+
+  /*
   override def rConstructorLine(v: Seq[TextAnalyzeTask]): String = {
     val className =  "com.microsoft.azure.synapse.ml.cognitive.TextAnalyzeTask"
     val elements = v.map(x => s"""invoke_new(sc, "${className}", ${RWrappableParam.rDefaultRender(x.parameters)})""")
     s"${rName(v)}=${elements}".replace("=List(", "=list(")
-  }
-=======
+  }*/
+
   override def postprocessResponseUdf: UserDefinedFunction = {
     UDFUtils.oldUdf(postprocessResponse _, ArrayType(UnpackedAHTResponse.schema))
   }
@@ -450,7 +434,6 @@
 
   override protected def responseDataType: DataType = AnalyzeHealthTextResponse.schema
 
->>>>>>> e67bbce1
 }
 
 object TextAnalyze extends ComplexParamsReadable[TextAnalyze]
