// Copyright (C) Microsoft Corporation. All rights reserved.
// Licensed under the MIT License. See LICENSE in project root for information.

package com.microsoft.azure.synapse.ml.cognitive

import com.microsoft.azure.synapse.ml.core.schema.DatasetExtensions
import com.microsoft.azure.synapse.ml.explainers.ICECategoricalFeature
import com.microsoft.azure.synapse.ml.io.http.{HasHandler, SimpleHTTPTransformer}
import com.microsoft.azure.synapse.ml.logging.BasicLogging
import com.microsoft.azure.synapse.ml.param.{CognitiveServiceStructParam, DotnetWrappableParam, ServiceParam}
import com.microsoft.azure.synapse.ml.stages.{DropColumns, Lambda, UDFTransformer}
import org.apache.http.client.methods.{HttpPost, HttpRequestBase}
import org.apache.http.entity.{AbstractHttpEntity, StringEntity}
import org.apache.spark.injections.UDFUtils
import org.apache.spark.ml.param._
import org.apache.spark.ml.util._
import org.apache.spark.ml.{ComplexParamsReadable, NamespaceInjections, PipelineModel, Transformer}
import org.apache.spark.sql.Row
import org.apache.spark.sql.expressions.UserDefinedFunction
import org.apache.spark.sql.functions._
import org.apache.spark.sql.types._
import org.json4s.{DefaultFormats, ExtractableJsonAstNode}
import org.json4s.jackson.JsonMethods._
import spray.json.DefaultJsonProtocol._
import spray.json._

import java.net.URI
import java.util
import scala.collection.JavaConverters._


trait TextAnalyticsInputParams extends HasServiceParams {
  val text = new ServiceParam[Seq[String]](this, "text", "the text in the request body", isRequired = true)

  def setTextCol(v: String): this.type = setVectorParam(text, v)

  def setText(v: Seq[String]): this.type = setScalarParam(text, v)

  def setText(v: String): this.type = setScalarParam(text, Seq(v))

  setDefault(text -> Right("text"))

  val language = new ServiceParam[Seq[String]](this, "language",
    "the language code of the text (optional for some services)")

  def setLanguageCol(v: String): this.type = setVectorParam(language, v)

  def setLanguage(v: Seq[String]): this.type = setScalarParam(language, v)

  def setLanguage(v: String): this.type = setScalarParam(language, Seq(v))

  //setDefault(language -> Left(Seq("en")))

}

abstract class TextAnalyticsBase(override val uid: String) extends CognitiveServicesBaseNoHandler(uid)
  with HasCognitiveServiceInput with HasInternalJsonOutputParser with HasSetLocation
  with HasSetLinkedService with TextAnalyticsInputParams {

  protected def innerResponseDataType: StructType =
    responseDataType("documents").dataType match {
      case ArrayType(idt: StructType, _) => idt
      case _ =>
        throw new IllegalArgumentException("response data types should have a inner type")
    }

  override protected def responseDataType: StructType = {
    new StructType()
      .add("documents", ArrayType(innerResponseDataType))
      .add("errors", ArrayType(TAError.schema))
  }

  override protected def inputFunc(schema: StructType): Row => Option[HttpRequestBase] = {
    { row: Row =>
      if (shouldSkip(row)) {
        None
      } else if (getValue(row, text).forall(Option(_).isEmpty)) {
        None
      } else {
        import TAJSONFormat._
        val post = new HttpPost(getUrl)
        getValueOpt(row, subscriptionKey).foreach(post.setHeader("Ocp-Apim-Subscription-Key", _))
        post.setHeader("Content-Type", "application/json")
        val texts = getValue(row, text)

        val languages: Option[Seq[String]] = (getValueOpt(row, language) match {
          case Some(Seq(lang)) => Some(Seq.fill(texts.size)(lang))
          case s => s
        })

        val documents = texts.zipWithIndex.map { case (t, i) =>
          TADocument(languages.flatMap(ls => Option(ls(i))), i.toString, Option(t).getOrElse(""))
        }
        val json = TARequest(documents).toJson.compactPrint
        post.setEntity(new StringEntity(json, "UTF-8"))
        Some(post)
      }
    }
  }

  override protected def prepareEntity: Row => Option[AbstractHttpEntity] = { _ => None }

  protected def reshapeToArray(schema: StructType, parameterName: String): Option[(Transformer, String, String)] = {
    val reshapedColName = DatasetExtensions.findUnusedColumnName(parameterName, schema)
    getVectorParamMap.get(parameterName).flatMap {
      case c if schema(c).dataType == StringType =>
        Some((Lambda(_.withColumn(reshapedColName, array(col(getVectorParam(parameterName))))),
          getVectorParam(parameterName),
          reshapedColName))
      case _ => None
    }
  }

  protected def unpackBatchUDF: UserDefinedFunction = {
    val innerFields = innerResponseDataType.fields.filter(_.name != "id")
    UDFUtils.oldUdf({ rowOpt: Row =>
      Option(rowOpt).map { row =>
        val documents = row.getSeq[Row](1).map(doc =>
          (doc.getString(0).toInt, doc)).toMap
        val errors = row.getSeq[Row](2).map(err => (err.getString(0).toInt, err)).toMap
        val rows: Seq[Row] = (0 until (documents.size + errors.size)).map(i =>
          documents.get(i)
            .map(doc => Row.fromSeq(doc.toSeq.tail ++ Seq(None)))
            .getOrElse(Row.fromSeq(
              Seq.fill(innerFields.length)(None) ++ Seq(errors.get(i).map(_.getString(1)).orNull)))
        )
        rows
      }
    }, ArrayType(
      innerResponseDataType.fields.filter(_.name != "id").foldLeft(new StructType()) { case (st, f) =>
        st.add(f.name, f.dataType)
      }.add("error-message", StringType)
    )
    )
  }

  override protected def getInternalTransformer(schema: StructType): PipelineModel = {
    val dynamicParamColName = DatasetExtensions.findUnusedColumnName("dynamic", schema)
    val badColumns = getVectorParamMap.values.toSet.diff(schema.fieldNames.toSet)
    assert(badColumns.isEmpty,
      s"Could not find dynamic input columns: $badColumns in columns: ${schema.fieldNames.toSet}")

    val missingRequiredParams = this.getRequiredParams.filter {
      p => this.get(p).isEmpty && this.getDefault(p).isEmpty
    }
    assert(missingRequiredParams.isEmpty,
      s"Missing required params: ${missingRequiredParams.map(s => s.name).mkString("(", ", ", ")")}")

    val reshapeCols = Seq(
      reshapeToArray(schema, "text"),
      reshapeToArray(schema, "language")).flatten

    val newColumnMapping = reshapeCols.map {
      case (_, oldCol, newCol) => (oldCol, newCol)
    }.toMap

    val columnsToGroup = getVectorParamMap.map { case (_, oldCol) =>
      val newCol = newColumnMapping.getOrElse(oldCol, oldCol)
      col(newCol).alias(oldCol)
    }.toSeq

    val stages = reshapeCols.map(_._1).toArray ++ Array(
      Lambda(_.withColumn(
        dynamicParamColName,
        struct(columnsToGroup: _*))),
      new SimpleHTTPTransformer()
        .setInputCol(dynamicParamColName)
        .setOutputCol(getOutputCol)
        .setInputParser(getInternalInputParser(schema))
        .setOutputParser(getInternalOutputParser(schema))
        .setHandler(handlingFunc _)
        .setConcurrency(getConcurrency)
        .setConcurrentTimeout(get(concurrentTimeout))
        .setErrorCol(getErrorCol),
      new UDFTransformer()
        .setInputCol(getOutputCol)
        .setOutputCol(getOutputCol)
        .setUDF(unpackBatchUDF),
      new DropColumns().setCols(Array(
        dynamicParamColName) ++ newColumnMapping.values.toArray.asInstanceOf[Array[String]])
    )

    NamespaceInjections.pipelineModel(stages)
  }

}

trait HasLanguage extends HasServiceParams {
  val language = new ServiceParam[String](this, "language", "the language to use", isURLParam = true)

  def setLanguageCol(v: String): this.type = setVectorParam(language, v)

  def setLanguage(v: String): this.type = setScalarParam(language, v)
}

trait HasModelVersion extends HasServiceParams {
  val modelVersion = new ServiceParam[String](this, "modelVersion",
    "This value indicates which model will be used for scoring." +
      " If a model-version is not specified, the API should default to the latest," +
      " non-preview version.", isURLParam = true)

  def setModelVersion(v: String): this.type = setScalarParam(modelVersion, v)
}

trait HasShowStats extends HasServiceParams {
  val showStats = new ServiceParam[Boolean](this, "showStats",
    "if set to true, response will contain input and document level statistics.", isURLParam = true)

  def setShowStats(v: Boolean): this.type = setScalarParam(showStats, v)
}

trait HasStringIndexType extends HasServiceParams {
  val stringIndexType = new ServiceParam[String](this, "stringIndexType",
    "Specifies the method used to interpret string offsets. " +
      "Defaults to Text Elements (Graphemes) according to Unicode v8.0.0. " +
      "For additional information see https://aka.ms/text-analytics-offsets", isURLParam = true)

  def setStringIndexType(v: String): this.type = setScalarParam(stringIndexType, v)
}

object TextSentimentV2 extends ComplexParamsReadable[TextSentimentV2]

class TextSentimentV2(override val uid: String)
  extends TextAnalyticsBase(uid) with BasicLogging with HasHandler {
  logClass()

  def this() = this(Identifiable.randomUID("TextSentimentV2"))

  override def responseDataType: StructType = SentimentResponseV2.schema

  def urlPath: String = "/text/analytics/v2.0/sentiment"

}

object LanguageDetectorV2 extends ComplexParamsReadable[LanguageDetectorV2]

class LanguageDetectorV2(override val uid: String)
  extends TextAnalyticsBase(uid) with BasicLogging with HasHandler {
  logClass()

  def this() = this(Identifiable.randomUID("LanguageDetectorV2"))

  override def responseDataType: StructType = DetectLanguageResponseV2.schema

  def urlPath: String = "/text/analytics/v2.0/languages"
}

object EntityDetectorV2 extends ComplexParamsReadable[EntityDetectorV2]

class EntityDetectorV2(override val uid: String)
  extends TextAnalyticsBase(uid) with BasicLogging with HasHandler {
  logClass()

  def this() = this(Identifiable.randomUID("EntityDetectorV2"))

  override def responseDataType: StructType = DetectEntitiesResponseV2.schema

  def urlPath: String = "/text/analytics/v2.0/entities"
}

object NERV2 extends ComplexParamsReadable[NERV2]

class NERV2(override val uid: String) extends TextAnalyticsBase(uid) with BasicLogging with HasHandler {
  logClass()

  def this() = this(Identifiable.randomUID("NERV2"))

  override def responseDataType: StructType = NERResponseV2.schema

  def urlPath: String = "/text/analytics/v2.1/entities"
}

object KeyPhraseExtractorV2 extends ComplexParamsReadable[KeyPhraseExtractorV2]

class KeyPhraseExtractorV2(override val uid: String)
  extends TextAnalyticsBase(uid) with BasicLogging with HasHandler {
  logClass()

  def this() = this(Identifiable.randomUID("KeyPhraseExtractorV2"))

  override def responseDataType: StructType = KeyPhraseResponseV2.schema

  def urlPath: String = "/text/analytics/v2.0/keyPhrases"
}

trait TAV3Mixins extends HasModelVersion with HasShowStats with HasStringIndexType with BasicLogging with HasHandler

object TextSentiment extends ComplexParamsReadable[TextSentiment]

class TextSentiment(override val uid: String)
  extends TextAnalyticsBase(uid) with TAV3Mixins {
  logClass()

  def this() = this(Identifiable.randomUID("TextSentiment"))

  val opinionMining = new ServiceParam[Boolean](this, "opinionMining",
    "if set to true, response will contain not only sentiment prediction but also opinion mining " +
      "(aspect-based sentiment analysis) results.", isURLParam = true)

  def setOpinionMining(v: Boolean): this.type = setScalarParam(opinionMining, v)

  override def responseDataType: StructType = SentimentResponseV3.schema

  def urlPath: String = "/text/analytics/v3.1/sentiment"

  override def inputFunc(schema: StructType): Row => Option[HttpRequestBase] = { r: Row =>
    super.inputFunc(schema)(r).map { request =>
      request.setURI(new URI(prepareUrl(r)))
      request
    }
  }
}

object KeyPhraseExtractor extends ComplexParamsReadable[KeyPhraseExtractor]

class KeyPhraseExtractor(override val uid: String)
  extends TextAnalyticsBase(uid) with TAV3Mixins {
  logClass()

  def this() = this(Identifiable.randomUID("KeyPhraseExtractor"))

  override def responseDataType: StructType = KeyPhraseResponseV3.schema

  def urlPath: String = "/text/analytics/v3.1/keyPhrases"
}

object NER extends ComplexParamsReadable[NER]

class NER(override val uid: String)
  extends TextAnalyticsBase(uid) with HasModelVersion
    with HasShowStats with HasStringIndexType with BasicLogging with HasHandler {
  logClass()

  def this() = this(Identifiable.randomUID("NER"))

  override def responseDataType: StructType = NERResponseV3.schema

  def urlPath: String = "/text/analytics/v3.1/entities/recognition/general"
}

object PII extends ComplexParamsReadable[PII]

class PII(override val uid: String)
  extends TextAnalyticsBase(uid) with TAV3Mixins {
  logClass()

  def this() = this(Identifiable.randomUID("PII"))

  val domain = new ServiceParam[String](this, "domain",
    "if specified, will set the PII domain to include only a subset of the entity categories. " +
      "Possible values include: 'PHI', 'none'.", isURLParam = true)
  val piiCategories = new ServiceParam[Seq[String]](this, "piiCategories",
    "describes the PII categories to return", isURLParam = true)

  def setDomain(v: String): this.type = setScalarParam(domain, v)

  def setPiiCategories(v: Seq[String]): this.type = setScalarParam(piiCategories, v)

  override def responseDataType: StructType = PIIResponseV3.schema

  def urlPath: String = "/text/analytics/v3.1/entities/recognition/pii"
}

object LanguageDetector extends ComplexParamsReadable[LanguageDetector]

class LanguageDetector(override val uid: String)
  extends TextAnalyticsBase(uid) with HasModelVersion with HasShowStats with BasicLogging with HasHandler {
  logClass()

  def this() = this(Identifiable.randomUID("LanguageDetector"))

  override def responseDataType: StructType = DetectLanguageResponseV3.schema

  def urlPath: String = "/text/analytics/v3.1/languages"
}

object EntityDetector extends ComplexParamsReadable[EntityDetector]

class EntityDetector(override val uid: String)
  extends TextAnalyticsBase(uid) with TAV3Mixins {
  logClass()

  def this() = this(Identifiable.randomUID("EntityDetector"))

  override def responseDataType: StructType = DetectEntitiesResponseV3.schema

  def urlPath: String = "/text/analytics/v3.1/entities/linking"
}


class TextAnalyzeTaskParam(parent: Params,
                           name: String,
                           doc: String,
                           isValid: Seq[TextAnalyzeTask] => Boolean = (_: Seq[TextAnalyzeTask]) => true)
                          (@transient override implicit val dataFormat: JsonFormat[Seq[TextAnalyzeTask]])
  extends CognitiveServiceStructParam[Seq[TextAnalyzeTask]](parent, name, doc, isValid) {
  type ValueType = TextAnalyzeTask

  override def w(value: Seq[TextAnalyzeTask]): ParamPair[Seq[TextAnalyzeTask]] = super.w(value)

  def w(value: java.util.ArrayList[util.HashMap[String, Any]]): ParamPair[Seq[TextAnalyzeTask]] =
    super.w(value.asScala.toArray.map(hashMapToTAAnalyzeTask))

  def hashMapToTAAnalyzeTask(value: util.HashMap[String, Any]): TextAnalyzeTask = {
    if (!value.containsKey("parameters")) {
      throw new IllegalArgumentException("Task optiosn must include 'parameters' value")
    }
    if (value.size() > 1) {
      throw new IllegalArgumentException("Task options should only include 'parameters' value")
    }
    val valParameters = value.get("parameters").asInstanceOf[util.HashMap[String, Any]]
    val parameters = valParameters.asScala.toMap.map { x => (x._1, x._2.toString) }
    TextAnalyzeTask(parameters)
  }

  override private[ml] def dotnetTestValue(v: Seq[TextAnalyzeTask]): String =
    v.map(x => s"new TextAnalyzeTask(new Dictionary<string, string>" +
      s"${DotnetWrappableParam.dotnetDefaultRender(x.parameters)})").mkString(",")
}

object TextAnalyze extends ComplexParamsReadable[TextAnalyze]

class TextAnalyze(override val uid: String) extends TextAnalyticsBase(uid)
  with HasCognitiveServiceInput with HasInternalJsonOutputParser with HasSetLocation
  with HasSetLinkedService with BasicAsyncReply {

  import TAJSONFormat._

  def this() = this(Identifiable.randomUID("TextAnalyze"))

  val entityRecognitionTasks = new TextAnalyzeTaskParam(
    this,
    "entityRecognitionTasks",
    "the entity recognition tasks to perform on submitted documents"
  )

<<<<<<< HEAD
  implicit val formats = DefaultFormats

  def getEntityRecognitionTasks: Seq[TAAnalyzeTask] = $(entityRecognitionTasks)
=======
  def getEntityRecognitionTasks: Seq[TextAnalyzeTask] = $(entityRecognitionTasks)
>>>>>>> d9e1863e

  def setEntityRecognitionTasks(v: Seq[TextAnalyzeTask]): this.type = set(entityRecognitionTasks, v)

<<<<<<< HEAD
  def setEntityRecognitionTasksR(jsonString: String): this.type = {
    val tasks = parse(jsonString).extract[Seq[TAAnalyzeTask]]
    this.setEntityRecognitionTasks(tasks)
  }

  setDefault(entityRecognitionTasks -> Seq[TAAnalyzeTask]())
=======
  setDefault(entityRecognitionTasks -> Seq[TextAnalyzeTask]())
>>>>>>> d9e1863e

  val entityRecognitionPiiTasks = new TextAnalyzeTaskParam(
    this,
    "entityRecognitionPiiTasks",
    "the entity recognition pii tasks to perform on submitted documents"
  )

  def getEntityRecognitionPiiTasks: Seq[TextAnalyzeTask] = $(entityRecognitionPiiTasks)

  def setEntityRecognitionPiiTasks(v: Seq[TextAnalyzeTask]): this.type = set(entityRecognitionPiiTasks, v)

  setDefault(entityRecognitionPiiTasks -> Seq[TextAnalyzeTask]())

  val entityLinkingTasks = new TextAnalyzeTaskParam(
    this,
    "entityLinkingTasks",
    "the entity linking tasks to perform on submitted documents"
  )

  def getEntityLinkingTasks: Seq[TextAnalyzeTask] = $(entityLinkingTasks)

  def setEntityLinkingTasks(v: Seq[TextAnalyzeTask]): this.type = set(entityLinkingTasks, v)

  setDefault(entityLinkingTasks -> Seq[TextAnalyzeTask]())

  val keyPhraseExtractionTasks = new TextAnalyzeTaskParam(
    this,
    "keyPhraseExtractionTasks",
    "the key phrase extraction tasks to perform on submitted documents"
  )

  def getKeyPhraseExtractionTasks: Seq[TextAnalyzeTask] = $(keyPhraseExtractionTasks)

  def setKeyPhraseExtractionTasks(v: Seq[TextAnalyzeTask]): this.type = set(keyPhraseExtractionTasks, v)

  setDefault(keyPhraseExtractionTasks -> Seq[TextAnalyzeTask]())

  val sentimentAnalysisTasks = new TextAnalyzeTaskParam(
    this,
    "sentimentAnalysisTasks",
    "the sentiment analysis tasks to perform on submitted documents"
  )

  def getSentimentAnalysisTasks: Seq[TextAnalyzeTask] = $(sentimentAnalysisTasks)

  def setSentimentAnalysisTasks(v: Seq[TextAnalyzeTask]): this.type = set(sentimentAnalysisTasks, v)

  setDefault(sentimentAnalysisTasks -> Seq[TextAnalyzeTask]())

  override protected def responseDataType: StructType = TextAnalyzeResponse.schema

  def urlPath: String = "/text/analytics/v3.1/analyze"

  override protected def prepareEntity: Row => Option[AbstractHttpEntity] = { _ => None }

  override protected def modifyPollingURI(originalURI: URI): URI = {
    // async API allows up to 25 results to be submitted in a batch, but defaults to 20 results per page
    // Add $top=25 to force the full batch in the response
    val originalQuery = originalURI.getQuery
    val newQuery = originalQuery match {
      case "" => "$top=25"
      case _ => "$top=25&" + originalQuery // The API picks up the first value of top so add as a prefix
    }
    new URI(
      originalURI.getScheme,
      originalURI.getUserInfo,
      originalURI.getHost,
      originalURI.getPort,
      originalURI.getPath,
      newQuery,
      originalURI.getFragment
    )
  }

  override protected def inputFunc(schema: StructType): Row => Option[HttpRequestBase] = {
    { row: Row =>
      if (shouldSkip(row)) {
        None
      } else if (getValue(row, text).forall(Option(_).isEmpty)) {
        None
      } else {
        import TAJSONFormat._
        val post = new HttpPost(getUrl)
        getValueOpt(row, subscriptionKey).foreach(post.setHeader("Ocp-Apim-Subscription-Key", _))
        post.setHeader("Content-Type", "application/json")
        val texts = getValue(row, text)

        val languages: Option[Seq[String]] = (getValueOpt(row, language) match {
          case Some(Seq(lang)) => Some(Seq.fill(texts.size)(lang))
          case s => s
        })

        val documents = texts.zipWithIndex.map { case (t, i) =>
          TADocument(languages.flatMap(ls => Option(ls(i))), i.toString, Option(t).getOrElse(""))
        }
        val displayName = "SynapseML"
        val analysisInput = TextAnalyzeInput(documents)
        val tasks = TextAnalyzeTasks(
          entityRecognitionTasks = getEntityRecognitionTasks,
          entityLinkingTasks = getEntityLinkingTasks,
          entityRecognitionPiiTasks = getEntityRecognitionPiiTasks,
          keyPhraseExtractionTasks = getKeyPhraseExtractionTasks,
          sentimentAnalysisTasks = getSentimentAnalysisTasks
        )
        val json = TextAnalyzeRequest(displayName, analysisInput, tasks).toJson.compactPrint
        post.setEntity(new StringEntity(json, "UTF-8"))
        Some(post)
      }
    }
  }

  private def getTaskRowsTyped[T <: HasDocId](namedTaskRow: Seq[TextAnalyzeAPIResults[T]],
                                              documentIndex: Int): Seq[TextAnalyzeResult[T]] = {
    namedTaskRow.map(inputRow => {
      val state = inputRow.state
      if (inputRow.results.isDefined && state.toLowerCase == "succeeded") {
        val result = inputRow.results.get
        val documents = result.documents
        val errors = result.errors
        val doc = documents.find { d => d.id.toInt == documentIndex }
        val error = errors.find { e => e.id.toInt == documentIndex }
        TextAnalyzeResult(doc, error) // result/errors per task, per document
      } else {
        // Task failed
        val doc: Option[T] = None
        TextAnalyzeResult(doc, Some(TAError(documentIndex.toString, s"Task failed with state $state")))
      }
    })
  }

  override protected def unpackBatchUDF: UserDefinedFunction = {
    val innerResponseDataType = TextAnalyzeSimplifiedResponse.schema
    val fromRow = TextAnalyzeResponse.makeFromRowConverter
    val toRow = TextAnalyzeSimplifiedResponse.makeToRowConverter
    UDFUtils.oldUdf({ rowOpt: Row =>
      Option(rowOpt).map { row =>
        val parsed = fromRow(row)
        val allTasks = Seq(
          parsed.tasks.entityRecognitionTasks,
          parsed.tasks.entityLinkingTasks,
          parsed.tasks.entityRecognitionPiiTasks,
          parsed.tasks.keyPhraseExtractionTasks,
          parsed.tasks.sentimentAnalysisTasks
        )

        val succeededTasks = allTasks
          .flatten
          .flatten
          // only consider tasks that succeeded to handle 'partiallycompleted' requests
          .filter(_.state.toLowerCase == "succeeded")
          .filter(_.results.isDefined)

        if (succeededTasks.isEmpty) {
          Seq()
        } else {
          val results = succeededTasks.head.results.get
          val docCount = results.documents.size
          val errorCount = results.errors.size
          (0 until (docCount + errorCount)).map(i => {
            toRow(TextAnalyzeSimplifiedResponse(
              parsed.tasks.entityRecognitionTasks.map(t => getTaskRowsTyped(t, i)),
              parsed.tasks.entityLinkingTasks.map(t => getTaskRowsTyped(t, i)),
              parsed.tasks.entityRecognitionPiiTasks.map(t => getTaskRowsTyped(t, i)),
              parsed.tasks.keyPhraseExtractionTasks.map(t => getTaskRowsTyped(t, i)),
              parsed.tasks.sentimentAnalysisTasks.map(t => getTaskRowsTyped(t, i))
            ))
          })
        }
      }
    }, ArrayType(innerResponseDataType)
    )
  }

}<|MERGE_RESOLUTION|>--- conflicted
+++ resolved
@@ -434,26 +434,21 @@
     "the entity recognition tasks to perform on submitted documents"
   )
 
-<<<<<<< HEAD
-  implicit val formats = DefaultFormats
-
-  def getEntityRecognitionTasks: Seq[TAAnalyzeTask] = $(entityRecognitionTasks)
-=======
-  def getEntityRecognitionTasks: Seq[TextAnalyzeTask] = $(entityRecognitionTasks)
->>>>>>> d9e1863e
+  implicit val formats = DefaultFormats // checkme
+
+  // def getEntityRecognitionTasks: Seq[TAAnalyzeTask] = $(entityRecognitionTasks) // checkme
+  def getEntityRecognitionTasks: Seq[TextAnalyzeTask] = $(entityRecognitionTasks) // scheckme
 
   def setEntityRecognitionTasks(v: Seq[TextAnalyzeTask]): this.type = set(entityRecognitionTasks, v)
 
-<<<<<<< HEAD
   def setEntityRecognitionTasksR(jsonString: String): this.type = {
-    val tasks = parse(jsonString).extract[Seq[TAAnalyzeTask]]
+    //val tasks = parse(jsonString).extract[Seq[TAAnalyzeTask]] // checkme
+    val tasks = parse(jsonString).extract[Seq[TextAnalyzeTask]] // scheckme kindof
     this.setEntityRecognitionTasks(tasks)
   }
 
-  setDefault(entityRecognitionTasks -> Seq[TAAnalyzeTask]())
-=======
-  setDefault(entityRecognitionTasks -> Seq[TextAnalyzeTask]())
->>>>>>> d9e1863e
+  //setDefault(entityRecognitionTasks -> Seq[TAAnalyzeTask]()) // checkme
+  setDefault(entityRecognitionTasks -> Seq[TextAnalyzeTask]()) // scheckme
 
   val entityRecognitionPiiTasks = new TextAnalyzeTaskParam(
     this,
