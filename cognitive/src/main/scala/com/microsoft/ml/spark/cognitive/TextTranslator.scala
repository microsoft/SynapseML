--- conflicted
+++ resolved
@@ -79,27 +79,7 @@
   def getToLanguageCol: String = getVectorParam(toLanguage)
 }
 
-<<<<<<< HEAD
 trait TextAsOnlyEntity extends HasTextInput with HasCognitiveServiceInput with HasSubscriptionRegion {
-=======
-trait TextAsOnlyEntity extends HasTextInput with HasCognitiveServiceInput {
-
-  override protected def prepareEntity: Row => Option[AbstractHttpEntity] = {
-    r =>
-      Some(new StringEntity(
-        getValueOpt(r, text)
-          .map(x => x.map(y => Map("Text" -> y))).toJson.compactPrint, ContentType.APPLICATION_JSON))
-  }
-}
-
-abstract class TextTranslatorBase(override val uid: String) extends CognitiveServicesBase(uid)
-  with HasInternalJsonOutputParser with HasCognitiveServiceInput with HasSubscriptionRegion
-  with HasSetLocation with HasSetLinkedServiceUsingLocation {
-
-  protected val subscriptionRegionHeaderName = "Ocp-Apim-Subscription-Region"
-
-  override protected def contentType: Row => String = { _ => "application/json; charset=UTF-8" }
->>>>>>> 80889120
 
   override protected def inputFunc(schema: StructType): Row => Option[HttpRequestBase] = {
     { row: Row =>
@@ -146,7 +126,7 @@
 
 abstract class TextTranslatorBase(override val uid: String) extends CognitiveServicesBase(uid)
   with HasInternalJsonOutputParser with HasSubscriptionRegion
-  with HasSetLocation with HasSetLinkedService {
+  with HasSetLocation with HasSetLinkedServiceUsingLocation {
 
 
   protected def reshapeColumns(schema: StructType, parameterNames: Seq[String])
