--- conflicted
+++ resolved
@@ -188,15 +188,6 @@
 
 }
 
-<<<<<<< HEAD
-object Healthcare extends ComplexParamsReadable[Healthcare]
-
-class Healthcare(override val textAnalyticsOptions: Option[TextAnalyticsRequestOptionsV4] = None,
-                 override val uid: String = randomUID("Healthcare"))
-  extends TextAnalyticsSDKBase[HealthEntitiesResultV4](textAnalyticsOptions) {
-  logClass()
-
-=======
 object PIIV4 extends ComplexParamsReadable[PIIV4]
 
 class PIIV4(override val uid: String) extends TextAnalyticsSDKBase[PIIEntityCollectionV4]() {
@@ -225,7 +216,6 @@
   def this() = this(Identifiable.randomUID("HealthcareV4"))
 
 
->>>>>>> cb2c8b7b
   override val responseBinding: SparkBindings[TAResponseV4[HealthEntitiesResultV4]] = HealthcareResponseV4
 
   override def invokeTextAnalytics(client: TextAnalyticsClient,
