// Copyright (C) Microsoft Corporation. All rights reserved.
// Licensed under the MIT License. See LICENSE in project root for information.

package com.microsoft.ml.spark.cognitive

import scala.collection.JavaConverters._
import com.azure.ai.textanalytics.models._
import com.azure.ai.textanalytics.util._
import com.microsoft.ml.spark.cognitive.SDKConverters.fromSDK
import com.microsoft.ml.spark.core.schema.SparkBindings

import scala.language.implicitConversions

object DetectLanguageResponseV4 extends SparkBindings[TAResponseV4[DetectedLanguageV4]]

object KeyPhraseResponseV4 extends SparkBindings[TAResponseV4[KeyphraseV4]]

object SentimentResponseV4 extends SparkBindings[TAResponseV4[SentimentScoredDocumentV4]]

<<<<<<< HEAD
=======
object PIIResponseV4 extends SparkBindings[TAResponseV4[PIIEntityCollectionV4]]

>>>>>>> cb2c8b7b
object HealthcareResponseV4 extends SparkBindings[TAResponseV4[HealthEntitiesResultV4]]

case class TAResponseV4[T](result: Seq[Option[T]],
                           error: Seq[Option[TAErrorV4]],
                           statistics: Seq[Option[DocumentStatistics]])
case class DetectedLanguageV4(name: String,
                              iso6391Name: String,
                              confidenceScore: Double,
                              warnings: Seq[TAWarningV4])

case class TAErrorV4(errorCode: String, errorMessage: String, target: String)

case class TAWarningV4(warningCode: String, message: String)

case class TextDocumentInputs(id: String, text: String)

case class TextAnalyticsRequestOptionsV4(modelVersion: String,
                                         includeStatistics: Boolean,
                                         disableServiceLogs: Boolean)

case class KeyphraseV4(keyPhrases: Seq[String], warnings: Seq[TAWarningV4])

case class SentimentConfidenceScoreV4(negative: Double, neutral: Double, positive: Double)

case class SentimentScoredDocumentV4(sentiment: String,
                                     confidenceScores: SentimentConfidenceScoreV4,
                                     sentences: Seq[SentimentSentenceV4],
                                     warnings: Seq[TAWarningV4])

case class SentimentSentenceV4(text: String,
                               sentiment: String,
                               confidenceScores: SentimentConfidenceScoreV4,
                               opinion: Option[Seq[OpinionV4]],
                               offset: Int,
                               length: Int)

case class OpinionV4(target: TargetV4, assessment: Seq[AssessmentV4])

case class TargetV4(text: String,
                    sentiment: String,
                    confidenceScores: SentimentConfidenceScoreV4,
                    offset: Int,
                    length: Int)

case class AssessmentV4(text: String,
                        sentiment: String,
                        confidenceScores: SentimentConfidenceScoreV4,
                        isNegated: Boolean,
                        offset: Int,
                        length: Int)

<<<<<<< HEAD
=======
case class PIIEntityCollectionV4(entities: Seq[PIIEntityV4],
                                 redactedText: String,
                                 warnings: Seq[TAWarningV4])

case class PIIEntityV4(text: String,
                       category: String,
                       subCategory: String,
                       confidenceScore: Double,
                       offset: Int,
                       length: Int)

>>>>>>> cb2c8b7b
case class HealthEntitiesResultV4(id: String,
                                  warnings: Seq[TAWarningV4],
                                  entities: Seq[HealthcareEntityV4],
                                  entityRelation: Seq[HealthcareEntityRelationV4])

<<<<<<< HEAD
//case class HealthEntitiesOptionsV4(stringIndexType: String,
//                                   includeStatistics: List[HealthEntitiesOptionsV4],
//                                   modelVersion: List[HealthEntitiesOptionsV4],
//                                   disableServiceLogs: List[HealthEntitiesOptionsV4])

//case class StringIndexTypeV4(TEXT_ELEMENT_V8: StringIndexTypeV4,
//                             UNICODE_CODE_POINT: StringIndexTypeV4,
//                             UTF16CODE_UNIT: StringIndexTypeV4)

=======
>>>>>>> cb2c8b7b
case class HealthEntitiesOperationDetailV4(createdAt: String,
                                           expiresAt: String,
                                           lastModifiedAt: String,
                                           operationId: String)

case class EntityDataSourceV4(name: String,
                              entityId: String)

<<<<<<< HEAD
case class HealthcareEntityV4(assertion: HealthcareEntityAssertion,
=======
case class HealthcareEntityV4(assertion: Option[HealthcareEntityAssertionV4],
>>>>>>> cb2c8b7b
                              category: String,
                              confidenceScore: Double,
                              dataSources: Seq[EntityDataSourceV4],
                              length: Int,
                              normalizedText: String,
                              offset: Int,
                              subCategory: String,
                              text: String)

<<<<<<< HEAD
case class HealthcareEntityAssertionV4(association: EntityAssociation,
                                       certainty: EntityCertainty,
                                       conditionality: EntityConditionality)
=======
case class HealthcareEntityAssertionV4(association: Option[String],
                                       certainty: Option[String],
                                       conditionality: Option[String])
>>>>>>> cb2c8b7b

case class HealthcareEntityRelationV4(relationType: String,
                                      roles: Seq[HealthcareEntityRelationRoleV4])

<<<<<<< HEAD
case class HealthcareEntityRelationRoleV4(entity: HealthcareEntityV4,
                                          name: String)

case class HealthcareEntityRelationTypeV4(name: String)
=======
case class HealthcareEntityRelationRoleV4(entity: HealthcareEntityV4, name: String)

>>>>>>> cb2c8b7b

object SDKConverters {
  implicit def fromSDK(score: SentimentConfidenceScores): SentimentConfidenceScoreV4 = {
    SentimentConfidenceScoreV4(
      score.getNegative,
      score.getNeutral,
      score.getPositive)
  }

  implicit def fromSDK(target: TargetSentiment): TargetV4 = {
    TargetV4(
      target.getText,
      target.getSentiment.toString,
      target.getConfidenceScores,
      target.getOffset,
      target.getLength)
  }

  implicit def fromSDK(assess: AssessmentSentiment): AssessmentV4 = {
    AssessmentV4(
      assess.getText,
      assess.getSentiment.toString,
      assess.getConfidenceScores,
      assess.isNegated,
      assess.getOffset,
      assess.getLength)
  }

  implicit def fromSDK(op: SentenceOpinion): OpinionV4 = {
    OpinionV4(
      op.getTarget,
      op.getAssessments.asScala.toSeq.map(fromSDK)
    )
  }

  implicit def fromSDK(ss: SentenceSentiment): SentimentSentenceV4 = {
    SentimentSentenceV4(
      ss.getText,
      ss.getSentiment.toString,
      ss.getConfidenceScores,
      Option(ss.getOpinions).map(sentenceOpinions =>
        sentenceOpinions.asScala.toSeq.map(fromSDK)
      ),
      ss.getOffset,
      ss.getLength)
  }

  implicit def fromSDK(warning: TextAnalyticsWarning): TAWarningV4 = {
    TAWarningV4(warning.getMessage, warning.getWarningCode.toString)
  }

  implicit def fromSDK(error: TextAnalyticsError): TAErrorV4 = {
    TAErrorV4(
      error.getErrorCode.toString,
      error.getMessage,
      error.getTarget)
  }

  implicit def fromSDK(s: TextDocumentStatistics): DocumentStatistics = {
    DocumentStatistics(s.getCharacterCount, s.getTransactionCount)
  }

  implicit def fromSDK(doc: AnalyzeSentimentResult): SentimentScoredDocumentV4 = {
    SentimentScoredDocumentV4(
      doc.getDocumentSentiment.getSentiment.toString,
      doc.getDocumentSentiment.getConfidenceScores,
      doc.getDocumentSentiment.getSentences.asScala.toSeq.map(fromSDK),
      doc.getDocumentSentiment.getWarnings.asScala.toSeq.map(fromSDK))
  }

  implicit def fromSDK(phrases: ExtractKeyPhraseResult): KeyphraseV4 = {
    KeyphraseV4(
      phrases.getKeyPhrases.asScala.toSeq,
      phrases.getKeyPhrases.getWarnings.asScala.toSeq.map(fromSDK))
  }

  implicit def fromSDK(result: DetectLanguageResult): DetectedLanguageV4 = {
    DetectedLanguageV4(
      result.getPrimaryLanguage.getName,
      result.getPrimaryLanguage.getIso6391Name,
      result.getPrimaryLanguage.getConfidenceScore,
      result.getPrimaryLanguage.getWarnings.asScala.toSeq.map(fromSDK))
  }
  implicit def fromSDK(ent: PiiEntity): PIIEntityV4 = {
    PIIEntityV4(
      ent.getText,
      ent.getCategory.toString,
      ent.getSubcategory,
      ent.getConfidenceScore,
      ent.getOffset,
      ent.getLength)
  }
  implicit def fromSDK(entity: RecognizePiiEntitiesResult): PIIEntityCollectionV4 = {
    PIIEntityCollectionV4(
      entity.getEntities.asScala.toSeq.map(fromSDK),
      entity.getEntities.getRedactedText,
      entity.getEntities.getWarnings.asScala.toSeq.map(fromSDK))
  }

  implicit def fromSDK(ent: EntityDataSource): EntityDataSourceV4 = {
    EntityDataSourceV4(
      ent.getName,
      ent.getEntityId
    )
  }
<<<<<<< HEAD

  implicit def fromSDK(ent: HealthcareEntity): HealthcareEntityV4 = {
    HealthcareEntityV4(
      ent.getAssertion,
=======
  implicit def fromSDK(entity: AnalyzeHealthcareEntitiesResult): HealthEntitiesResultV4 = {
    HealthEntitiesResultV4(
      entity.getId,
      entity.getWarnings.asScala.toSeq.map(fromSDK),
      entity.getEntities.asScala.toSeq.map(fromSDK),
      entity.getEntityRelations.asScala.toSeq.map(fromSDK)
    )
  }
  implicit def fromSDK(ent: HealthcareEntity): HealthcareEntityV4 = {
    HealthcareEntityV4(
      Option(ent.getAssertion).map(fromSDK),
>>>>>>> cb2c8b7b
      ent.getCategory,
      ent.getConfidenceScore,
      ent.getDataSources.asScala.toSeq.map(fromSDK),
      ent.getLength,
      ent.getNormalizedText,
      ent.getOffset,
      ent.getSubcategory,
      ent.getText
    )
  }
<<<<<<< HEAD
=======
  implicit def fromSDK(entityAssertion: HealthcareEntityAssertion): HealthcareEntityAssertionV4 = {
    HealthcareEntityAssertionV4(
      Option(entityAssertion.getAssociation).map(_.toString),
      Option(entityAssertion.getCertainty).map(_.toString),
      Option(entityAssertion.getConditionality).map(_.toString)
    )
  }
>>>>>>> cb2c8b7b

  implicit def fromSDK(rel: HealthcareEntityRelation): HealthcareEntityRelationV4 = {
    HealthcareEntityRelationV4(
      rel.getRelationType.toString,
      rel.getRoles.asScala.toSeq.map(fromSDK)
    )
  }
<<<<<<< HEAD

=======
>>>>>>> cb2c8b7b
  implicit def fromSDK(role: HealthcareEntityRelationRole): HealthcareEntityRelationRoleV4 = {
    HealthcareEntityRelationRoleV4(
      role.getEntity,
      role.getName
    )
  }
<<<<<<< HEAD

  implicit def fromSDK(entity: AnalyzeHealthcareEntitiesResult): HealthEntitiesResultV4 = {
    HealthEntitiesResultV4(
      entity.getId,
      entity.getWarnings.asScala.toSeq.map(fromSDK),
      entity.getEntities.asScala.toSeq.map(fromSDK),
      entity.getEntityRelations.asScala.toSeq.map(fromSDK)
    )
  }

=======
>>>>>>> cb2c8b7b
  def unpackResult[T <: TextAnalyticsResult, U](result: T)(implicit converter: T => U):
  (Option[TAErrorV4], Option[DocumentStatistics], Option[U]) = {
    if (result.isError) {
      (Some(fromSDK(result.getError)), None, None)
    } else {
      (None, Option(result.getStatistics).map(fromSDK), Some(converter(result)))
    }
  }

  def toResponse[T <: TextAnalyticsResult, U](rc: Iterable[T])
                                             (implicit converter: T => U): TAResponseV4[U] = {
    val (errors, stats, results) = rc.map(unpackResult(_)(converter)).toSeq.unzip3
    TAResponseV4[U](results, errors, stats)
  }
}
<|MERGE_RESOLUTION|>--- conflicted
+++ resolved
@@ -17,11 +17,8 @@
 
 object SentimentResponseV4 extends SparkBindings[TAResponseV4[SentimentScoredDocumentV4]]
 
-<<<<<<< HEAD
-=======
 object PIIResponseV4 extends SparkBindings[TAResponseV4[PIIEntityCollectionV4]]
 
->>>>>>> cb2c8b7b
 object HealthcareResponseV4 extends SparkBindings[TAResponseV4[HealthEntitiesResultV4]]
 
 case class TAResponseV4[T](result: Seq[Option[T]],
@@ -73,8 +70,6 @@
                         offset: Int,
                         length: Int)
 
-<<<<<<< HEAD
-=======
 case class PIIEntityCollectionV4(entities: Seq[PIIEntityV4],
                                  redactedText: String,
                                  warnings: Seq[TAWarningV4])
@@ -86,24 +81,11 @@
                        offset: Int,
                        length: Int)
 
->>>>>>> cb2c8b7b
 case class HealthEntitiesResultV4(id: String,
                                   warnings: Seq[TAWarningV4],
                                   entities: Seq[HealthcareEntityV4],
                                   entityRelation: Seq[HealthcareEntityRelationV4])
 
-<<<<<<< HEAD
-//case class HealthEntitiesOptionsV4(stringIndexType: String,
-//                                   includeStatistics: List[HealthEntitiesOptionsV4],
-//                                   modelVersion: List[HealthEntitiesOptionsV4],
-//                                   disableServiceLogs: List[HealthEntitiesOptionsV4])
-
-//case class StringIndexTypeV4(TEXT_ELEMENT_V8: StringIndexTypeV4,
-//                             UNICODE_CODE_POINT: StringIndexTypeV4,
-//                             UTF16CODE_UNIT: StringIndexTypeV4)
-
-=======
->>>>>>> cb2c8b7b
 case class HealthEntitiesOperationDetailV4(createdAt: String,
                                            expiresAt: String,
                                            lastModifiedAt: String,
@@ -112,11 +94,7 @@
 case class EntityDataSourceV4(name: String,
                               entityId: String)
 
-<<<<<<< HEAD
-case class HealthcareEntityV4(assertion: HealthcareEntityAssertion,
-=======
 case class HealthcareEntityV4(assertion: Option[HealthcareEntityAssertionV4],
->>>>>>> cb2c8b7b
                               category: String,
                               confidenceScore: Double,
                               dataSources: Seq[EntityDataSourceV4],
@@ -126,28 +104,15 @@
                               subCategory: String,
                               text: String)
 
-<<<<<<< HEAD
-case class HealthcareEntityAssertionV4(association: EntityAssociation,
-                                       certainty: EntityCertainty,
-                                       conditionality: EntityConditionality)
-=======
 case class HealthcareEntityAssertionV4(association: Option[String],
                                        certainty: Option[String],
                                        conditionality: Option[String])
->>>>>>> cb2c8b7b
 
 case class HealthcareEntityRelationV4(relationType: String,
                                       roles: Seq[HealthcareEntityRelationRoleV4])
 
-<<<<<<< HEAD
-case class HealthcareEntityRelationRoleV4(entity: HealthcareEntityV4,
-                                          name: String)
-
-case class HealthcareEntityRelationTypeV4(name: String)
-=======
 case class HealthcareEntityRelationRoleV4(entity: HealthcareEntityV4, name: String)
 
->>>>>>> cb2c8b7b
 
 object SDKConverters {
   implicit def fromSDK(score: SentimentConfidenceScores): SentimentConfidenceScoreV4 = {
@@ -253,12 +218,6 @@
       ent.getEntityId
     )
   }
-<<<<<<< HEAD
-
-  implicit def fromSDK(ent: HealthcareEntity): HealthcareEntityV4 = {
-    HealthcareEntityV4(
-      ent.getAssertion,
-=======
   implicit def fromSDK(entity: AnalyzeHealthcareEntitiesResult): HealthEntitiesResultV4 = {
     HealthEntitiesResultV4(
       entity.getId,
@@ -270,7 +229,6 @@
   implicit def fromSDK(ent: HealthcareEntity): HealthcareEntityV4 = {
     HealthcareEntityV4(
       Option(ent.getAssertion).map(fromSDK),
->>>>>>> cb2c8b7b
       ent.getCategory,
       ent.getConfidenceScore,
       ent.getDataSources.asScala.toSeq.map(fromSDK),
@@ -281,8 +239,6 @@
       ent.getText
     )
   }
-<<<<<<< HEAD
-=======
   implicit def fromSDK(entityAssertion: HealthcareEntityAssertion): HealthcareEntityAssertionV4 = {
     HealthcareEntityAssertionV4(
       Option(entityAssertion.getAssociation).map(_.toString),
@@ -290,7 +246,6 @@
       Option(entityAssertion.getConditionality).map(_.toString)
     )
   }
->>>>>>> cb2c8b7b
 
   implicit def fromSDK(rel: HealthcareEntityRelation): HealthcareEntityRelationV4 = {
     HealthcareEntityRelationV4(
@@ -298,29 +253,12 @@
       rel.getRoles.asScala.toSeq.map(fromSDK)
     )
   }
-<<<<<<< HEAD
-
-=======
->>>>>>> cb2c8b7b
   implicit def fromSDK(role: HealthcareEntityRelationRole): HealthcareEntityRelationRoleV4 = {
     HealthcareEntityRelationRoleV4(
       role.getEntity,
       role.getName
     )
   }
-<<<<<<< HEAD
-
-  implicit def fromSDK(entity: AnalyzeHealthcareEntitiesResult): HealthEntitiesResultV4 = {
-    HealthEntitiesResultV4(
-      entity.getId,
-      entity.getWarnings.asScala.toSeq.map(fromSDK),
-      entity.getEntities.asScala.toSeq.map(fromSDK),
-      entity.getEntityRelations.asScala.toSeq.map(fromSDK)
-    )
-  }
-
-=======
->>>>>>> cb2c8b7b
   def unpackResult[T <: TextAnalyticsResult, U](result: T)(implicit converter: T => U):
   (Option[TAErrorV4], Option[DocumentStatistics], Option[U]) = {
     if (result.isError) {
