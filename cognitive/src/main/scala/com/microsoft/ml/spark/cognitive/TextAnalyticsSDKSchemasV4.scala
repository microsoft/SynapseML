--- conflicted
+++ resolved
@@ -21,11 +21,8 @@
 
 object HealthcareResponseV4 extends SparkBindings[TAResponseV4[HealthEntitiesResultV4]]
 
-<<<<<<< HEAD
 object LinkedEntityResponseV4 extends  SparkBindings[TAResponseV4[LinkedEntityCollectionV4]]
-=======
 object NERResponseV4 extends SparkBindings[TAResponseV4[NERCollectionV4]]
->>>>>>> 3b62071e
 
 case class TAResponseV4[T](result: Seq[Option[T]],
                            error: Seq[Option[TAErrorV4]],
@@ -119,7 +116,6 @@
 
 case class HealthcareEntityRelationRoleV4(entity: HealthcareEntityV4, name: String)
 
-<<<<<<< HEAD
 case class LinkedEntityCollectionV4(entities: Seq[LinkedEntityV4],
                                     warnings: Seq[TAWarningV4])
 
@@ -135,7 +131,6 @@
                                confidenceScore: Double,
                                offset: Int,
                                length: Int)
-=======
 case class NERCollectionV4(entities: Seq[NEREntityV4], warnings: Seq[TAWarningV4])
 
 case class NEREntityV4(text: String,
@@ -143,7 +138,6 @@
                        subCategory: String,
                        confidenceScore: Double,
                        offset: Int)
->>>>>>> 3b62071e
 
 
 object SDKConverters {
@@ -291,7 +285,6 @@
       role.getName
     )
   }
-<<<<<<< HEAD
 
   implicit def fromSDK(entity: RecognizeLinkedEntitiesResult): LinkedEntityCollectionV4 = {
     LinkedEntityCollectionV4(
@@ -321,7 +314,6 @@
     )
   }
 
-=======
   implicit def fromSDK(entity: CategorizedEntity): NEREntityV4 = {
     NEREntityV4(
       entity.getText,
@@ -335,7 +327,6 @@
       entity.getEntities.asScala.toSeq.map(fromSDK),
       entity.getEntities.getWarnings.asScala.toSeq.map(fromSDK))
   }
->>>>>>> 3b62071e
   def unpackResult[T <: TextAnalyticsResult, U](result: T)(implicit converter: T => U):
   (Option[TAErrorV4], Option[DocumentStatistics], Option[U]) = {
     if (result.isError) {
