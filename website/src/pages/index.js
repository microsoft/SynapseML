--- conflicted
+++ resolved
@@ -295,16 +295,6 @@
 }`}
                     lang="bash"
                   ></CodeSnippet>
-<<<<<<< HEAD
-                  Please also include "synapseml==0.9.4" in your
-                  requirements.txt file for usage of PySpark. [
-                  <a href="https://docs.microsoft.com/en-us/azure/synapse-analytics/spark/apache-spark-manage-python-packages#pool-libraries">
-                    Install Python libraries in Synapse
-                  </a>
-                  ]. Note that you're installing version 0.9.4 because 0.9.5 requires Spark 3.2, which is not
-                  yet available in Synapse.
-=======
->>>>>>> 6715f7fa
                 </TabItem>
                 <TabItem value="Spark Packages">
                   SynapseML can be conveniently installed on existing Spark
