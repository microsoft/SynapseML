import java.io.File
import BuildUtils.{join, runCmd, singleUploadToBlob, zipFolder}
import CondaPlugin.autoImport.{condaEnvLocation, createCondaEnvTask}
import org.apache.commons.io.FileUtils
import sbt.Keys._
import sbt.{Def, Global, Tags, _}
import spray.json._
import BuildUtils._

object CodegenConfigProtocol extends DefaultJsonProtocol {
  implicit val CCFormat: RootJsonFormat[CodegenConfig] = jsonFormat9(CodegenConfig.apply)
}

import CodegenConfigProtocol._

case class CodegenConfig(name: String,
                         jarName: Option[String],
                         topDir: String,
                         targetDir: String,
                         version: String,
                         pythonizedVersion: String,
                         rVersion: String,
                         dotnetVersion: String,
                         packageName: String)

//noinspection ScalaStyle
object CodegenPlugin extends AutoPlugin {
  override def trigger = allRequirements

  override def requires: Plugins = CondaPlugin

  def rCmd(activateCondaEnv: Seq[String], cmd: Seq[String], wd: File, libPath: String): Unit = {
    runCmd(activateCondaEnv ++ cmd, wd, Map("R_LIBS" -> libPath, "R_USER_LIBS" -> libPath))
  }

  val RInstallTag = Tags.Tag("rInstall")
  val TestGenTag = Tags.Tag("testGen")
  val DotnetTestGenTag = Tags.Tag("dotnetTestGen")
  val PyTestGenTag = Tags.Tag("pyTestGen")
  val DotnetCodeGenTag = Tags.Tag("dotnetCodeGen")

  object autoImport {
    val rVersion = settingKey[String]("R version")
<<<<<<< HEAD
    val dotnetVersion = settingKey[String]("Dotnet version")
    val genPackageNamespace = settingKey[String]("genPackageNamespace")
=======
    val genPyPackageNamespace = settingKey[String]("genPyPackageNamespace")
    val genRPackageNamespace = settingKey[String]("genRPackageNamespace")

>>>>>>> 18042045
    val genTestPackageNamespace = settingKey[String]("genTestPackageNamespace")

    val codegenJarName = settingKey[Option[String]]("codegenJarName")
    val testgenJarName = settingKey[Option[String]]("testgenJarName")
    val codegenArgs = settingKey[String]("codegenArgs")
    val testgenArgs = settingKey[String]("testgenArgs")


    val targetDir = settingKey[File]("targetDir")
    val codegenDir = settingKey[File]("codegenDir")

    val codegen = TaskKey[Unit]("codegen", "Generate Code")
    val testgen = TaskKey[Unit]("testgen", "Generate Tests")

    val packageR = TaskKey[Unit]("packageR", "Generate roxygen docs and zip R package")
    val publishR = TaskKey[Unit]("publishR", "publish R package to blob")
    val testR = TaskKey[Unit]("testR", "Run testthat on R tests")

    val packagePython = TaskKey[Unit]("packagePython", "Package python sdk")
    val installPipPackage = TaskKey[Unit]("installPipPackage", "install python sdk")
    val publishPython = TaskKey[Unit]("publishPython", "publish python wheel")
    val testPython = TaskKey[Unit]("testPython", "test python sdk")
    val pyTestgen = TaskKey[Unit]("pyTestgen", "Generate python tests")

    val dotnetTestGen = TaskKey[Unit]("dotnetTestgen", "Generate dotnet tests")
    val dotnetCodeGen = TaskKey[Unit]("dotnetCodeGen", "Generate dotnet code")
    val packageDotnet = TaskKey[Unit]("packageDotnet", "Generate dotnet nuget package")
    val publishDotnet = TaskKey[Unit]("publishDotnet", "publish dotnet nuget package")
    val testDotnet = TaskKey[Unit]("testDotnet", "test dotnet nuget package")

    val mergePyCodeDir = SettingKey[File]("mergePyCodeDir")
    val mergePyCode = TaskKey[Unit]("mergePyCode", "copy python code to a destination")
  }

  import autoImport._

  override lazy val globalSettings: Seq[Setting[_]] = Seq(
    Global / concurrentRestrictions ++= Seq(
      Tags.limit(RInstallTag, 1), Tags.limit(TestGenTag, 1), Tags.limit(DotnetTestGenTag, 1),
      Tags.limit(DotnetCodeGenTag, 1))
  )

  def testRImpl: Def.Initialize[Task[Unit]] = Def.task {
    packageR.value
    publishLocal.value
    val libPath = join(condaEnvLocation.value, "Lib", "R", "library").toString
    val rSrcDir = join(codegenDir.value, "src", "R", genRPackageNamespace.value)
    rCmd(activateCondaEnv,
      Seq("R", "CMD", "INSTALL", "--no-multiarch", "--with-keep.source", genRPackageNamespace.value),
      rSrcDir.getParentFile, libPath)
    val testRunner = join("tools", "tests", "run_r_tests.R")
<<<<<<< HEAD
    if (join(rSrcDir, "tests").exists()) {
      rCmd(activateCondaEnv.value,
=======
    if (join(rSrcDir,"tests").exists()){
      rCmd(activateCondaEnv,
>>>>>>> 18042045
        Seq("Rscript", testRunner.getAbsolutePath), rSrcDir, libPath)
    }
  } tag (RInstallTag)

  def testGenImpl: Def.Initialize[Task[Unit]] = Def.taskDyn {
    (Compile / compile).value
    (Test / compile).value
    val arg = testgenArgs.value
    Def.task {
      (Test / runMain).toTask(s" com.microsoft.azure.synapse.ml.codegen.TestGen $arg").value
    }
  } tag (TestGenTag)

  def pyTestGenImpl: Def.Initialize[Task[Unit]] = Def.taskDyn {
    (Compile / compile).value
    (Test / compile).value
    val arg = testgenArgs.value
    Def.task {
      (Test / runMain).toTask(s" com.microsoft.ml.spark.codegen.PyTestGen $arg").value
    }
  } tag (PyTestGenTag)

  def dotnetTestGenImpl: Def.Initialize[Task[Unit]] = Def.taskDyn {
    (Compile / compile).value
    (Test / compile).value
    val arg = testgenArgs.value
    Def.task {
      (Test / runMain).toTask(s" com.microsoft.ml.spark.codegen.DotnetTestGen $arg").value
    }
  } tag (DotnetTestGenTag)

  def dotnetCodeGenImpl: Def.Initialize[Task[Unit]] = Def.taskDyn {
    (Compile / compile).value
    (Test / compile).value
    val arg = codegenArgs.value
    Def.task {
      (Test / runMain).toTask(s" com.microsoft.ml.spark.codegen.DotnetCodegen $arg").value
    }
  } tag (DotnetCodeGenTag)

  override lazy val projectSettings: Seq[Setting[_]] = Seq(
    publishMavenStyle := true,
    codegenArgs := {
      CodegenConfig(
        name.value,
        codegenJarName.value,
        baseDirectory.value.getAbsolutePath,
        targetDir.value.getAbsolutePath,
        version.value,
        pythonizedVersion(version.value),
        rVersion.value,
<<<<<<< HEAD
        dotnetVersion.value,
        genPackageNamespace.value
=======
        genPyPackageNamespace.value
>>>>>>> 18042045
      ).toJson.compactPrint
    },
    testgenArgs := {
      CodegenConfig(
        name.value,
        testgenJarName.value,
        baseDirectory.value.getAbsolutePath,
        targetDir.value.getAbsolutePath,
        version.value,
        pythonizedVersion(version.value),
        rVersion.value,
<<<<<<< HEAD
        dotnetVersion.value,
        genPackageNamespace.value
=======
        genPyPackageNamespace.value
>>>>>>> 18042045
      ).toJson.compactPrint
    },
    codegenJarName := {
      val art: Artifact = (Compile / packageBin / artifact).value
      Some(artifactName.value(
        ScalaVersion(scalaVersion.value, scalaBinaryVersion.value),
        projectID.value,
        art))
    },
    testgenJarName := {
      val art: Artifact = (Test / packageBin / artifact).value
      Some(artifactName.value(
        ScalaVersion(scalaVersion.value, scalaBinaryVersion.value),
        projectID.value,
        art))
    },
    codegen := (Def.taskDyn {
      (Compile / compile).value
      (Test / compile).value
      val arg = codegenArgs.value
      Def.task {
        (Compile / runMain).toTask(s" com.microsoft.azure.synapse.ml.codegen.CodeGen $arg").value
      }
    }.value),
    testgen := testGenImpl.value,
<<<<<<< HEAD
    pyTestgen := pyTestGenImpl.value,
    pythonizedVersion := {
      if (version.value.contains("-")) {
        version.value.split("-".head).head + ".dev1"
      } else {
        version.value
      }
    },
=======
>>>>>>> 18042045
    rVersion := {
      if (version.value.contains("-")) {
        version.value.split("-".head).head
      } else {
        version.value
      }
    },
    dotnetVersion := {
      version.value
    },
    packageR := {
      createCondaEnvTask.value
      codegen.value
      val rSrcDir = join(codegenDir.value, "src", "R", genRPackageNamespace.value)
      val rPackageDir = join(codegenDir.value, "package", "R")
      val libPath = join(condaEnvLocation.value, "Lib", "R", "library").toString
      rCmd(activateCondaEnv, Seq("R", "-q", "-e", "roxygen2::roxygenise()"), rSrcDir, libPath)
      rPackageDir.mkdirs()
      zipFolder(rSrcDir, new File(rPackageDir, s"${name.value}-${version.value}.zip"))
    },
    testR := testRImpl.value,
    publishR := {
      codegen.value
      packageR.value
      val rPackageDir = join(codegenDir.value, "package", "R")
      val rPackage = rPackageDir.listFiles().head
      singleUploadToBlob(rPackage.toString, rPackage.getName, "rrr")
    },
    packagePython := {
      codegen.value
      createCondaEnvTask.value
      val destPyDir = join(targetDir.value, "classes", genPyPackageNamespace.value)
      val packageDir = join(codegenDir.value, "package", "python").absolutePath
      val pythonSrcDir = join(codegenDir.value, "src", "python")
      if (destPyDir.exists()) FileUtils.forceDelete(destPyDir)
      val sourcePyDir = join(pythonSrcDir.getAbsolutePath, genPyPackageNamespace.value)
      FileUtils.copyDirectory(sourcePyDir, destPyDir)
      packagePythonWheelCmd(packageDir, pythonSrcDir)
    },
    installPipPackage := {
      packagePython.value
      publishLocal.value
      runCmd(
        activateCondaEnv ++ Seq("pip", "install", "-I",
          s"${name.value.replace("-", "_")}-${pythonizedVersion(version.value)}-py2.py3-none-any.whl"),
        join(codegenDir.value, "package", "python"))
    },
    publishPython := {
      publishLocal.value
      packagePython.value
      val fn = s"${name.value.replace("-", "_")}-${pythonizedVersion(version.value)}-py2.py3-none-any.whl"
      singleUploadToBlob(
        join(codegenDir.value, "package", "python", fn).toString,
        version.value + "/" + fn, "pip")
    },
    mergePyCode := {
      val srcDir = join(codegenDir.value, "src", "python", genPyPackageNamespace.value)
      val destDir = join(mergePyCodeDir.value, "src", "python", genPyPackageNamespace.value)
      FileUtils.copyDirectory(srcDir, destDir)
    },
    testPython := {
      installPipPackage.value
      pyTestgen.value
      val mainTargetDir = join(baseDirectory.value.getParent, "target")
      runCmd(
        activateCondaEnv ++ Seq("python",
          "-m",
          "pytest",
          s"--cov=${genPyPackageNamespace.value}",
          s"--junitxml=${join(mainTargetDir, s"python-test-results-${name.value}.xml")}",
          "--cov-report=xml",
          genTestPackageNamespace.value
        ),
        new File(codegenDir.value, "test/python/")
      )
    },
    dotnetCodeGen := dotnetCodeGenImpl.value,
    dotnetTestGen := dotnetTestGenImpl.value,
    testDotnet := {
      dotnetCodeGen.value
      dotnetTestGen.value
      val mainTargetDir = join(baseDirectory.value.getParent, "target")
      runCmd(
        Seq("dotnet",
          "test",
          s"${join(codegenDir.value, "test", "dotnet", "MMLSparktest", "TestProjectSetup.csproj")}",
          "--logger",
          s""""trx;LogFileName=${join(mainTargetDir, s"dotnet_test_results_${name.value}.trx")}""""
        ),
        new File(codegenDir.value, "test/dotnet/")
      )
    },
    targetDir := {
      artifactPath.in(packageBin).in(Compile).value.getParentFile
    },
    mergePyCodeDir := {
      join(baseDirectory.value.getParent, "target", "scala-2.12", "generated")
    },
    codegenDir := {
      join(targetDir.value, "generated")
    },
    genPyPackageNamespace := {
      "synapse"
    },
    genRPackageNamespace := {
      "synapseml"
    },
    genTestPackageNamespace := {
      "synapsemltest"
    }

  )
}<|MERGE_RESOLUTION|>--- conflicted
+++ resolved
@@ -41,14 +41,11 @@
 
   object autoImport {
     val rVersion = settingKey[String]("R version")
-<<<<<<< HEAD
+    val genPyPackageNamespace = settingKey[String]("genPyPackageNamespace")
+    val genRPackageNamespace = settingKey[String]("genRPackageNamespace")
+
     val dotnetVersion = settingKey[String]("Dotnet version")
     val genPackageNamespace = settingKey[String]("genPackageNamespace")
-=======
-    val genPyPackageNamespace = settingKey[String]("genPyPackageNamespace")
-    val genRPackageNamespace = settingKey[String]("genRPackageNamespace")
-
->>>>>>> 18042045
     val genTestPackageNamespace = settingKey[String]("genTestPackageNamespace")
 
     val codegenJarName = settingKey[Option[String]]("codegenJarName")
@@ -100,13 +97,8 @@
       Seq("R", "CMD", "INSTALL", "--no-multiarch", "--with-keep.source", genRPackageNamespace.value),
       rSrcDir.getParentFile, libPath)
     val testRunner = join("tools", "tests", "run_r_tests.R")
-<<<<<<< HEAD
-    if (join(rSrcDir, "tests").exists()) {
-      rCmd(activateCondaEnv.value,
-=======
     if (join(rSrcDir,"tests").exists()){
       rCmd(activateCondaEnv,
->>>>>>> 18042045
         Seq("Rscript", testRunner.getAbsolutePath), rSrcDir, libPath)
     }
   } tag (RInstallTag)
@@ -146,6 +138,7 @@
       (Test / runMain).toTask(s" com.microsoft.ml.spark.codegen.DotnetCodegen $arg").value
     }
   } tag (DotnetCodeGenTag)
+
 
   override lazy val projectSettings: Seq[Setting[_]] = Seq(
     publishMavenStyle := true,
@@ -158,12 +151,9 @@
         version.value,
         pythonizedVersion(version.value),
         rVersion.value,
-<<<<<<< HEAD
+        genPyPackageNamespace.value
         dotnetVersion.value,
         genPackageNamespace.value
-=======
-        genPyPackageNamespace.value
->>>>>>> 18042045
       ).toJson.compactPrint
     },
     testgenArgs := {
@@ -175,12 +165,9 @@
         version.value,
         pythonizedVersion(version.value),
         rVersion.value,
-<<<<<<< HEAD
+        genPyPackageNamespace.value
         dotnetVersion.value,
         genPackageNamespace.value
-=======
-        genPyPackageNamespace.value
->>>>>>> 18042045
       ).toJson.compactPrint
     },
     codegenJarName := {
@@ -206,7 +193,6 @@
       }
     }.value),
     testgen := testGenImpl.value,
-<<<<<<< HEAD
     pyTestgen := pyTestGenImpl.value,
     pythonizedVersion := {
       if (version.value.contains("-")) {
@@ -215,8 +201,6 @@
         version.value
       }
     },
-=======
->>>>>>> 18042045
     rVersion := {
       if (version.value.contains("-")) {
         version.value.split("-".head).head
