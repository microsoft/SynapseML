--- conflicted
+++ resolved
@@ -188,33 +188,10 @@
 
   def getConvertOutputToDenseVector: Boolean = $(convertOutputToDenseVector)
 
-<<<<<<< HEAD
-  val feedDict: StringStringMapParam = new StringStringMapParam(this, "feedDict",
-    " Map of CNTK Variable names (keys) and Column Names (values)")
-
-  setDefault(feedDict -> Map((ArgumentPrefix + 0) -> (ArgumentPrefix + 0)))
-
-  def setFeedDict(value: Map[String, String]): this.type = set(feedDict, value)
-
-  def setFeedDict(k: String, v: String): this.type = set(feedDict, Map(k -> v))
-
-  def getFeedDict: Map[String, String] = $(feedDict)
-
-  val fetchDict: StringStringMapParam = new StringStringMapParam(this, "fetchDict",
-    " Map of Column Names (keys) and CNTK Variable names (values)")
-  setDefault(fetchDict -> Map((OutputPrefix + 0) -> (OutputPrefix + 0)))
-
-  def setFetchDict(value: Map[String, String]): this.type = set("fetchDict", value)
-
-  def setFetchDict(k: String, v: String): this.type = set(fetchDict, Map(k -> v))
-
-  def getFetchDict: Map[String, String] = $(fetchDict)
-=======
   setDefault(
     feedDict -> Map((ArgumentPrefix + 0) -> (ArgumentPrefix + 0)),
     fetchDict -> Map((OutputPrefix + 0) -> (OutputPrefix + 0))
   )
->>>>>>> 448f8936
 
   // Alternative Input APIs
 
