--- conflicted
+++ resolved
@@ -85,22 +85,6 @@
    "cell_type": "code",
    "execution_count": 7,
    "source": [
-<<<<<<< HEAD
-    "from mmlspark.cognitive import AnalyzeImage\n",
-    "from mmlspark.stages import SelectColumns\n",
-    "\n",
-    "#define pipeline\n",
-    "describeImage = (AnalyzeImage()\n",
-    "  .setSubscriptionKey(VISION_API_KEY)\n",
-    "  .setLocation(\"eastus\")\n",
-    "  .setImageUrlCol(\"PrimaryImageUrl\")\n",
-    "  .setOutputCol(\"RawImageDescription\")\n",
-    "  .setErrorCol(\"Errors\")\n",
-    "  .setVisualFeatures([\"Categories\", \"Description\", \"Faces\", \"ImageType\", \"Color\", \"Adult\"])\n",
-    "  .setConcurrency(5))\n",
-    "\n",
-    "df2 = describeImage.transform(data)\\\n",
-=======
     "from synapse.ml.cognitive import AnalyzeImage\r\n",
     "from synapse.ml.stages import SelectColumns\r\n",
     "\r\n",
@@ -115,7 +99,6 @@
     "  .setConcurrency(5))\r\n",
     "\r\n",
     "df2 = describeImage.transform(data)\\\r\n",
->>>>>>> a6c7fea6
     "  .select(\"*\", \"RawImageDescription.*\").drop(\"Errors\", \"RawImageDescription\")"
    ],
    "outputs": [],
@@ -141,21 +124,12 @@
    "cell_type": "code",
    "execution_count": 10,
    "source": [
-<<<<<<< HEAD
-    "from mmlspark.cognitive import *\n",
-    "df2.writeToAzureSearch(\n",
-    "  subscriptionKey=AZURE_SEARCH_KEY,\n",
-    "  actionCol=\"searchAction\",\n",
-    "  serviceName=search_service,\n",
-    "  indexName=search_index,\n",
-=======
     "from synapse.ml.cognitive import *\r\n",
     "df2.writeToAzureSearch(\r\n",
     "  subscriptionKey=AZURE_SEARCH_KEY,\r\n",
     "  actionCol=\"searchAction\",\r\n",
     "  serviceName=search_service,\r\n",
     "  indexName=search_index,\r\n",
->>>>>>> a6c7fea6
     "  keyCol=\"ObjectID\")"
    ],
    "outputs": [],
