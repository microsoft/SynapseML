{
 "metadata": {
  "language_info": {
   "codemirror_mode": {
    "name": "ipython",
    "version": 3
   },
   "file_extension": ".py",
   "mimetype": "text/x-python",
   "name": "python",
   "nbconvert_exporter": "python",
   "pygments_lexer": "ipython3",
   "version": "3.8.5"
  },
  "orig_nbformat": 2,
  "kernelspec": {
   "name": "python385jvsc74a57bd072be13fef265c65d19cf428fd1b09dd31615eed186d1dccdebb6e555960506ee",
   "display_name": "Python 3.8.5 64-bit (conda)"
  }
 },
 "nbformat": 4,
 "nbformat_minor": 2,
 "cells": [
  {
   "cell_type": "markdown",
   "source": [
    "# LightGBM"
   ],
   "metadata": {}
  },
  {
   "cell_type": "markdown",
   "source": [
    "[LightGBM](https://github.com/Microsoft/LightGBM) is an open-source,\n",
    "distributed, high-performance gradient boosting (GBDT, GBRT, GBM, or\n",
    "MART) framework. This framework specializes in creating high-quality and\n",
    "GPU enabled decision tree algorithms for ranking, classification, and\n",
    "many other machine learning tasks. LightGBM is part of Microsoft's\n",
    "[DMTK](http://github.com/microsoft/dmtk) project.\n",
    "\n",
    "### Advantages of LightGBM\n",
    "\n",
    "-   **Composability**: LightGBM models can be incorporated into existing\n",
    "    SparkML Pipelines, and used for batch, streaming, and serving\n",
    "    workloads.\n",
    "-   **Performance**: LightGBM on Spark is 10-30% faster than SparkML on\n",
    "    the Higgs dataset, and achieves a 15% increase in AUC.  [Parallel\n",
    "    experiments](https://github.com/Microsoft/LightGBM/blob/master/docs/Experiments.rst#parallel-experiment)\n",
    "    have verified that LightGBM can achieve a linear speed-up by using\n",
    "    multiple machines for training in specific settings.\n",
    "-   **Functionality**: LightGBM offers a wide array of [tunable\n",
    "    parameters](https://github.com/Microsoft/LightGBM/blob/master/docs/Parameters.rst),\n",
    "    that one can use to customize their decision tree system. LightGBM on\n",
    "    Spark also supports new types of problems such as quantile regression.\n",
    "-   **Cross platform** LightGBM on Spark is available on Spark, PySpark, and SparklyR\n",
    "\n",
    "### LightGBM Usage:\n",
    "\n",
    "- LightGBMClassifier: used for building classification models. For example, to predict whether a company will bankrupt or not, we could build a binary classification model with LightGBMClassifier.\n",
    "- LightGBMRegressor: used for building regression models. For example, to predict the house price, we could build a regression model with LightGBMRegressor.\n",
    "- LightGBMRanker: used for building ranking models. For example, to predict website searching result relevance, we could build a ranking model with LightGBMRanker."
   ],
   "metadata": {}
  },
  {
   "cell_type": "markdown",
   "source": [
    "## Bankruptcy Prediction with LightGBM Classifier\n",
    "\n",
    "<img src=\"https://mmlspark.blob.core.windows.net/graphics/Documentation/bankruptcy image.png\" width=\"800\" style=\"float: center;\"/>\n",
    "\n",
    "In this example, we use LightGBM to build a classification model in order to predict bankruptcy."
   ],
   "metadata": {}
  },
  {
   "cell_type": "markdown",
   "source": [
    "#### Read dataset"
   ],
   "metadata": {}
  },
  {
   "cell_type": "code",
   "execution_count": null,
   "source": [
    "import os\n",
    "\n",
    "if os.environ.get(\"AZURE_SERVICE\", None) == \"Microsoft.ProjectArcadia\":\n",
    "    from pyspark.sql import SparkSession\n",
    "    spark = SparkSession.builder.getOrCreate()"
   ],
   "outputs": [],
   "metadata": {}
  },
  {
   "cell_type": "code",
   "execution_count": null,
   "source": [
    "df = spark.read.format(\"csv\")\\\n",
    "  .option(\"header\", True)\\\n",
    "  .option(\"inferSchema\", True)\\\n",
    "  .load(\"wasbs://publicwasb@mmlspark.blob.core.windows.net/company_bankruptcy_prediction_data.csv\")\n",
    "# print dataset size\n",
    "print(\"records read: \" + str(df.count()))\n",
    "print(\"Schema: \")\n",
    "df.printSchema()"
   ],
   "outputs": [],
   "metadata": {}
  },
  {
   "cell_type": "code",
   "execution_count": null,
   "source": [
    "display(df)"
   ],
   "outputs": [],
   "metadata": {}
  },
  {
   "cell_type": "markdown",
   "source": [
    "#### Split the dataset into train and test"
   ],
   "metadata": {}
  },
  {
   "cell_type": "code",
   "execution_count": null,
   "source": [
    "train, test = df.randomSplit([0.85, 0.15], seed=1)"
   ],
   "outputs": [],
   "metadata": {}
  },
  {
   "cell_type": "markdown",
   "source": [
    "#### Add featurizer to convert features to vector"
   ],
   "metadata": {}
  },
  {
   "cell_type": "code",
   "execution_count": null,
   "source": [
    "from pyspark.ml.feature import VectorAssembler\n",
    "feature_cols = df.columns[1:]\n",
    "featurizer = VectorAssembler(\n",
    "    inputCols=feature_cols,\n",
    "    outputCol='features'\n",
    ")\n",
    "train_data = featurizer.transform(train)['Bankrupt?', 'features']\n",
    "test_data = featurizer.transform(test)['Bankrupt?', 'features']"
   ],
   "outputs": [],
   "metadata": {}
  },
  {
   "cell_type": "markdown",
   "source": [
    "#### Check if the data is unbalanced"
   ],
   "metadata": {}
  },
  {
   "cell_type": "code",
   "execution_count": null,
   "source": [
    "display(train_data.groupBy(\"Bankrupt?\").count())"
   ],
   "outputs": [],
   "metadata": {}
  },
  {
   "cell_type": "markdown",
   "source": [
    "#### Model Training"
   ],
   "metadata": {}
  },
  {
   "cell_type": "code",
   "execution_count": null,
   "source": [
<<<<<<< HEAD
    "from mmlspark.lightgbm import LightGBMClassifier\n",
=======
    "from synapse.ml.lightgbm import LightGBMClassifier\r\n",
>>>>>>> a6c7fea6
    "model = LightGBMClassifier(objective=\"binary\", featuresCol=\"features\", labelCol=\"Bankrupt?\", isUnbalance=True)"
   ],
   "outputs": [],
   "metadata": {}
  },
  {
   "cell_type": "code",
   "execution_count": null,
   "source": [
    "model = model.fit(train_data)"
   ],
   "outputs": [],
   "metadata": {}
  },
  {
   "cell_type": "markdown",
   "source": [
    "By calling \"saveNativeModel\", it allows you to extract the underlying lightGBM model for fast deployment after you train on Spark."
   ],
   "metadata": {}
  },
  {
   "cell_type": "code",
   "execution_count": null,
   "source": [
<<<<<<< HEAD
    "from mmlspark.lightgbm import LightGBMClassificationModel\n",
    "\n",
    "if os.environ.get(\"AZURE_SERVICE\", None) == \"Microsoft.ProjectArcadia\":\n",
    "    model.saveNativeModel(\"/models/lgbmclassifier.model\")\n",
    "    model = LightGBMClassificationModel.loadNativeModelFromFile(\"/models/lgbmclassifier.model\")\n",
    "else:\n",
    "    model.saveNativeModel(\"/lgbmclassifier.model\")\n",
    "    model = LightGBMClassificationModel.loadNativeModelFromFile(\"/lgbmclassifier.model\")\n"
=======
    "from synapse.ml.lightgbm import LightGBMClassificationModel\r\n",
    "\r\n",
    "if os.environ.get(\"AZURE_SERVICE\", None) == \"Microsoft.ProjectArcadia\":\r\n",
    "    model.saveNativeModel(\"/models/lgbmclassifier.model\")\r\n",
    "    model = LightGBMClassificationModel.loadNativeModelFromFile(\"/models/lgbmclassifier.model\")\r\n",
    "else:\r\n",
    "    model.saveNativeModel(\"/lgbmclassifier.model\")\r\n",
    "    model = LightGBMClassificationModel.loadNativeModelFromFile(\"/lgbmclassifier.model\")\r\n"
>>>>>>> a6c7fea6
   ],
   "outputs": [],
   "metadata": {}
  },
  {
   "cell_type": "markdown",
   "source": [
    "#### Feature Importances Visualization"
   ],
   "metadata": {}
  },
  {
   "cell_type": "code",
   "execution_count": null,
   "source": [
    "import pandas as pd\n",
    "import matplotlib.pyplot as plt\n",
    "\n",
    "feature_importances = model.getFeatureImportances()\n",
    "fi = pd.Series(feature_importances,index = feature_cols)\n",
    "fi = fi.sort_values(ascending = True)\n",
    "f_index = fi.index\n",
    "f_values = fi.values\n",
    " \n",
    "# print feature importances \n",
    "print ('f_index:',f_index)\n",
    "print ('f_values:',f_values)\n",
    "\n",
    "# plot\n",
    "x_index = list(range(len(fi)))\n",
    "x_index = [x/len(fi) for x in x_index]\n",
    "plt.rcParams['figure.figsize'] = (20,20)\n",
    "plt.barh(x_index,f_values,height = 0.028 ,align=\"center\",color = 'tan',tick_label=f_index)\n",
    "plt.xlabel('importances')\n",
    "plt.ylabel('features')\n",
    "plt.show()"
   ],
   "outputs": [],
   "metadata": {}
  },
  {
   "cell_type": "markdown",
   "source": [
    "#### Model Prediction"
   ],
   "metadata": {}
  },
  {
   "cell_type": "code",
   "execution_count": null,
   "source": [
    "predictions = model.transform(test_data)\n",
    "predictions.limit(10).toPandas()"
   ],
   "outputs": [],
   "metadata": {}
  },
  {
   "cell_type": "code",
   "execution_count": null,
   "source": [
    "from synapse.ml.train import ComputeModelStatistics\n",
    "metrics = ComputeModelStatistics(evaluationMetric=\"classification\", labelCol='Bankrupt?', scoredLabelsCol='prediction').transform(predictions)\n",
    "display(metrics)"
   ],
   "outputs": [],
   "metadata": {}
  },
  {
   "cell_type": "markdown",
   "source": [
    "## Quantile Regression for Drug Discovery with LightGBMRegressor\n",
    "\n",
    "<img src=\"https://mmlspark.blob.core.windows.net/graphics/Documentation/drug.png\" width=\"800\" style=\"float: center;\"/>\n",
    "\n",
    "In this example, we show how to use LightGBM to build a simple regression model."
   ],
   "metadata": {}
  },
  {
   "cell_type": "markdown",
   "source": [
    "#### Read dataset"
   ],
   "metadata": {}
  },
  {
   "cell_type": "code",
   "execution_count": null,
   "source": [
    "triazines = spark.read.format(\"libsvm\")\\\n",
    "    .load(\"wasbs://publicwasb@mmlspark.blob.core.windows.net/triazines.scale.svmlight\")"
   ],
   "outputs": [],
   "metadata": {}
  },
  {
   "cell_type": "code",
   "execution_count": null,
   "source": [
    "# print some basic info\n",
    "print(\"records read: \" + str(triazines.count()))\n",
    "print(\"Schema: \")\n",
    "triazines.printSchema()\n",
    "display(triazines.limit(10))"
   ],
   "outputs": [],
   "metadata": {}
  },
  {
   "cell_type": "markdown",
   "source": [
    "#### Split dataset into train and test"
   ],
   "metadata": {}
  },
  {
   "cell_type": "code",
   "execution_count": null,
   "source": [
    "train, test = triazines.randomSplit([0.85, 0.15], seed=1)"
   ],
   "outputs": [],
   "metadata": {}
  },
  {
   "cell_type": "markdown",
   "source": [
    "#### Model Training"
   ],
   "metadata": {}
  },
  {
   "cell_type": "code",
   "execution_count": null,
   "source": [
    "from synapse.ml.lightgbm import LightGBMRegressor\n",
    "model = LightGBMRegressor(objective='quantile',\n",
    "                          alpha=0.2,\n",
    "                          learningRate=0.3,\n",
    "                          numLeaves=31).fit(train)"
   ],
   "outputs": [],
   "metadata": {}
  },
  {
   "cell_type": "code",
   "execution_count": null,
   "source": [
    "print(model.getFeatureImportances())"
   ],
   "outputs": [],
   "metadata": {}
  },
  {
   "cell_type": "markdown",
   "source": [
    "#### Model Prediction"
   ],
   "metadata": {}
  },
  {
   "cell_type": "code",
   "execution_count": null,
   "source": [
    "scoredData = model.transform(test)\n",
    "display(scoredData)"
   ],
   "outputs": [],
   "metadata": {}
  },
  {
   "cell_type": "code",
   "execution_count": null,
   "source": [
    "from synapse.ml.train import ComputeModelStatistics\n",
    "metrics = ComputeModelStatistics(evaluationMetric='regression',\n",
    "                                 labelCol='label',\n",
    "                                 scoresCol='prediction') \\\n",
    "            .transform(scoredData)\n",
    "display(metrics)"
   ],
   "outputs": [],
   "metadata": {}
  },
  {
   "cell_type": "markdown",
   "source": [
    "## LightGBM Ranker"
   ],
   "metadata": {}
  },
  {
   "cell_type": "markdown",
   "source": [
    "#### Read dataset"
   ],
   "metadata": {}
  },
  {
   "cell_type": "code",
   "execution_count": null,
   "source": [
    "df = spark.read.format(\"parquet\").load(\"wasbs://publicwasb@mmlspark.blob.core.windows.net/lightGBMRanker_train.parquet\")\n",
    "# print some basic info\n",
    "print(\"records read: \" + str(df.count()))\n",
    "print(\"Schema: \")\n",
    "df.printSchema()\n",
    "display(df.limit(10))"
   ],
   "outputs": [],
   "metadata": {}
  },
  {
   "cell_type": "markdown",
   "source": [
    "#### Model Training"
   ],
   "metadata": {}
  },
  {
   "cell_type": "code",
   "execution_count": null,
   "source": [
    "from synapse.ml.lightgbm import LightGBMRanker\n",
    "\n",
    "features_col = 'features'\n",
    "query_col = 'query'\n",
    "label_col = 'labels'\n",
    "lgbm_ranker = LightGBMRanker(labelCol=label_col,\n",
    "                             featuresCol=features_col,\n",
    "                             groupCol=query_col,\n",
    "                             predictionCol='preds',\n",
    "                             leafPredictionCol='leafPreds',\n",
    "                             featuresShapCol='importances',\n",
    "                             repartitionByGroupingColumn=True,\n",
    "                             numLeaves=32,\n",
    "                             numIterations=200,\n",
    "                             evalAt=[1,3,5],\n",
    "                             metric='ndcg')"
   ],
   "outputs": [],
   "metadata": {}
  },
  {
   "cell_type": "code",
   "execution_count": null,
   "source": [
    "lgbm_ranker_model = lgbm_ranker.fit(df)"
   ],
   "outputs": [],
   "metadata": {}
  },
  {
   "cell_type": "markdown",
   "source": [
    "#### Model Prediction"
   ],
   "metadata": {}
  },
  {
   "cell_type": "code",
   "execution_count": null,
   "source": [
    "dt = spark.read.format(\"parquet\").load(\"wasbs://publicwasb@mmlspark.blob.core.windows.net/lightGBMRanker_test.parquet\")\n",
    "predictions = lgbm_ranker_model.transform(dt)\n",
    "predictions.limit(10).toPandas()"
   ],
   "outputs": [],
   "metadata": {}
  }
 ]
}<|MERGE_RESOLUTION|>--- conflicted
+++ resolved
@@ -184,11 +184,7 @@
    "cell_type": "code",
    "execution_count": null,
    "source": [
-<<<<<<< HEAD
-    "from mmlspark.lightgbm import LightGBMClassifier\n",
-=======
     "from synapse.ml.lightgbm import LightGBMClassifier\r\n",
->>>>>>> a6c7fea6
     "model = LightGBMClassifier(objective=\"binary\", featuresCol=\"features\", labelCol=\"Bankrupt?\", isUnbalance=True)"
    ],
    "outputs": [],
@@ -214,16 +210,6 @@
    "cell_type": "code",
    "execution_count": null,
    "source": [
-<<<<<<< HEAD
-    "from mmlspark.lightgbm import LightGBMClassificationModel\n",
-    "\n",
-    "if os.environ.get(\"AZURE_SERVICE\", None) == \"Microsoft.ProjectArcadia\":\n",
-    "    model.saveNativeModel(\"/models/lgbmclassifier.model\")\n",
-    "    model = LightGBMClassificationModel.loadNativeModelFromFile(\"/models/lgbmclassifier.model\")\n",
-    "else:\n",
-    "    model.saveNativeModel(\"/lgbmclassifier.model\")\n",
-    "    model = LightGBMClassificationModel.loadNativeModelFromFile(\"/lgbmclassifier.model\")\n"
-=======
     "from synapse.ml.lightgbm import LightGBMClassificationModel\r\n",
     "\r\n",
     "if os.environ.get(\"AZURE_SERVICE\", None) == \"Microsoft.ProjectArcadia\":\r\n",
@@ -232,7 +218,6 @@
     "else:\r\n",
     "    model.saveNativeModel(\"/lgbmclassifier.model\")\r\n",
     "    model = LightGBMClassificationModel.loadNativeModelFromFile(\"/lgbmclassifier.model\")\r\n"
->>>>>>> a6c7fea6
    ],
    "outputs": [],
    "metadata": {}
