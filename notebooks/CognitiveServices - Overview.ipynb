--- conflicted
+++ resolved
@@ -114,15 +114,6 @@
    "cell_type": "code",
    "execution_count": null,
    "source": [
-<<<<<<< HEAD
-    "from pyspark.sql.functions import udf, col\n",
-    "from mmlspark.io.http import HTTPTransformer, http_udf\n",
-    "from requests import Request\n",
-    "from pyspark.sql.functions import lit\n",
-    "from pyspark.ml import PipelineModel\n",
-    "from pyspark.sql.functions import col\n",
-    "import os\n"
-=======
     "from pyspark.sql.functions import udf, col\r\n",
     "from synapse.ml.io.http import HTTPTransformer, http_udf\r\n",
     "from requests import Request\r\n",
@@ -130,7 +121,6 @@
     "from pyspark.ml import PipelineModel\r\n",
     "from pyspark.sql.functions import col\r\n",
     "import os\r\n"
->>>>>>> a6c7fea6
    ],
    "outputs": [],
    "metadata": {}
@@ -160,17 +150,6 @@
    "cell_type": "code",
    "execution_count": null,
    "source": [
-<<<<<<< HEAD
-    "from mmlspark.cognitive import *\n",
-    "\n",
-    "# A general Cognitive Services key for Text Analytics, Computer Vision and Form Recognizer (or use separate keys that belong to each service)\n",
-    "service_key = os.environ[\"COGNITIVE_SERVICE_KEY\"]\n",
-    "# A Bing Search v7 subscription key\n",
-    "bing_search_key = os.environ[\"BING_IMAGE_SEARCH_KEY\"]\n",
-    "# An Anomaly Dectector subscription key\n",
-    "anomaly_key = os.environ[\"ANOMALY_API_KEY\"]\n",
-    "# A Translator subscription key\n",
-=======
     "from synapse.ml.cognitive import *\r\n",
     "\r\n",
     "# A general Cognitive Services key for Text Analytics, Computer Vision and Form Recognizer (or use separate keys that belong to each service)\r\n",
@@ -180,7 +159,6 @@
     "# An Anomaly Dectector subscription key\r\n",
     "anomaly_key = os.environ[\"ANOMALY_API_KEY\"]\r\n",
     "# A Translator subscription key\r\n",
->>>>>>> a6c7fea6
     "translator_key = os.environ[\"TRANSLATOR_KEY\"]"
    ],
    "outputs": [],
