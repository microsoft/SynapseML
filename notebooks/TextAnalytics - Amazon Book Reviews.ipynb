--- conflicted
+++ resolved
@@ -54,15 +54,9 @@
    "cell_type": "code",
    "execution_count": null,
    "source": [
-<<<<<<< HEAD
-    "from mmlspark.featurize.text import TextFeaturizer\n",
-    "textFeaturizer = TextFeaturizer() \\\n",
-    "  .setInputCol(\"text\").setOutputCol(\"features\") \\\n",
-=======
     "from synapse.ml.featurize.text import TextFeaturizer\r\n",
     "textFeaturizer = TextFeaturizer() \\\r\n",
     "  .setInputCol(\"text\").setOutputCol(\"features\") \\\r\n",
->>>>>>> a6c7fea6
     "  .setUseStopWordsRemover(True).setUseIDF(True).setMinDocFreq(5).setNumFeatures(1 << 16).fit(data)"
    ],
    "outputs": [],
@@ -108,15 +102,6 @@
    "cell_type": "code",
    "execution_count": null,
    "source": [
-<<<<<<< HEAD
-    "train, test, validation = processedData.randomSplit([0.60, 0.20, 0.20])\n",
-    "from pyspark.ml.classification import LogisticRegression\n",
-    "\n",
-    "lrHyperParams = [0.05, 0.1, 0.2, 0.4]\n",
-    "logisticRegressions = [LogisticRegression(regParam = hyperParam) for hyperParam in lrHyperParams]\n",
-    "\n",
-    "from mmlspark.train import TrainClassifier\n",
-=======
     "train, test, validation = processedData.randomSplit([0.60, 0.20, 0.20])\r\n",
     "from pyspark.ml.classification import LogisticRegression\r\n",
     "\r\n",
@@ -124,7 +109,6 @@
     "logisticRegressions = [LogisticRegression(regParam = hyperParam) for hyperParam in lrHyperParams]\r\n",
     "\r\n",
     "from synapse.ml.train import TrainClassifier\r\n",
->>>>>>> a6c7fea6
     "lrmodels = [TrainClassifier(model=lrm, labelCol=\"label\").fit(train) for lrm in logisticRegressions]"
    ],
    "outputs": [],
@@ -141,19 +125,11 @@
    "cell_type": "code",
    "execution_count": null,
    "source": [
-<<<<<<< HEAD
-    "from mmlspark.automl import FindBestModel, BestModel\n",
-    "bestModel = FindBestModel(evaluationMetric=\"AUC\", models=lrmodels).fit(test)\n",
-    "bestModel.getRocCurve().show()\n",
-    "bestModel.getBestModelMetrics().show()\n",
-    "bestModel.getAllModelMetrics().show()\n"
-=======
     "from synapse.ml.automl import FindBestModel, BestModel\r\n",
     "bestModel = FindBestModel(evaluationMetric=\"AUC\", models=lrmodels).fit(test)\r\n",
     "bestModel.getRocCurve().show()\r\n",
     "bestModel.getBestModelMetrics().show()\r\n",
     "bestModel.getAllModelMetrics().show()\r\n"
->>>>>>> a6c7fea6
    ],
    "outputs": [],
    "metadata": {}
@@ -169,17 +145,10 @@
    "cell_type": "code",
    "execution_count": null,
    "source": [
-<<<<<<< HEAD
-    "from mmlspark.train import ComputeModelStatistics\n",
-    "predictions = bestModel.transform(validation)\n",
-    "metrics = ComputeModelStatistics().transform(predictions)\n",
-    "print(\"Best model's accuracy on validation set = \"\n",
-=======
     "from synapse.ml.train import ComputeModelStatistics\r\n",
     "predictions = bestModel.transform(validation)\r\n",
     "metrics = ComputeModelStatistics().transform(predictions)\r\n",
     "print(\"Best model's accuracy on validation set = \"\r\n",
->>>>>>> a6c7fea6
     "      + \"{0:.2f}%\".format(metrics.first()[\"accuracy\"] * 100))"
    ],
    "outputs": [],
