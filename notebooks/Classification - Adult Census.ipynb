--- conflicted
+++ resolved
@@ -68,13 +68,8 @@
    "cell_type": "code",
    "execution_count": null,
    "source": [
-<<<<<<< HEAD
-    "from mmlspark.train import TrainClassifier\n",
-    "from pyspark.ml.classification import LogisticRegression\n",
-=======
     "from synapse.ml.train import TrainClassifier\r\n",
     "from pyspark.ml.classification import LogisticRegression\r\n",
->>>>>>> a6c7fea6
     "model = TrainClassifier(model=LogisticRegression(), labelCol=\"income\", numFeatures=256).fit(train)"
    ],
    "outputs": [],
