// Copyright (C) Microsoft Corporation. All rights reserved.
// Licensed under the MIT License. See LICENSE in project root for information.

package com.microsoft.azure.synapse.ml.core.test.fuzzing

import com.microsoft.azure.synapse.ml.codegen.{CodegenConfig, DefaultParamInfo}
import com.microsoft.azure.synapse.ml.codegen.GenerationUtils._
import com.microsoft.azure.synapse.ml.core.env.FileUtilities
import com.microsoft.azure.synapse.ml.core.test.base.TestBase
import com.microsoft.azure.synapse.ml.param._
import org.apache.commons.io.FileUtils
import org.apache.commons.lang.StringUtils.capitalize
import org.apache.spark.ml._
import org.apache.spark.ml.param._
import org.apache.spark.ml.util.{MLReadable, MLWritable}
import org.apache.spark.sql.DataFrame

import java.io.File
import java.nio.charset.StandardCharsets
import java.nio.file.Files
import scala.util.Random

/**
  * Class for holding test information, call by name to avoid unnecessary computations in test generations
  *
  * @param stage         Pipeline stage for testing
  * @param fitDFArg      Dataframe to fit
  * @param transDFArg    Dataframe to transform
  * @param validateDFArg Optional dataframe to validate against
  * @tparam S The type of the stage
  */
class TestObject[S <: PipelineStage](val stage: S,
                                     fitDFArg: => DataFrame,
                                     transDFArg: => DataFrame,
                                     validateDFArg: => Option[DataFrame]) {
  lazy val fitDF: DataFrame = fitDFArg
  lazy val transDF: DataFrame = transDFArg
  lazy val validateDF: Option[DataFrame] = validateDFArg

  def this(stage: S, df: => DataFrame) = {
    this(stage, df, df, None)
  }

  def this(stage: S, fitDF: => DataFrame, transDF: => DataFrame) = {
    this(stage, fitDF, transDF, None)
  }

}

trait TestFuzzingUtil {
  val testClassName: String = getClassName(this)

  val testFitting = false

  def getClassName[T](thing: T): String = {
    thing.getClass.getName.split(".".toCharArray).last
  }
}

trait DotnetTestFuzzing[S <: PipelineStage] extends TestBase with DataFrameEquality with TestFuzzingUtil {

  def dotnetTestObjects(): Seq[TestObject[S]]

  def dotnetTestDataDir(conf: CodegenConfig): File = FileUtilities.join(
    conf.dotnetTestDataDir, this.getClass.getName.split(".".toCharArray).last)

  def saveDotnetDataset(conf: CodegenConfig, df: DataFrame, name: String): Unit = {
    df.write.mode("overwrite").parquet(new File(dotnetTestDataDir(conf), s"$name.parquet").toString)
  }

  def saveDotnetModel(conf: CodegenConfig, model: S, name: String): Unit = {
    model match {
      case writable: MLWritable =>
        writable.write.overwrite().save(new File(dotnetTestDataDir(conf), s"$name.model").toString)
      case _ =>
        throw new IllegalArgumentException(s"${model.getClass.getName} is not writable")
    }
  }

  def saveDotnetTestData(conf: CodegenConfig): Unit = {
    dotnetTestDataDir(conf).mkdirs()
    dotnetTestObjects().zipWithIndex.foreach { case (to, i) =>
      saveDotnetModel(conf, to.stage, s"model-$i")
      if (testFitting) {
        saveDotnetDataset(conf, to.fitDF, s"fit-$i")
        saveDotnetDataset(conf, to.transDF, s"trans-$i")
        to.validateDF.foreach(saveDotnetDataset(conf, _, s"val-$i"))
      }
    }
  }

  def dotnetTestInstantiateModel(stage: S, num: Int, testDataDir: String): String = {
    val fullParamMap = stage.extractParamMap().toSeq
    val partialParamMap = stage.extractParamMap().toSeq.filter(pp => stage.get(pp.param).isDefined)
    val fullStageName = stage.getClass.getName
      .replace("com.microsoft.azure.synapse.ml", "Synapse.ML")
      .replace("org.apache.spark.ml", "Microsoft.Spark.ML")
      .split(".".toCharArray).map(capitalize).mkString(".")

    def instantiateModel(paramMap: Seq[ParamPair[_]]): String = {
      val externalLoadlingLines = paramMap.flatMap { pp =>
        pp.param match {
          case pp: PipelineStageWrappable[_] =>
            Some(pp.dotnetLoadLine(num, testDataDir))
          case ep: EvaluatorParam =>
            Some(ep.dotnetLoadLine(num, testDataDir))
          case ep: ExternalDotnetWrappableParam[_] =>
            Some(ep.dotnetLoadLine(num))
          case _ => None
        }
      }.mkString("\n")
      s"""
         |$externalLoadlingLines
         |
         |var model = new $fullStageName()
         |${indent(paramMap.map(dotnetRenderParam(_)).mkString("\n"), 1)};
         |
         |""".stripMargin
    }

    try {
      instantiateModel(fullParamMap)
    } catch {
      case _: NotImplementedError =>
        println(s"could not generate full test for $fullStageName, resorting to partial test")
        instantiateModel(partialParamMap)
    }
  }


  def makeDotnetTests(testObject: TestObject[S], num: Int, testDataDir: String): String = {
    val stage = testObject.stage
    val stageName = stage.getClass.getName.split(".".toCharArray).last
    val fullStageName = stage.getClass.getName
      .replace("com.microsoft.azure.synapse.ml", "Synapse.ML")
      .replace("org.apache.spark.ml", "Microsoft.Spark.ML")
      .split(".".toCharArray).map(capitalize).mkString(".")
    val fittingTest = stage match {
      case _: Estimator[_] if testFitting =>
        s"""
           |var fdf = _spark.Read().Parquet(Path.Combine(TestDataDir, "fit-$num.parquet"));
           |var tdf = _spark.Read().Parquet(Path.Combine(TestDataDir, "trans-$num.parquet"));
           |model.Fit(fdf).Transform(tdf).Show();
           |""".stripMargin
      case _: Transformer if testFitting =>
        s"""
           |var tdf = _spark.Read().Parquet(Path.Combine(TestDataDir, "trans-$num.parquet"));
           |model.Transform(tdf).Show();
           |""".stripMargin
      case _ => ""
    }

    s"""
       |[Fact]
       |public void Test${stageName}Constructor$num()
       |{
       |    void AssertCorrespondence($fullStageName model, string name, int num)
       |    {
       |        model.Write().Overwrite().Save(Path.Combine(TestDataDir, name));
       |        _jvm.CallStaticJavaMethod("com.microsoft.azure.synapse.ml.core.utils.ModelEquality",
       |            "assertEqual", "${stage.getClass.getName}", Path.Combine(TestDataDir, name),
       |            Path.Combine(TestDataDir, String.Format("model-{0}.model", num)));
       |    }
       |${indent(dotnetTestInstantiateModel(stage, num, testDataDir), 1)}
       |
       |    AssertCorrespondence(model, "dotnet-constructor-model-$num.model", $num);
       |
       |${indent(fittingTest, 1)}
       |}
       |
       |""".stripMargin
  }

  //noinspection ScalaStyle
  def makeDotnetTestFile(conf: CodegenConfig): Unit = {
    spark
    saveDotnetTestData(conf)
    val testDataDirString = dotnetTestDataDir(conf).toString
    val generatedTests = dotnetTestObjects().zipWithIndex.map { case (to, i) =>
      makeDotnetTests(to, i, testDataDirString)
    }
    val stage = dotnetTestObjects().head.stage
    val importPath = stage.getClass.getName.split(".".toCharArray).dropRight(1)
    val importPathString = importPath.mkString(".")
      .replaceAllLiterally("com.microsoft.azure.synapse.ml", "Synapse.ML")
      .replaceAllLiterally("org.apache.spark.ml", "Microsoft.Spark.ML")
      .split(".".toCharArray).map(capitalize).mkString(".")
    val externalLoaderImports = conf.name match {
      case "synapseml-deep-learning" =>
        s"""using Synapse.ML.Cntk;
           |using Synapse.ML.Stages;
           |""".stripMargin
      case _ => ""
    }
    val namespaceString = importPath.mkString(".")
      .replaceAllLiterally("com.microsoft.azure.synapse.ml", "SynapseMLtest")
      .replaceAllLiterally("org.apache.spark.ml", "Microsoft.Spark.ML.Test")
      .split(".".toCharArray).map(capitalize).mkString(".")
    val testClass =
      s"""
         |// Copyright (C) Microsoft Corporation. All rights reserved.
         |// Licensed under the MIT License. See LICENSE in project root for information.
         |
         |using System;
         |using System.IO;
         |using System.Collections.Generic;
         |using Microsoft.Spark.Interop.Ipc;
         |using Microsoft.Spark.ML;
         |using Microsoft.Spark.ML.Classification;
         |using Microsoft.Spark.ML.Feature;
         |using Microsoft.Spark.ML.Feature.Param;
         |using Microsoft.Spark.ML.Recommendation;
         |using Microsoft.Spark.ML.Regression;
         |using Microsoft.Spark.Sql;
         |using Microsoft.Spark.Sql.Types;
         |using SynapseML.Dotnet.Utils;
         |
         |using Xunit;
         |using SynapseMLtest.Utils;
         |using SynapseMLtest.Helper;
         |using $importPathString;
         |$externalLoaderImports
         |
         |namespace $namespaceString
         |{
         |
         |    [Collection("SynapseML Tests")]
         |    public class $testClassName
         |    {
         |        public const string TestDataDir = "${testDataDirString.replaceAllLiterally("\\", "\\\\")}";
         |        private readonly SparkSession _spark;
         |        private readonly IJvmBridge _jvm;
         |        public $testClassName(SparkFixture fixture)
         |        {
         |            _spark = fixture.Spark;
         |            _jvm = fixture.Jvm;
         |        }
         |
         |${indent(generatedTests.mkString("\n\n"), 2)}
         |    }
         |
         |}
         |
         |""".stripMargin

    val testFolders = namespaceString.split(".".toCharArray)
    val testDir = FileUtilities.join((Seq(conf.dotnetTestDir.toString) ++ testFolders.toSeq): _*)
    testDir.mkdirs()
    Files.write(
      FileUtilities.join(testDir, "Test" + testClassName.capitalize + ".cs").toPath,
      testClass.getBytes(StandardCharsets.UTF_8))
  }

}

trait PyTestFuzzing[S <: PipelineStage] extends TestBase with DataFrameEquality with TestFuzzingUtil {

  def pyTestObjects(): Seq[TestObject[S]]

  def pyTestDataDir(conf: CodegenConfig): File = FileUtilities.join(
    conf.pyTestDataDir, getClassName(this))

  def savePyDataset(conf: CodegenConfig, df: DataFrame, name: String): Unit = {
    df.write.mode("overwrite").parquet(new File(pyTestDataDir(conf), s"$name.parquet").toString)
  }

  def savePyModel(conf: CodegenConfig, model: S, name: String): Unit = {
    model match {
      case writable: MLWritable =>
        writable.write.overwrite().save(new File(pyTestDataDir(conf), s"$name.model").toString)
      case _ =>
        throw new IllegalArgumentException(s"${model.getClass.getName} is not writable")
    }
  }

  def savePyTestData(conf: CodegenConfig): Unit = {
    pyTestDataDir(conf).mkdirs()
    pyTestObjects().zipWithIndex.foreach { case (to, i) =>
      savePyModel(conf, to.stage, s"model-$i")
      if (testFitting) {
        savePyDataset(conf, to.fitDF, s"fit-$i")
        savePyDataset(conf, to.transDF, s"trans-$i")
        to.validateDF.foreach(savePyDataset(conf, _, s"val-$i"))
      }
    }
  }


  def pyTestInstantiateModel(stage: S, num: Int): String = {
    val fullParamMap = stage.extractParamMap().toSeq
    val partialParamMap = stage.extractParamMap().toSeq.filter(pp => stage.get(pp.param).isDefined)
    val stageName = getClassName(stage)

    def instantiateModel(paramMap: Seq[ParamPair[_]]) = {
      val externalLoadingLines = paramMap.flatMap { pp =>
        pp.param match {
          case ep: ExternalPythonWrappableParam[_] =>
            Some(ep.pyLoadLine(num))
          case _ => None
        }
      }.mkString("\n")
      s"""
         |$externalLoadingLines
         |
         |model = $stageName(
         |${indent(paramMap.map(pyRenderParam(_)).mkString(",\n"), 1)}
         |)
         |
         |""".stripMargin
    }

    try {
      instantiateModel(fullParamMap)
    } catch {
      case _: NotImplementedError =>
        println(s"could not generate full Python test for ${stageName}, resorting to partial test")
        instantiateModel(partialParamMap)
    }
  }


  //noinspection ScalaStyle
  def makePyTests(testObject: TestObject[S], num: Int): String = {
    val stage = testObject.stage
    val stageName = getClassName(stage)
    val fittingTest = stage match {
      case _: Estimator[_] if testFitting =>
        s"""
           |fdf = spark.read.parquet(join(test_data_dir, "fit-$num.parquet"))
           |tdf = spark.read.parquet(join(test_data_dir, "trans-$num.parquet"))
           |model.fit(fdf).transform(tdf).show()
           |""".stripMargin
      case _: Transformer if testFitting =>
        s"""
           |tdf = spark.read.parquet(join(test_data_dir, "trans-$num.parquet"))
           |model.transform(tdf).show()
           |""".stripMargin
      case _ => ""
    }
    val mlflowTest = stage match {
      case _: Model[_] =>
        s"""
           |mlflow.spark.save_model(model, "mlflow-save-model-$num")
           |mlflow.spark.log_model(model, "mlflow-log-model-$num")
           |mlflow_model = mlflow.pyfunc.load_model("mlflow-save-model-$num")
           |""".stripMargin
      case _: Transformer => stage.getClass.getName.split(".".toCharArray).dropRight(1).last match {
        case "cognitive" =>
          s"""
             |pipeline_model = PipelineModel(stages=[model])
             |mlflow.spark.save_model(pipeline_model, "mlflow-save-model-$num")
             |mlflow.spark.log_model(pipeline_model, "mlflow-log-model-$num")
             |mlflow_model = mlflow.pyfunc.load_model("mlflow-save-model-$num")
             |""".stripMargin
        case _ => ""
      }
      case _ => ""
    }

    s"""
       |def test_${stageName}_constructor_$num(self):
       |${indent(pyTestInstantiateModel(stage, num), 1)}
       |
       |    self.assert_correspondence(model, "py-constructor-model-$num.model", $num)
       |
       |${indent(fittingTest, 1)}
       |
       |${indent(mlflowTest, 1)}
       |
       |""".stripMargin
  }


  def makePyTestFile(conf: CodegenConfig): Unit = {
    spark
    savePyTestData(conf)
    val generatedTests = pyTestObjects().zipWithIndex.map { case (to, i) => makePyTests(to, i) }
    val stage = pyTestObjects().head.stage
    val stageName = getClassName(stage)
    val importPath = stage.getClass.getName.split(".".toCharArray).dropRight(1)
    val importPathString = importPath.mkString(".").replaceAllLiterally("com.microsoft.azure.synapse.ml", "synapse.ml")
    val testClass =
      s"""import unittest
         |from synapsemltest.spark import *
         |from $importPathString import $stageName
         |from os.path import join
         |import json
         |import mlflow
         |from pyspark.ml import PipelineModel
         |
         |test_data_dir = "${pyTestDataDir(conf).toString.replaceAllLiterally("\\", "\\\\")}"
         |
         |
         |class $testClassName(unittest.TestCase):
         |    def assert_correspondence(self, model, name, num):
         |        model.write().overwrite().save(join(test_data_dir, name))
         |        sc._jvm.com.microsoft.azure.synapse.ml.core.utils.ModelEquality.assertEqual(
         |            "${stage.getClass.getName}",
         |            str(join(test_data_dir, name)),
         |            str(join(test_data_dir, "model-{}.model".format(num)))
         |        )
         |
         |${indent(generatedTests.mkString("\n\n"), 1)}
         |
         |if __name__ == "__main__":
         |    result = unittest.main()
         |
         |""".stripMargin

    val testFolders = importPath.mkString(".")
      .replaceAllLiterally("com.microsoft.azure.synapse.ml", "synapsemltest").split(".".toCharArray)
    val testDir = FileUtilities.join((Seq(conf.pyTestDir.toString) ++ testFolders.toSeq): _*)
    testDir.mkdirs()
    Files.write(
      FileUtilities.join(testDir, "test_" + camelToSnake(testClassName) + ".py").toPath,
      testClass.getBytes(StandardCharsets.UTF_8))
  }

}

trait RTestFuzzing[S <: PipelineStage] extends TestBase with DataFrameEquality with TestFuzzingUtil {

  def rTestObjects(): Seq[TestObject[S]]

  def rTestDataDir(conf: CodegenConfig): File = FileUtilities.join(
    conf.rTestDataDir, getClassName(this))

  def saveRDataset(conf: CodegenConfig, df: DataFrame, name: String): Unit = {
    df.write.mode("overwrite").parquet(new File(rTestDataDir(conf), s"$name.parquet").toString)
  }

  def saveRModel(conf: CodegenConfig, model: S, name: String): Unit = {
    model match {
      case writable: MLWritable =>
        writable.write.overwrite().save(new File(rTestDataDir(conf), s"$name.model").toString)
      case _ =>
        throw new IllegalArgumentException(s"${model.getClass.getName} is not writable")
    }
  }

  def saveRTestData(conf: CodegenConfig): Unit = {
    rTestDataDir(conf).mkdirs()
    rTestObjects().zipWithIndex.foreach { case (to, i) =>
      saveRModel(conf, to.stage, s"model-$i")
      if (testFitting) {
        saveRDataset(conf, to.fitDF, s"fit-$i")
        saveRDataset(conf, to.transDF, s"trans-$i")
        to.validateDF.foreach(saveRDataset(conf, _, s"val-$i"))
      }
    }
  }


  def rTestInstantiateModel(stage: S, num: Int): String = {
    val fullParamMap = stage.extractParamMap().toSeq
    val partialParamMap = stage.extractParamMap().toSeq.filter(pp => stage.get(pp.param).isDefined)

    val stageName = getClassName(stage)
    val rStageName = s"ml_${camelToSnake(stageName)}"

    def instantiateModel(paramMap: Seq[ParamPair[_]]): String = {
      val externalLoadingLines = paramMap.flatMap { pp =>
        pp.param match {
          case ep: ExternalRWrappableParam[_] =>
            Some(ep.rLoadLine(num))
          case _ => None
        }
      }.mkString("\n")

      val modelArg = stage match {
          case _: Estimator[_] => ",unfit.model=TRUE"
          case _ => ",unfit.model=TRUE,only.model=TRUE"
        }

      val uidArg = s""",uid = "${stageName}_${randomHex(12)}")"""

      s"""
         |$externalLoadingLines
         |
         |model <- $rStageName(
         |${indent("sc", 1)}
         |${if (paramMap.isEmpty) "" else indent(paramMap.map("," + rRenderParam(_)).mkString("\n"), 1)}
         |${indent(modelArg, 1)}
         |${indent(uidArg, 1)}
         |""".stripMargin
    }

    try {
      instantiateModel(fullParamMap)
    } catch {
      case _: NotImplementedError =>
        println(s"could not generate full R test for ${stageName}, resorting to partial test")
        instantiateModel(partialParamMap)
    }
  }

  //noinspection ScalaStyle
  def makeRTests(testObject: TestObject[S], num: Int): String = {
    val stage = testObject.stage
    val stageName = camelToSnake(getClassName(stage))
    val fittingTest = stage match {
      case _: Estimator[_] if testFitting =>
        s"""
           |fdf <- spark_read_parquet(sc, path = file.path(test_data_dir, "fit-$num.parquet"))
           |tdf <- spark_read_parquet(sc, path = file.path(test_data_dir, "trans-$num.parquet"))
           |fit <- ml_fit(new_ml_estimator(model), fdf)
           |transformed <- ml_transform(fit, tdf)
           |show(transformed)
           |""".stripMargin
      case _: Transformer if testFitting =>
        s"""
           |tdf <- spark_read_parquet(sc, path = file.path(test_data_dir, "trans-$num.parquet"))
           |transformed <- ml_transform(new_ml_transformer(model), tdf)
           |show(transformed)
           |""".stripMargin
      case _ => ""
    }
    val mlflowTest = stage match {
      case _: Model[_] =>
        s"""
           |# TODO: restore when mlflow supports spark flavor
           |#mlflow_save_model(model, "mlflow-save-model-$num")
           |#mlflow_log_model(model, "mlflow-log-model-$num")
           |#mlflow_model <- mlflow_load_model("mlflow-save-model-$num")
           |""".stripMargin
      case _: Transformer => stage.getClass.getName.split(".".toCharArray).dropRight(1).last match {
        case "cognitive" =>
          s"""
             |# TODO: restore when mlflow supports spark flavor
             |#pipeline_model <- ml_pipeline(model)
             |#mlflow_save_model(pipeline_model, "mlflow-save-model-$num")
             |#mlflow_log_model(pipeline_model, "mlflow-log-model-$num")
             |#mlflow_model = mlflow_load_model("mlflow-save-model-$num")
             |""".stripMargin
        case _ => ""
      }
      case _ => ""
    }

    s"""
       |test_that("${stageName}_constructor_${num}", {
       |  ${indent(rTestInstantiateModel(stage, num), 1)}
       |
       |  ${indent(s"""assert_correspondence_${stageName}(model, "r-constructor-model-$num.model", $num)""", 1)}
       |
       |  ${indent(fittingTest, 1)}
       |
       |  ${indent(mlflowTest, 1)}
       |  ${indent("expect_equal(0, 0) # otherwise test is skipped", 1)}
       |})
       |""".stripMargin
  }

  //noinspection ScalaStyle
  def makeRTestFile(conf: CodegenConfig): Unit = {
    spark
    saveRTestData(conf)
    val generatedTests = rTestObjects().zipWithIndex.map { case (to, i) => makeRTests(to, i) }
    val stage = rTestObjects().head.stage
    val stageName = camelToSnake(getClassName(stage))
    // stage may be in a different jar than the one specified in conf
    val stageJar = stage.getClass.getProtectionDomain().getCodeSource().getLocation().toString.split("/").last
    val stageProject = stageJar.replaceFirst("^synapseml-([^_]+)_.*", "$1")
    val stageSrcDir = conf.rSrcDir.toString.replaceFirst("^(.*)/[^/]+(/target/.*)", "$1/" + stageProject + "$2")
    val srcFile = FileUtilities.join(stageSrcDir, s"ml_${stageName}.R")
    val srcPath = srcFile.toString.replaceAllLiterally("\\", "\\\\")
    val testDir = rTestDataDir(conf).toString.replaceAllLiterally("\\", "\\\\")
    val testContent =
      s"""
         |source("${srcPath}")
         |test_data_dir <- "${testDir}"
         |
         |assert_correspondence_${stageName} <- function(model, name, num) {
         |   modelDirectory <- file.path(test_data_dir, name)
         |   # Passing overwrite=TRUE to ml_save causes it to call a non-existent method named overwrite.
         |   # Additionally, the method 'unlink' called with recursive=TRUE reports success even when it fails, so...
         |   cmd <- if (.Platform$$OS.type == "windows") "rd /s /q %s" else "rm -rf %s"
         |   system(sprintf(cmd, modelDirectory))
         |   ml_save(model, modelDirectory, overwrite=FALSE)
         |   invoke_static(
         |     sc,
         |     "com.microsoft.azure.synapse.ml.core.utils.ModelEquality",
         |     "assertEqual",
         |     "${stage.getClass.getName}",
         |     file.path(test_data_dir, name),
         |     file.path(test_data_dir, sprintf("model-%d.model", num)))
         |   }
         |
         |${generatedTests.mkString("\n\n")}
         |
         |""".stripMargin

    conf.rTestThatDir.mkdirs()
    Files.write(
      FileUtilities.join(conf.rTestThatDir, "test_" + camelToSnake(testClassName) + ".R").toPath,
      testContent.getBytes(StandardCharsets.UTF_8))
    if (classOf[TestBase].isAssignableFrom(this.getClass)) {
      try {
        afterAll()
      } catch {
        case _: AbstractMethodError => {}
      }
    }
  }

  private def randomHex(length: Int): String = {
    Random.alphanumeric.filter(c => c.isDigit || ('a' <= c && c <= 'f')).take(length).mkString
  }

}

trait ExperimentFuzzing[S <: PipelineStage] extends TestBase with DataFrameEquality {

  def experimentTestObjects(): Seq[TestObject[S]]

  def runExperiment(s: S, fittingDF: DataFrame, transformingDF: DataFrame): DataFrame = {
    s match {
      case t: Transformer =>
        t.transform(transformingDF)
      case e: Estimator[_] =>
        e.fit(fittingDF).transform(transformingDF)
      case _ => throw new MatchError(s"$s is not a Transformer or Estimator")
    }
  }

  def testExperiments(): Unit = {
    experimentTestObjects().foreach { req =>
      val res = runExperiment(req.stage, req.fitDF, req.transDF)
      req.validateDF match {
        case Some(vdf) => assertDFEq(res, vdf)
        case None => ()
      }
    }
  }

  test("Experiment Fuzzing") {
    testExperiments()
  }

}

trait SerializationFuzzing[S <: PipelineStage with MLWritable] extends TestBase with DataFrameEquality {
  def serializationTestObjects(): Seq[TestObject[S]]

  def reader: MLReadable[_]

  def modelReader: MLReadable[_]

  val useShm: Boolean = sys.env.getOrElse("MMLSPARK_TEST_SHM", "false").toBoolean

  lazy val savePath: String = {
    if (useShm) {
      val f = new File(s"/dev/shm/SavedModels-${System.currentTimeMillis()}")
      f.mkdir()
      f.toString
    } else {
      Files.createTempDirectory("SavedModels-").toString
    }
  }

  val ignoreEstimators: Boolean = false

  private def testSerializationHelper(path: String,
                                      stage: PipelineStage with MLWritable,
                                      reader: MLReadable[_],
                                      fitDF: DataFrame, transDF: DataFrame): Unit = {
    try {
      stage.write.overwrite().save(path)
      assert(new File(path).exists())
      val loadedStage = reader.load(path)
      (stage, loadedStage) match {
        case (e1: Estimator[_], e2: Estimator[_]) =>
          val df1 = e1.fit(fitDF).transform(transDF)
          val df2 = e2.fit(fitDF).transform(transDF)
          assertDFEq(df1, df2)
        case (t1: Transformer, t2: Transformer) =>
          val df1 = t1.transform(transDF)
          val df2 = t2.transform(transDF)
          assertDFEq(df1, df2)
        case _ => throw new IllegalArgumentException(s"$stage and $loadedStage do not have proper types")
      }
      ()
    } finally {
      if (new File(path).exists()) FileUtils.forceDelete(new File(path))
    }
  }

  def testSerialization(): Unit = {
    try {
      serializationTestObjects().foreach { req =>
        val fitStage = req.stage match {
          case stage: Estimator[_] =>
            if (!ignoreEstimators) {
              testSerializationHelper(savePath + "/stage", stage, reader, req.fitDF, req.transDF)
            }
            stage.fit(req.fitDF).asInstanceOf[PipelineStage with MLWritable]
          case stage: Transformer => stage
          case s => throw new IllegalArgumentException(s"$s does not have correct type")
        }
        testSerializationHelper(savePath + "/fitStage", fitStage, modelReader, req.transDF, req.transDF)

        val pipe = new Pipeline().setStages(Array(req.stage.asInstanceOf[PipelineStage]))
        if (!ignoreEstimators) {
          testSerializationHelper(savePath + "/pipe", pipe, Pipeline, req.fitDF, req.transDF)
        }
        val fitPipe = pipe.fit(req.fitDF)
        testSerializationHelper(savePath + "/fitPipe", fitPipe, PipelineModel, req.transDF, req.transDF)
      }
    } finally {
      if (new File(savePath).exists) FileUtils.forceDelete(new File(savePath))
    }
  }

  val retrySerializationFuzzing = false

  test("Serialization Fuzzing") {
    if (retrySerializationFuzzing) {
      tryWithRetries() { () =>
        testSerialization()
      }
    } else {
      testSerialization()
    }
  }

}

trait GetterSetterFuzzing[S <: PipelineStage with Params] extends TestBase with DataFrameEquality {
  def getterSetterTestObject(): TestObject[S]

  def getterSetterParamExamples(pipelineStage: S): Map[Param[_], Any] = Map()

  def getterSetterParamExample(pipelineStage: S, p: Param[_]): Option[Any] = {
    pipelineStage
      .get(p).orElse(pipelineStage.getDefault(p))
      .orElse(getterSetterParamExamples(pipelineStage).get(p))
      .orElse {
        Option(DefaultParamInfo.defaultGetParamInfo(pipelineStage, p).example)
      }
  }

  def testGettersAndSetters(): Unit = {
    val pipelineStage = getterSetterTestObject().stage.copy(new ParamMap()).asInstanceOf[S]
    val methods = pipelineStage.getClass.getMethods
    pipelineStage.params.foreach { p =>
      val getters = methods.filter(_.getName == s"get${p.name.capitalize}").toSeq
      val setters = methods.filter(_.getName == s"set${p.name.capitalize}").toSeq
      val defaultValue = getterSetterParamExample(pipelineStage, p)
      p match {
        case sp: ServiceParam[_] =>
          val colGetters = methods.filter(_.getName == s"get${sp.name.capitalize}Col").toSeq
          val colSetters = methods.filter(_.getName == s"set${sp.name.capitalize}Col").toSeq
          (colGetters, colSetters) match {
            case (Seq(getter), Seq(setter)) =>
              setter.invoke(pipelineStage, "foo")
              assert(getter.invoke(pipelineStage) === "foo")
            case _ =>
              println(s"Could not test Service parameter column API for: ${sp.name}")
          }
          (getters, setters, defaultValue) match {
            case (Seq(getter), Seq(setter), Some(Left(v))) =>
              setter.invoke(pipelineStage, v.asInstanceOf[Object])
              assert(getter.invoke(pipelineStage) === v)
            case _ =>
              println(s"Could not test Service parameter value API  ${p.name}")
          }
        case p: Param[_] =>
          (getters, setters, defaultValue) match {
            case (Seq(getter), Seq(setter), Some(v)) =>
              setter.invoke(pipelineStage, v.asInstanceOf[Object])
              assert(getter.invoke(pipelineStage) === v)
            case _ =>
              println(s"Could not test parameter ${p.name}")
          }
      }
    }
  }

  test("Getters and Setters work as anticipated") {
    testGettersAndSetters()
  }

}

trait Fuzzing[S <: PipelineStage with MLWritable] extends SerializationFuzzing[S]
<<<<<<< HEAD
  with ExperimentFuzzing[S] with PyTestFuzzing[S] with DotnetTestFuzzing[S] with RTestFuzzing[S] {
=======
  with ExperimentFuzzing[S] with PyTestFuzzing[S] with DotnetTestFuzzing[S] with GetterSetterFuzzing[S] {
>>>>>>> ac40e41b

  def testObjects(): Seq[TestObject[S]]

  def pyTestObjects(): Seq[TestObject[S]] = testObjects()

  def rTestObjects(): Seq[TestObject[S]] = testObjects()

  def dotnetTestObjects(): Seq[TestObject[S]] = testObjects()

  def serializationTestObjects(): Seq[TestObject[S]] = testObjects()

  def experimentTestObjects(): Seq[TestObject[S]] = testObjects()

  def getterSetterTestObject(): TestObject[S] = testObjects().head

}

trait TransformerFuzzing[S <: Transformer with MLWritable] extends Fuzzing[S] {

  override val ignoreEstimators: Boolean = true

  override def modelReader: MLReadable[_] = reader

}

trait EstimatorFuzzing[S <: Estimator[_] with MLWritable] extends Fuzzing[S]<|MERGE_RESOLUTION|>--- conflicted
+++ resolved
@@ -783,11 +783,8 @@
 }
 
 trait Fuzzing[S <: PipelineStage with MLWritable] extends SerializationFuzzing[S]
-<<<<<<< HEAD
-  with ExperimentFuzzing[S] with PyTestFuzzing[S] with DotnetTestFuzzing[S] with RTestFuzzing[S] {
-=======
-  with ExperimentFuzzing[S] with PyTestFuzzing[S] with DotnetTestFuzzing[S] with GetterSetterFuzzing[S] {
->>>>>>> ac40e41b
+  with ExperimentFuzzing[S] with PyTestFuzzing[S] with DotnetTestFuzzing[S]
+  with RTestFuzzing[S] with GetterSetterFuzzing[S] {
 
   def testObjects(): Seq[TestObject[S]]
 
