--- conflicted
+++ resolved
@@ -92,7 +92,6 @@
     assert(ateLow < ateHigh && ateLow > 0 && ateHigh < 150)
   }
 
-<<<<<<< HEAD
 
   test("Get individual treatment effect from transformer") {
     val ldml = new DoubleMLEstimator()
@@ -109,10 +108,6 @@
   }
 
 
-
-
-=======
->>>>>>> c1aa5a54
   override def testObjects(): Seq[TestObject[DoubleMLEstimator]] =
     Seq(new TestObject(new DoubleMLEstimator()
       .setTreatmentModel(new LogisticRegression())
