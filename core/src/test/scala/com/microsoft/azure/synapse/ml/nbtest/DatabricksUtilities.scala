// Copyright (C) Microsoft Corporation. All rights reserved.
// Licensed under the MIT License. See LICENSE in project root for information.

package com.microsoft.azure.synapse.ml.nbtest

import com.microsoft.azure.synapse.ml.Secrets
import com.microsoft.azure.synapse.ml.build.BuildInfo
import com.microsoft.azure.synapse.ml.core.env.FileUtilities
import com.microsoft.azure.synapse.ml.core.env.PackageUtils._
import com.microsoft.azure.synapse.ml.core.test.base.TestBase
import com.microsoft.azure.synapse.ml.io.http.RESTHelpers
import com.microsoft.azure.synapse.ml.nbtest.DatabricksUtilities.{TimeoutInMillis, monitorJob}
import com.microsoft.azure.synapse.ml.nbtest.SprayImplicits._
import org.apache.commons.io.IOUtils
import org.apache.http.client.methods.{HttpGet, HttpPost}
import org.apache.http.entity.StringEntity
import org.sparkproject.guava.io.BaseEncoding
import spray.json.DefaultJsonProtocol._
import spray.json.{JsArray, JsObject, JsValue, _}

import java.io.{File, FileInputStream}
import java.time.LocalDateTime
import java.util.concurrent.{TimeUnit, TimeoutException}
import scala.collection.mutable
import scala.concurrent.duration.Duration
import scala.concurrent.{Await, ExecutionContext, Future, blocking}

object DatabricksUtilities {

  // ADB Info
  val Region = "eastus"
  val PoolName = "synapseml-build-10.4"
  val GpuPoolName = "synapseml-build-10.4-gpu"
  val AdbRuntime = "10.4.x-scala2.12"
  val AdbGpuRuntime = "10.4.x-gpu-ml-scala2.12"
  val NumWorkers = 5
  val AutoTerminationMinutes = 15

  lazy val Token: String = sys.env.getOrElse("MML_ADB_TOKEN", Secrets.AdbToken)
  lazy val AuthValue: String = "Basic " + BaseEncoding.base64()
    .encode(("token:" + Token).getBytes("UTF-8"))
  val BaseURL = s"https://$Region.azuredatabricks.net/api/2.0/"
  lazy val PoolId: String = getPoolIdByName(PoolName)
  lazy val GpuPoolId: String = getPoolIdByName(GpuPoolName)
  lazy val ClusterName = s"mmlspark-build-${LocalDateTime.now()}"
  lazy val GPUClusterName = s"mmlspark-build-gpu-${LocalDateTime.now()}"

  val Folder = s"/SynapseMLBuild/build_${BuildInfo.version}"
  val ScalaVersion: String = BuildInfo.scalaVersion.split(".".toCharArray).dropRight(1).mkString(".")

  val Libraries: String = List(
    Map("maven" -> Map("coordinates" -> PackageMavenCoordinate, "repo" -> PackageRepository)),
    Map("pypi" -> Map("package" -> "nltk")),
    Map("pypi" -> Map("package" -> "bs4")),
    Map("pypi" -> Map("package" -> "plotly")),
    Map("pypi" -> Map("package" -> "Pillow")),
    Map("pypi" -> Map("package" -> "onnxmltools==1.7.0")),
    Map("pypi" -> Map("package" -> "lightgbm")),
    Map("pypi" -> Map("package" -> "mlflow"))
  ).toJson.compactPrint

  // TODO: install synapse.ml.dl wheel package here
  val GPULibraries: String = List(
<<<<<<< HEAD
    Map("maven" -> Map("coordinates" -> Version, "repo" -> Repository)),
    Map("pypi" -> Map("package" -> "transformers==4.15.0")),
    Map("pypi" -> Map("package" -> "petastorm==0.12.0"))
=======
    Map("maven" -> Map("coordinates" -> PackageMavenCoordinate, "repo" -> PackageRepository))
>>>>>>> 952d1bd3
  ).toJson.compactPrint

  val GPUInitScripts: String = List(
    Map("dbfs" -> Map("destination" -> "dbfs:/FileStore/horovod-fix-commit/horovod_installation.sh"))
  ).toJson.compactPrint

  // Execution Params
  val TimeoutInMillis: Int = 40 * 60 * 1000

  val NotebookFiles: Array[File] = FileUtilities.recursiveListFiles(
    FileUtilities.join(
      BuildInfo.baseDirectory.getParent, "notebooks", "features").getCanonicalFile)

  val ParallelizableNotebooks: Seq[File] = NotebookFiles.filterNot(_.isDirectory)

  val CPUNotebooks: Seq[File] = ParallelizableNotebooks.filterNot(_.getAbsolutePath.contains("simple_deep_learning"))

  val GPUNotebooks: Seq[File] = ParallelizableNotebooks.filter(_.getAbsolutePath.contains("simple_deep_learning"))

  def databricksGet(path: String): JsValue = {
    val request = new HttpGet(BaseURL + path)
    request.addHeader("Authorization", AuthValue)
    RESTHelpers.sendAndParseJson(request)
  }

  //TODO convert all this to typed code
  def databricksPost(path: String, body: String): JsValue = {
    val request = new HttpPost(BaseURL + path)
    request.addHeader("Authorization", AuthValue)
    request.setEntity(new StringEntity(body))
    RESTHelpers.sendAndParseJson(request)
  }

  def getClusterIdByName(name: String): String = {
    val jsonObj = databricksGet("clusters/list")
    val cluster = jsonObj.select[Array[JsValue]]("clusters")
      .filter(_.select[String]("cluster_name") == name).head
    cluster.select[String]("cluster_id")
  }

  def getPoolIdByName(name: String): String = {
    val jsonObj = databricksGet("instance-pools/list")
    val cluster = jsonObj.select[Array[JsValue]]("instance_pools")
      .filter(_.select[String]("instance_pool_name") == name).head
    cluster.select[String]("instance_pool_id")
  }

  def workspaceMkDir(dir: String): Unit = {
    val body = s"""{"path": "$dir"}"""
    databricksPost("workspace/mkdirs", body)
    ()
  }

  def uploadNotebook(file: File, dest: String): Unit = {
    val content = BaseEncoding.base64().encode(
      IOUtils.toByteArray(new FileInputStream(file)))
    val body =
      s"""
         |{
         |  "content": "$content",
         |  "path": "$dest",
         |  "overwrite": true,
         |  "format": "JUPYTER"
         |}
       """.stripMargin
    databricksPost("workspace/import", body)
    ()
  }

  def uploadFileToDBFS(file: File, dest: String): Unit = {
    val content = BaseEncoding.base64().encode(
      IOUtils.toByteArray(new FileInputStream(file)))
    val body =
      s"""
         |{
         |  "contents": "$content",
         |  "path": "$dest",
         |  "overwrite": true
         |}
       """.stripMargin
    databricksPost("dbfs/put", body)
    ()
  }

  def workspaceRmDir(dir: String): Unit = {
    val body = s"""{"path": "$dir", "recursive":true}"""
    databricksPost("workspace/delete", body)
    ()
  }

  def createClusterInPool(clusterName: String,
                          sparkVersion: String,
                          numWorkers: Int,
                          poolId: String,
                          initScripts: String): String = {
    val body =
      s"""
         |{
         |  "cluster_name": "$clusterName",
         |  "spark_version": "$sparkVersion",
         |  "num_workers": $numWorkers,
         |  "autotermination_minutes": $AutoTerminationMinutes,
         |  "instance_pool_id": "$poolId",
         |  "spark_env_vars": {
         |     "PYSPARK_PYTHON": "/databricks/python3/bin/python3"
         |   },
         |  "init_scripts": $initScripts
         |}
      """.stripMargin
    databricksPost("clusters/create", body).select[String]("cluster_id")
  }

  def installLibraries(clusterId: String, libraries: String): Unit = {
    databricksPost("libraries/install",
      s"""
         |{
         | "cluster_id": "$clusterId",
         | "libraries": $libraries
         |}
      """.stripMargin)
    ()
  }

  def uninstallLibraries(clusterId: String): Unit = {
    val body =
      s"""
         |{
         | "cluster_id": "$clusterId",
         | "libraries": $Libraries
         |}
      """.stripMargin
    println(body)
    databricksPost("libraries/uninstall", body)
    ()
  }

  def restartCluster(clusterId: String): Unit = {
    databricksPost("clusters/restart", s"""{"cluster_id":"$clusterId"}""")
    ()
  }

  def terminateCluster(clusterId: String): Unit = {
    databricksPost("clusters/delete", s"""{"cluster_id":"$clusterId"}""")
    ()
  }

  def permanentDeleteCluster(clusterId: String): Unit = {
    databricksPost("clusters/permanent-delete", s"""{"cluster_id":"$clusterId"}""")
    ()
  }

  def submitRun(clusterId: String, notebookPath: String): Int = {
    val body =
      s"""
         |{
         |  "run_name": "test1",
         |  "existing_cluster_id": "$clusterId",
         |  "timeout_seconds": ${TimeoutInMillis / 1000},
         |  "notebook_task": {
         |    "notebook_path": "$notebookPath",
         |    "base_parameters": []
         |  },
         |  "libraries": $Libraries
         |}
      """.stripMargin
    databricksPost("jobs/runs/submit", body).select[Int]("run_id")
  }

  def isClusterActive(clusterId: String): Boolean = {
    val clusterObj = databricksGet(s"clusters/get?cluster_id=$clusterId")
    val state = clusterObj.select[String]("state")
    println(s"Cluster State: $state")
    state == "RUNNING"
  }

  def areLibrariesInstalled(clusterId: String): Boolean = {
    val clusterObj = databricksGet(s"libraries/cluster-status?cluster_id=$clusterId")
    val libraryStatuses = clusterObj.asInstanceOf[JsObject].fields("library_statuses")
      .asInstanceOf[JsArray].elements
    if (libraryStatuses.exists(_.select[String]("status") == "FAILED")) {
      val error = libraryStatuses.filter(_.select[String]("status") == "FAILED").toJson.compactPrint
      throw new RuntimeException(s"Library Installation Failure: $error")
    }
    libraryStatuses.forall(_.select[String]("status") == "INSTALLED")
  }

  private def getRunStatuses(runId: Int): (String, Option[String]) = {
    val runObj = databricksGet(s"jobs/runs/get?run_id=$runId")
    val stateObj = runObj.select[JsObject]("state")
    val lifeCycleState = stateObj.select[String]("life_cycle_state")
    if (lifeCycleState == "TERMINATED") {
      val resultState = stateObj.select[String]("result_state")
      (lifeCycleState, Some(resultState))
    } else {
      (lifeCycleState, None)
    }
  }

  def getRunUrlAndNBName(runId: Int): (String, String) = {
    val runObj = databricksGet(s"jobs/runs/get?run_id=$runId").asJsObject()
    val url = runObj.select[String]("run_page_url")
      .replaceAll("westus", Region) //TODO this seems like an ADB bug
    val nbName = runObj.select[String]("task.notebook_task.notebook_path")
    (url, nbName)
  }

  //scalastyle:off cyclomatic.complexity
  def monitorJob(runId: Integer,
                 timeout: Int,
                 interval: Int = 8000,
                 logLevel: Int = 1): Future[Unit] = {
    Future {
      var finalState: Option[String] = None
      var lifeCycleState: String = "Not Started"
      val startTime = System.currentTimeMillis()
      val (url, nbName) = getRunUrlAndNBName(runId)
      if (logLevel >= 1) println(s"Started Monitoring notebook $nbName, url: $url")

      while (finalState.isEmpty &  //scalastyle:ignore while
        (System.currentTimeMillis() - startTime) < timeout &
        lifeCycleState != "INTERNAL_ERROR"
      ) {
        val (lcs, fs) = getRunStatuses(runId)
        finalState = fs
        lifeCycleState = lcs
        if (logLevel >= 2) println(s"Job $runId state: $lifeCycleState")
        blocking {
          Thread.sleep(interval.toLong)
        }
      }

      val error = finalState match {
        case Some("SUCCESS") =>
          if (logLevel >= 1) println(s"Notebook $nbName Succeeded")
          None
        case Some(state) =>
          Some(new RuntimeException(s"Notebook $nbName failed with state $state. " +
            s"For more information check the run page: \n$url\n"))
        case None if lifeCycleState == "INTERNAL_ERROR" =>
          Some(new RuntimeException(s"Notebook $nbName failed with state $lifeCycleState. " +
            s"For more information check the run page: \n$url\n"))
        case None =>
          Some(new TimeoutException(s"Notebook $nbName timed out after $timeout ms," +
            s" job in state $lifeCycleState, " +
            s" For more information check the run page: \n$url\n "))
      }

      error.foreach { error =>
        if (logLevel >= 1) print(error.getMessage)
        throw error
      }

    }(ExecutionContext.global)
  }
  //scalastyle:on cyclomatic.complexity

  def uploadAndSubmitNotebook(clusterId: String, notebookFile: File): DatabricksNotebookRun = {
    val destination: String = Folder + "/" + notebookFile.getName
    uploadNotebook(notebookFile, destination)
    val runId: Int = submitRun(clusterId, destination)
    val run: DatabricksNotebookRun = DatabricksNotebookRun(runId, notebookFile.getName)

    println(s"Successfully submitted job run id ${run.runId} for notebook ${run.notebookName}")

    run
  }

  def cancelRun(runId: Int): Unit = {
    println(s"Cancelling job $runId")
    databricksPost("jobs/runs/cancel", s"""{"run_id": $runId}""")
    ()
  }

  def listActiveJobs(clusterId: String): Vector[Int] = {
    //TODO this only gets the first 1k running jobs, full solution would page results
    databricksGet("jobs/runs/list?active_only=true&limit=1000")
      .asJsObject.fields.get("runs").map { runs =>
      runs.asInstanceOf[JsArray].elements.flatMap {
        case run if clusterId == run.select[String]("cluster_instance.cluster_id") =>
          Some(run.select[Int]("run_id"))
        case _ => None
      }
    }.getOrElse(Array().toVector: Vector[Int])
  }

  def listInstalledLibraries(clusterId: String): Vector[JsValue] = {
    databricksGet(s"libraries/cluster-status?cluster_id=$clusterId")
      .asJsObject.fields.get("library_statuses")
      .map(ls => ls.asInstanceOf[JsArray].elements)
      .getOrElse(Vector())
  }

  def uninstallAllLibraries(clusterId: String): Unit = {
    val libraries = listInstalledLibraries(clusterId)
      .map(l => l.asJsObject.fields("library"))
    if (libraries.nonEmpty) {
      val body =
        s"""
           |{
           |  "cluster_id":"$clusterId",
           |  "libraries": ${libraries.toJson.compactPrint}
           |}
      """.stripMargin
      databricksPost("libraries/uninstall", body)
    }
    ()
  }

  def cancelAllJobs(clusterId: String): Unit = {
    listActiveJobs(clusterId).foreach(cancelRun)
  }
}

abstract class DatabricksTestHelper extends TestBase {

  import DatabricksUtilities._

  def databricksTestHelper(clusterId: String,
                           libraries: String,
                           notebooks: Seq[File]): mutable.ListBuffer[Int] = {
    val jobIdsToCancel: mutable.ListBuffer[Int] = mutable.ListBuffer[Int]()

    println("Checking if cluster is active")
    tryWithRetries(Seq.fill(60 * 15)(1000).toArray) { () =>
      assert(isClusterActive(clusterId))
    }

    println("Installing libraries")
    installLibraries(clusterId, libraries)
    tryWithRetries(Seq.fill(60 * 3)(1000).toArray) { () =>
      assert(areLibrariesInstalled(clusterId))
    }

    println(s"Creating folder $Folder")
    workspaceMkDir(Folder)

    println(s"Submitting jobs")
    val parNotebookRuns: Seq[DatabricksNotebookRun] = notebooks.map(uploadAndSubmitNotebook(clusterId, _))
    parNotebookRuns.foreach(notebookRun => jobIdsToCancel.append(notebookRun.runId))
    println(s"Submitted ${parNotebookRuns.length} for execution: ${parNotebookRuns.map(_.runId).toList}")
    assert(parNotebookRuns.nonEmpty)

    parNotebookRuns.foreach(run => {
      println(s"Testing ${run.notebookName}")
      test(run.notebookName) {
        val result = Await.ready(
          run.monitor(logLevel = 0),
          Duration(TimeoutInMillis.toLong, TimeUnit.MILLISECONDS)).value.get

        if (!result.isSuccess) {
          throw result.failed.get
        }
      }
    })

    jobIdsToCancel
  }

  protected def afterAllHelper(jobIdsToCancel: mutable.ListBuffer[Int],
                               clusterId: String,
                               clusterName: String): Unit = {
    println("Suite test finished. Running afterAll procedure...")
    jobIdsToCancel.foreach(cancelRun)
    permanentDeleteCluster(clusterId)
    println(s"Deleted cluster with Id $clusterId, name $clusterName")
  }
}

case class DatabricksNotebookRun(runId: Int, notebookName: String) {
  def monitor(logLevel: Int = 2): Future[Any] = {
    monitorJob(runId, TimeoutInMillis, logLevel)
  }
}<|MERGE_RESOLUTION|>--- conflicted
+++ resolved
@@ -61,13 +61,9 @@
 
   // TODO: install synapse.ml.dl wheel package here
   val GPULibraries: String = List(
-<<<<<<< HEAD
-    Map("maven" -> Map("coordinates" -> Version, "repo" -> Repository)),
+    Map("maven" -> Map("coordinates" -> PackageMavenCoordinate, "repo" -> PackageRepository)),
     Map("pypi" -> Map("package" -> "transformers==4.15.0")),
     Map("pypi" -> Map("package" -> "petastorm==0.12.0"))
-=======
-    Map("maven" -> Map("coordinates" -> PackageMavenCoordinate, "repo" -> PackageRepository))
->>>>>>> 952d1bd3
   ).toJson.compactPrint
 
   val GPUInitScripts: String = List(
