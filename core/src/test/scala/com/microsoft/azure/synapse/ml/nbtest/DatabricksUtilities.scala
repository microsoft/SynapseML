--- conflicted
+++ resolved
@@ -106,18 +106,10 @@
     .filterNot(_.getAbsolutePath.contains("GPU"))	
     .filterNot(_.getAbsolutePath.contains("Explanation Dashboard")) // TODO Remove this exclusion
 
-<<<<<<< HEAD
-  val GPUNotebooks: Seq[File] = ParallelizableNotebooks	
-	.filter(
-		file => 
-			file.getAbsolutePath.contains("Fine-tune") ||
-			file.getAbsolutePath.contains("GPU"))
-=======
   val GPUNotebooks: Seq[File] = ParallelizableNotebooks
     .filter(file => 
 	file.getAbsolutePath.contains("Fine-tune") ||
 	file.getAbsolutePath.contains("GPU"))
->>>>>>> f37f88a5
 
   def databricksGet(path: String, apiVersion: String = "2.0"): JsValue = {
     val request = new HttpGet(baseURL(apiVersion) + path)
