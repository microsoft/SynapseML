// Copyright (C) Microsoft Corporation. All rights reserved.
// Licensed under the MIT License. See LICENSE in project root for information.

package com.microsoft.azure.synapse.ml.nbtest

import com.microsoft.azure.synapse.ml.Secrets
import com.microsoft.azure.synapse.ml.build.BuildInfo
import com.microsoft.azure.synapse.ml.core.env.PackageUtils.{SparkMavenPackageList, SparkMavenRepositoryList}
import com.microsoft.azure.synapse.ml.io.http.RESTHelpers
import com.microsoft.azure.synapse.ml.io.http.RESTHelpers.{safeSend, sendAndParseJson}
import com.microsoft.azure.synapse.ml.nbtest.SharedNotebookE2ETestUtilities._
import com.microsoft.azure.synapse.ml.nbtest.SynapseUtilities._
import org.apache.http.client.entity.UrlEncodedFormEntity
import org.apache.http.client.methods._
import org.apache.http.entity.StringEntity
import org.apache.http.message.BasicNameValuePair
import spray.json._

import java.io.File
import java.util.Calendar
import scala.annotation.tailrec
import scala.collection.JavaConverters._
import scala.concurrent.{ExecutionContext, Future, blocking}
import scala.language.postfixOps

case class LivyBatchData(id: Int,
                         state: String,
                         appId: Option[String],
                         log: Option[Seq[String]])

case class LivyBatch(data: LivyBatchData,
                     runName: String,
                     sparkPool: String) {

  import SynapseJsonProtocol._

  private def printStatus(data: LivyBatchData): Unit = {
    println(s"Job ${data.id} on pool $sparkPool has status ${data.state}")
    //batch.log.foreach(_.foreach(println))
  }

  def id: Int = data.id

  def state: String = data.state

  @tailrec
  private def pollLivyUrl(): LivyBatch = {
    val getStatusRequest = new HttpGet(s"${SynapseUtilities.livyUrl(sparkPool)}/${data.id}")
    getStatusRequest.setHeader("Authorization", s"Bearer $SynapseToken")
    val newData = sendAndParseJson(getStatusRequest).convertTo[LivyBatchData]
    printStatus(newData)
    if (newData.state == "success") {
      println(s"Success finishing job ${newData.id} on pool $sparkPool")
      LivyBatch(newData, runName, sparkPool)
    } else {
      if (Set("dead", "error")(newData.state.toLowerCase)) {
        throw new RuntimeException(s"Job ${newData.id} on pool $sparkPool ended with status ${newData.state}")
      } else {
        blocking {
          Thread.sleep(8000)
        }
        println(s"Polling Job ${newData.id} on pool $sparkPool")
        pollLivyUrl()
      }
    }
  }

  def monitor(): Future[LivyBatch] = {
    Future {
      pollLivyUrl()
    }(ExecutionContext.global)
  }

  def cancelRun(): Unit = {
    println(s"Cancelling run $id on pool $sparkPool")
    val cancelRequest = new HttpDelete(s"${livyUrl(sparkPool)}/$id")
    cancelRequest.setHeader("Authorization", s"Bearer $SynapseToken")
    safeSend(cancelRequest, backoffs = List(100, 500, 1000, 10000, 10000))
  }

  def jobStatusPage: String = {
    "https://web-staging.azuresynapse.net/en-us/monitoring/sparkapplication/" +
      runName +
      s"?workspace=%2Fsubscriptions%2F$SubscriptionId" +
      s"%2FresourceGroups%2F$ResourceGroupName" +
      s"%2Fproviders%2FMicrosoft.Synapse%2Fworkspaces%2F$WorkspaceName" +
      s"&sparkPoolName=$sparkPool&livyId=$id"
  }

}

case class Application(state: String,
                       name: String,
                       livyId: String)

case class Applications(nJobs: Int,
                        sparkJobs: Option[Seq[Application]])

case class SynapseResourceValue(id: String,
                                name: String,
                                `type`: String,
                                location: String,
                                tags: Map[String, String])

case class SynapseResourceResponse(value: Seq[SynapseResourceValue])

object SynapseJsonProtocol extends DefaultJsonProtocol {

  implicit val LivyFormat: RootJsonFormat[LivyBatchData] = jsonFormat4(LivyBatchData.apply)
  implicit val ApplicationFormat: RootJsonFormat[Application] = jsonFormat3(Application.apply)
  implicit val ApplicationsFormat: RootJsonFormat[Applications] = jsonFormat2(Applications.apply)
  implicit val SRVFormat: RootJsonFormat[SynapseResourceValue] = jsonFormat5(SynapseResourceValue.apply)
  implicit val SRRFormat: RootJsonFormat[SynapseResourceResponse] = jsonFormat1(SynapseResourceResponse.apply)

}

object SynapseUtilities {

  import SynapseJsonProtocol._

  lazy val SynapseToken: String = getAccessToken(ClientId, Secrets.SynapseSpnKey,
    "https://dev.azuresynapse.net/")
  lazy val ArmToken: String = getAccessToken(ClientId, Secrets.SynapseSpnKey,
    "https://management.azure.com/")

  val LineSeparator: String = sys.props("line.separator").toLowerCase // Platform agnostic (\r\n:windows, \n:linux)
  val Folder = s"build_${BuildInfo.version}/scripts"
  val TimeoutInMillis: Int = 30 * 60 * 1000 // 30 minutes
  val StorageAccount: String = "mmlsparkbuildsynapse"
  val StorageContainer: String = "synapse"
  val TenantId: String = "72f988bf-86f1-41af-91ab-2d7cd011db47"
  val ClientId: String = "85dde348-dd2b-43e5-9f5a-22262af45332"
  val PoolNodeSize: String = "Small"
  val PoolLocation: String = "eastus2"
  val WorkspaceName: String = "mmlsparkbuild"
  val ResourceGroupName: String = "marhamil-mmlspark"
  val SubscriptionId: String = Secrets.SubscriptionID

  val ClusterPrefix = "tc"
  val ManagementUrlRoot: String = s"https://management.azure.com/subscriptions/" +
    s"$SubscriptionId/resourceGroups/$ResourceGroupName"
  val WorkspaceRoot = s"https://$WorkspaceName.dev.azuresynapse.net"

  def livyUrl(sparkPool: String): String = {
    s"$WorkspaceRoot/livyApi/versions/2019-11-01-preview/sparkPools/$sparkPool/batches"
  }

  def getQueuedJobs(poolName: String): Applications = {
    val uri: String =
      WorkspaceRoot +
        "/monitoring/workloadTypes/spark/applications" +
        "?api-version=2020-10-01-preview" +
        "&filter=(((state%20eq%20%27Queued%27)%20or%20(state%20eq%20%27Submitting%27))" +
        s"%20and%20(sparkPoolName%20eq%20%27$poolName%27))"
    val getRequest = new HttpGet(uri)
    getRequest.setHeader("Authorization", s"Bearer $SynapseToken")
    sendAndParseJson(getRequest).convertTo[Applications]
  }

  @tailrec
  def findAvailablePool(sparkPools: Seq[String]): String = {
    val readyPools = sparkPools.filter(getQueuedJobs(_).nJobs == 0)
    if (readyPools.nonEmpty) {
      val readyPool = readyPools.head
      println(s"Spark Pool: $readyPool is ready")
      readyPool
    } else {
      println(s"No spark pool is ready to submit a new job, waiting 10s")
      blocking {
        Thread.sleep(10000)
      }
      findAvailablePool(sparkPools)
    }
  }

  def uploadAndSubmitNotebook(poolName: String, notebook: File): LivyBatch = {
    val dest = s"$Folder/${notebook.getName}"
    exec(s"az storage fs file upload " +
      s" -s ${notebook.getAbsolutePath} -p $dest -f $StorageContainer " +
      " --overwrite true " +
      s" --account-name $StorageAccount --account-key ${Secrets.SynapseStorageKey}")
    val abfssPath = s"abfss://$StorageContainer@$StorageAccount.dfs.core.windows.net/$dest"

    val excludes: String = Seq(
      "org.scala-lang:scala-reflect",
      "org.apache.spark:spark-tags_2.12",
      "org.scalactic:scalactic_2.12",
      "org.scalatest:scalatest_2.12",
      "org.slf4j:slf4j-api").mkString(",")
    val runName = abfssPath.split('/').last.replace(".py", "")
    val livyPayload: String =
      s"""
         |{
         | "file" : "$abfssPath",
         | "name" : "$runName",
         | "driverMemory" : "28g",
         | "driverCores" : 4,
         | "executorMemory" : "28g",
         | "executorCores" : 4,
         | "numExecutors" : 2,
         | "conf" :
         |     {
         |         "spark.jars.packages" : "$SparkMavenPackageList",
         |         "spark.jars.repositories" : "$SparkMavenRepositoryList",
         |         "spark.jars.excludes": "$excludes",
<<<<<<< HEAD
         |         "spark.yarn.user.classpath.first": "true",
=======
         |         "spark.driver.userClassPathFirst": "true",
         |         "spark.executor.userClassPathFirst": "true",
>>>>>>> 4c8d2e97
         |         "spark.sql.parquet.enableVectorizedReader":"false"
         |     }
         | }
      """.stripMargin

    val createRequest = new HttpPost(livyUrl(poolName))
    createRequest.setHeader("Content-Type", "application/json")
    createRequest.setHeader("Authorization", s"Bearer $SynapseToken")
    createRequest.setEntity(new StringEntity(livyPayload))
    LivyBatch(sendAndParseJson(createRequest).convertTo[LivyBatchData], runName, poolName)
  }

  private def bigDataPoolBicepPayload(bigDataPoolName: String,
                                      poolLocation: String,
                                      poolNodeSize: String,
                                      createdAtTime: String): String = {
    val buildId: String = sys.env.getOrElse("AdoBuildId", "unknown")
    val buildNumber: String = sys.env.getOrElse("AdoBuildNumber", "unknown")
    s"""
       |{
       |  "name": "$bigDataPoolName",
       |  "location": "$poolLocation",
       |  "tags": {
       |    "createdBy": "SynapseE2E Tests",
       |    "createdAt": "$createdAtTime",
       |    "buildId": "$buildId",
       |    "buildNumber": "$buildNumber",
       |  },
       |  "properties": {
       |    "autoPause": {
       |      "delayInMinutes": "10",
       |      "enabled": "true"
       |    },
       |    "autoScale": {
       |      "enabled": "true",
       |      "maxNodeCount": "10",
       |      "minNodeCount": "3"
       |    },
       |    "cacheSize": "20",
       |    "dynamicExecutorAllocation": {
       |      "enabled": "true",
       |      "maxExecutors": "8",
       |      "minExecutors": "2"
       |    },
       |    "isComputeIsolationEnabled": "false",
       |    "nodeCount": "0",
       |    "nodeSize": "$poolNodeSize",
       |    "nodeSizeFamily": "MemoryOptimized",
       |    "provisioningState": "Succeeded",
       |    "sessionLevelPackagesEnabled": "true",
       |    "sparkVersion": "3.2"
       |  }
       |}
       |""".stripMargin
  }

  def tryDeleteOldSparkPools(): Unit = {
    println("Deleting stray old Apache Spark Pools...")
    val dayAgoTsInMillis: Long = Calendar.getInstance().getTimeInMillis - 24 * 60 * 60 * 1000 // Timestamp 24 hrs ago
    val getBigDataPoolsUri =
      s"""
         |$ManagementUrlRoot/resources?api-version=2021-04-01&
         |$$filter=substringof(name, \'$WorkspaceName/$ClusterPrefix\') and
         | resourceType eq \'Microsoft.Synapse/workspaces/bigDataPools\'
         |""".stripMargin.replaceAll(LineSeparator, "").replaceAll(" ", "%20")
    val getBigDataPoolRequest = new HttpGet(getBigDataPoolsUri)
    getBigDataPoolRequest.setHeader("Authorization", s"Bearer $ArmToken")
    val sparkPools = sendAndParseJson(getBigDataPoolRequest).convertTo[SynapseResourceResponse].value
    sparkPools.foreach(sparkPool => {
      val name = sparkPool.name.stripPrefix(s"$WorkspaceName/")
      if (sparkPool.tags.contains("createdAt") && sparkPool.tags.contains("createdBy")) {
        assert(name.stripPrefix(ClusterPrefix).length == dayAgoTsInMillis.toString.length)
        val creationTime = name.stripPrefix(ClusterPrefix).toLong
        if (creationTime <= dayAgoTsInMillis) {
          try {
            deleteSparkPool(name)
          } catch {
            case e: RuntimeException => println(s"Could not delete old spark cluster: ${e.getMessage}")
          }
        }
      }
    })
  }

  def createSparkPools(poolCount: Int): Seq[String] = {
    val timeStamp: String = Calendar.getInstance().getTime.toString
    (1 to poolCount).map { _ =>
      val triggerTime: String = Calendar.getInstance().getTimeInMillis.toString
      val bigDataPoolName = s"$ClusterPrefix$triggerTime"
      val deployUri = s"$ManagementUrlRoot/providers/Microsoft.Synapse/workspaces/" +
        s"$WorkspaceName/bigDataPools/$bigDataPoolName?api-version=2021-06-01-preview"

      // Create & Run the deployment Request
      val deployRequest = new HttpPut(deployUri)
      deployRequest.setHeader("Authorization", s"Bearer $ArmToken")
      deployRequest.setHeader("Content-Type", "application/json")
      deployRequest.setEntity(new StringEntity(
        bigDataPoolBicepPayload(bigDataPoolName, PoolLocation, PoolNodeSize, timeStamp)))
      println(s"Creating Apache Spark Pool: $bigDataPoolName...")
      safeSend(deployRequest)
      bigDataPoolName
    }
  }

  def deleteSparkPool(poolName: String): Unit = {
    val deleteUri = s"$ManagementUrlRoot/providers/Microsoft.Synapse/workspaces/" +
      s"$WorkspaceName/bigDataPools/$poolName?api-version=2021-06-01-preview"
    val deleteRequest = new HttpDelete(deleteUri)
    deleteRequest.setHeader("Authorization", s"Bearer $ArmToken")
    println(s"Deleting pool $poolName")
    safeSend(deleteRequest)
  }

  def getAccessToken(clientId: String, clientSecret: String, reqResource: String): String = {
    val createRequest = new HttpPost(s"https://login.microsoftonline.com/$TenantId/oauth2/token")
    createRequest.setHeader("Content-Type", "application/x-www-form-urlencoded")
    createRequest.setEntity(
      new UrlEncodedFormEntity(
        List(
          ("grant_type", "client_credentials"),
          ("client_id", clientId),
          ("client_secret", clientSecret),
          ("resource", reqResource)
        ).map(p => new BasicNameValuePair(p._1, p._2)).asJava, "UTF-8")
    )
    RESTHelpers.sendAndParseJson(createRequest).asJsObject()
      .fields("access_token").convertTo[String]
  }
}<|MERGE_RESOLUTION|>--- conflicted
+++ resolved
@@ -203,12 +203,7 @@
          |         "spark.jars.packages" : "$SparkMavenPackageList",
          |         "spark.jars.repositories" : "$SparkMavenRepositoryList",
          |         "spark.jars.excludes": "$excludes",
-<<<<<<< HEAD
          |         "spark.yarn.user.classpath.first": "true",
-=======
-         |         "spark.driver.userClassPathFirst": "true",
-         |         "spark.executor.userClassPathFirst": "true",
->>>>>>> 4c8d2e97
          |         "spark.sql.parquet.enableVectorizedReader":"false"
          |     }
          | }
