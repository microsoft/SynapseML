--- conflicted
+++ resolved
@@ -47,11 +47,7 @@
     .filterNot(_.getAbsolutePath.contains("HyperParameterTuning"))
     .filterNot(_.getAbsolutePath.contains("IsolationForest"))
     .filterNot(_.getAbsolutePath.contains("DeepLearning"))
-<<<<<<< HEAD
     .filterNot(_.getAbsolutePath.contains("Interpretability")) //TODO: Remove when fixed
-=======
-    .filterNot(_.getAbsolutePath.contains("Interpretability")) //add more exclusion TODO: Rqemove when fixed
->>>>>>> f2e88fde
     .sortBy(_.getAbsolutePath)
 
   val expectedPoolCount: Int = selectedPythonFiles.length
