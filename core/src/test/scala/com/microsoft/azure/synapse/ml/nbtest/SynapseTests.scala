// Copyright (C) Microsoft Corporation. All rights reserved.
// Licensed under the MIT License. See LICENSE in project root for information.

package com.microsoft.azure.synapse.ml.nbtest

import com.microsoft.azure.synapse.ml.core.env.FileUtilities
import com.microsoft.azure.synapse.ml.core.test.base.TestBase
import com.microsoft.azure.synapse.ml.io.http.RESTHelpers.sendAndParseJson
import com.microsoft.azure.synapse.ml.nbtest.SynapseUtilities._
import org.apache.http.client.methods.HttpGet

import java.io.File
import java.util.concurrent.TimeUnit
import scala.concurrent.Await
import scala.concurrent.duration.Duration
import scala.language.existentials
import scala.util.Try

class SynapseTestCleanup extends TestBase {

  import SynapseJsonProtocol._

  ignore("Clean up all pools") {
    println("Deleting stray old Apache Spark Pools...")
    val getBigDataPoolsUri =
      s"""
         |$ManagementUrlRoot/resources?api-version=2021-04-01&
         |$$filter=substringof(name, \'$WorkspaceName\') and
         | resourceType eq \'Microsoft.Synapse/workspaces/bigDataPools\'
         |""".stripMargin.replaceAll(LineSeparator, "").replaceAll(" ", "%20")
    val getBigDataPoolRequest = new HttpGet(getBigDataPoolsUri)
    getBigDataPoolRequest.setHeader("Authorization", s"Bearer $ArmToken")
    val sparkPools = sendAndParseJson(getBigDataPoolRequest).convertTo[SynapseResourceResponse].value
    sparkPools.foreach(sparkPool => {
      val name = sparkPool.name.stripPrefix(s"$WorkspaceName/")
      deleteSparkPool(name)
    })
  }

}

class SynapseTests extends TestBase {
  SharedNotebookE2ETestUtilities.generateNotebooks()

  val selectedPythonFiles: Array[File] = FileUtilities.recursiveListFiles(SharedNotebookE2ETestUtilities.NotebooksDir)
    .filter(_.getAbsolutePath.endsWith(".py"))
    .filterNot(_.getAbsolutePath.contains("IsolationForest"))
    .filterNot(_.getAbsolutePath.contains("DeepLearningDeepTextClassification")) // Excluded by design task 1829306
    .filterNot(_.getAbsolutePath.contains("DeepLearningDeepVisionClassification")) // Excluded by design task 1829306
<<<<<<< HEAD
=======
    // Exclude because Synapse doesn't have seamless integration with mlflow
    .filterNot(_.getAbsolutePath.contains("HyperOptSynapseML"))
    // TODO investigate and turn on
    .filterNot(_.getAbsolutePath.contains("VowpalWabbitClassificationusingVWnativeFormat"))
>>>>>>> 6c6d89b5
    .sortBy(_.getAbsolutePath)

  val expectedPoolCount: Int = selectedPythonFiles.length

  assert(expectedPoolCount >= 1)
  println(s"SynapseTests E2E Test Suite starting on ${expectedPoolCount} notebook(s)...")
  selectedPythonFiles.foreach(println)

  // Cleanup old stray spark pools lying around due to ungraceful test shutdown
  tryDeleteOldSparkPools()

  println(s"Creating $expectedPoolCount Spark Pools...")
  val sparkPools: Seq[String] = createSparkPools(expectedPoolCount)

  val livyBatches: Array[LivyBatch] = selectedPythonFiles.zip(sparkPools).map { case (file, poolName) =>
    SynapseUtilities.uploadAndSubmitNotebook(poolName, file)
  }

  livyBatches.foreach { livyBatch =>
    println(s"submitted livy job: ${livyBatch.id} for ${livyBatch.runName} to sparkPool: ${livyBatch.sparkPool}")
    test(livyBatch.runName) {
      try {
        val result = Await.ready(
          livyBatch.monitor(),
          Duration(SynapseUtilities.TimeoutInMillis.toLong, TimeUnit.MILLISECONDS)).value.get
        assert(result.isSuccess)
      } catch {
        case t: Throwable =>
          livyBatch.cancelRun()
          throw new RuntimeException(s"Job failed see ${livyBatch.jobStatusPage} for details", t)
      }
    }
  }

  protected override def afterAll(): Unit = {
    println("Synapse E2E Test Suite finished. Deleting Spark Pools...")
    val failures = sparkPools.map(pool => Try(deleteSparkPool(pool)))
      .filter(_.isFailure)
    if (failures.isEmpty) {
      println("All Spark Pools deleted successfully.")
    } else {
      println("Failed to delete all spark pools cleanly:")
      failures.foreach(failure =>
        println(failure.failed.get.getMessage))
    }
    super.afterAll()
  }
}<|MERGE_RESOLUTION|>--- conflicted
+++ resolved
@@ -47,13 +47,7 @@
     .filterNot(_.getAbsolutePath.contains("IsolationForest"))
     .filterNot(_.getAbsolutePath.contains("DeepLearningDeepTextClassification")) // Excluded by design task 1829306
     .filterNot(_.getAbsolutePath.contains("DeepLearningDeepVisionClassification")) // Excluded by design task 1829306
-<<<<<<< HEAD
-=======
-    // Exclude because Synapse doesn't have seamless integration with mlflow
-    .filterNot(_.getAbsolutePath.contains("HyperOptSynapseML"))
-    // TODO investigate and turn on
     .filterNot(_.getAbsolutePath.contains("VowpalWabbitClassificationusingVWnativeFormat"))
->>>>>>> 6c6d89b5
     .sortBy(_.getAbsolutePath)
 
   val expectedPoolCount: Int = selectedPythonFiles.length
