// Copyright (C) Microsoft Corporation. All rights reserved.
// Licensed under the MIT License. See LICENSE in project root for information.

package com.microsoft.azure.synapse.ml.codegen

import com.microsoft.azure.synapse.ml.codegen.CodegenConfigProtocol._
import com.microsoft.azure.synapse.ml.core.test.base.TestBase
<<<<<<< HEAD

import java.io.File
import java.util.concurrent.locks.{Lock, ReentrantLock}
import CodegenConfigProtocol._
=======
>>>>>>> d9e1863e
import org.apache.commons.io.FileUtils
import spray.json._


object TestGen {

  import CodeGenUtils._
  import DotnetTestGen._
  import PyTestGen._
  import RTestGen._

  private def copyOverrides(sourceDir: File, targetDir: File): Unit = {
    if (toDir(sourceDir).exists()) {
      FileUtils.copyDirectoryToDirectory(toDir(sourceDir), toDir(targetDir))
    }
  }

  def getListOfFiles(dir: File): Unit = {
    if (dir.exists && dir.isDirectory) {
      val files = dir.listFiles.filter(_.isFile).toList
      files.foreach(f => println(s"f: ${f.getName}"))
    }
  }

  def main(args: Array[String]): Unit = {
    val conf = args.head.parseJson.convertTo[CodegenConfig]
    clean(conf.testDataDir)
    clean(conf.testDir)
    generatePythonTests(conf)
<<<<<<< HEAD
    generateRTests(conf)
    TestBase.stopSparkSession()
    generatePyPackageData(conf)
    generateRPackageData(conf)
    copyOverrides(conf.pyTestOverrideDir, conf.pyTestDir)
    copyOverrides(conf.rTestOverrideDir, conf.rTestDir)
    makePyInitFiles(conf)
=======
    generateDotnetTests(conf)
    TestBase.stopSparkSession()
    generatePyPackageData(conf)
    if (toDir(conf.pyTestOverrideDir).exists()) {
      FileUtils.copyDirectoryToDirectory(toDir(conf.pyTestOverrideDir), toDir(conf.pyTestDir))
    }
    if (toDir(conf.dotnetTestOverrideDir).exists())
      FileUtils.copyDirectoryToDirectory(toDir(conf.dotnetTestOverrideDir), toDir(conf.dotnetTestDir))
    makeInitFiles(conf)
    generateDotnetTestProjFile(conf)
    generateDotnetHelperFile(conf)
>>>>>>> d9e1863e
  }

}<|MERGE_RESOLUTION|>--- conflicted
+++ resolved
@@ -5,13 +5,9 @@
 
 import com.microsoft.azure.synapse.ml.codegen.CodegenConfigProtocol._
 import com.microsoft.azure.synapse.ml.core.test.base.TestBase
-<<<<<<< HEAD
-
-import java.io.File
-import java.util.concurrent.locks.{Lock, ReentrantLock}
-import CodegenConfigProtocol._
-=======
->>>>>>> d9e1863e
+import java.io.File  // checkme
+import java.util.concurrent.locks.{Lock, ReentrantLock} // checkme
+import CodegenConfigProtocol._ // checkme
 import org.apache.commons.io.FileUtils
 import spray.json._
 
@@ -41,27 +37,18 @@
     clean(conf.testDataDir)
     clean(conf.testDir)
     generatePythonTests(conf)
-<<<<<<< HEAD
     generateRTests(conf)
+    generateDotnetTests(conf)
     TestBase.stopSparkSession()
     generatePyPackageData(conf)
     generateRPackageData(conf)
     copyOverrides(conf.pyTestOverrideDir, conf.pyTestDir)
     copyOverrides(conf.rTestOverrideDir, conf.rTestDir)
+    copyOverrides(conf.dotnetTestOverrideDir, conf.dotnetTestDir)
     makePyInitFiles(conf)
-=======
-    generateDotnetTests(conf)
-    TestBase.stopSparkSession()
-    generatePyPackageData(conf)
-    if (toDir(conf.pyTestOverrideDir).exists()) {
-      FileUtils.copyDirectoryToDirectory(toDir(conf.pyTestOverrideDir), toDir(conf.pyTestDir))
-    }
-    if (toDir(conf.dotnetTestOverrideDir).exists())
-      FileUtils.copyDirectoryToDirectory(toDir(conf.dotnetTestOverrideDir), toDir(conf.dotnetTestDir))
-    makeInitFiles(conf)
+    //makeInitFiles(conf) // scheckme
     generateDotnetTestProjFile(conf)
     generateDotnetHelperFile(conf)
->>>>>>> d9e1863e
   }
 
 }