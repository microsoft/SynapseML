# Copyright (C) Microsoft Corporation. All rights reserved.
# Licensed under the MIT License. See LICENSE in project root for information.

# Prepare training and test data.
import unittest

import logging
from synapse.ml.core.logging.SynapseMLLogger import SynapseMLLogger
from pyspark.sql import SQLContext
from synapse.ml.core.init_spark import *

spark = init_spark()
sc = SQLContext(spark.sparkContext)


class SampleTransformer(SynapseMLLogger):
    def __init__(self):
        super().__init__(log_level=logging.DEBUG)
        self.log_class("SampleTransformer")

    @SynapseMLLogger.log_transform()
    def transform(self, df):
        return True

    @SynapseMLLogger.log_fit()
    def fit(self, df):
        return True

    @SynapseMLLogger.log_verb()
    def test_throw(self):
        raise Exception("test exception")

<<<<<<< HEAD
class NoInheritTransformer():
    def __init__(self):
        self.logger = SynapseMLLogger(log_level=logging.DEBUG)

    @SynapseMLLogger.log_verb_static(method_name="transform")
    def transform(self, df):
        return True

    @SynapseMLLogger.log_verb_static(method_name="fit")
    def fit(self, df):
        return True

    @SynapseMLLogger.log_verb_static()
    def test_throw(self):
        raise Exception("test exception")
=======
    @SynapseMLLogger.log_verb(feature_name="test_logging")
    def test_feature_name(self):
        return 0
>>>>>>> 12d81137


class LoggingTest(unittest.TestCase):
    def test_logging_smoke(self):
        t = SampleTransformer()
        data = [("Alice", 25), ("Bob", 30), ("Charlie", 35)]
        columns = ["name", "age"]
        df = sc.createDataFrame(data, columns)
        t.transform(df)
        t.fit(df)
        try:
            t.test_throw()
        except Exception as e:
            assert f"{e}" == "test exception"
        t.test_feature_name()

    def test_logging_smoke_no_inheritance(self):
        t = NoInheritTransformer()
        data = [("Alice", 25), ("Bob", 30), ("Charlie", 35)]
        columns = ["name", "age"]
        df = sc.createDataFrame(data, columns)
        t.transform(df)
        t.fit(df)
        try:
            t.test_throw()
        except Exception as e:
            assert f"{e}" == "test exception"


if __name__ == "__main__":
    result = unittest.main()<|MERGE_RESOLUTION|>--- conflicted
+++ resolved
@@ -29,8 +29,11 @@
     @SynapseMLLogger.log_verb()
     def test_throw(self):
         raise Exception("test exception")
+        
+    @SynapseMLLogger.log_verb(feature_name="test_logging")
+    def test_feature_name(self):
+        return 0
 
-<<<<<<< HEAD
 class NoInheritTransformer():
     def __init__(self):
         self.logger = SynapseMLLogger(log_level=logging.DEBUG)
@@ -46,11 +49,6 @@
     @SynapseMLLogger.log_verb_static()
     def test_throw(self):
         raise Exception("test exception")
-=======
-    @SynapseMLLogger.log_verb(feature_name="test_logging")
-    def test_feature_name(self):
-        return 0
->>>>>>> 12d81137
 
 
 class LoggingTest(unittest.TestCase):
