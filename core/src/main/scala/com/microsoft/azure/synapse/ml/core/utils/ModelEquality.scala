--- conflicted
+++ resolved
@@ -40,14 +40,8 @@
       p1 match {
         case pe1: ParamEquality[_] =>
           pe1.assertEquality(v1, v2)
-<<<<<<< HEAD
         case _ if Set("inputCol", "outputCol", "errorCol", "featuresCol")(paramName) => // These usually have UIDs
-          assert(v1.asInstanceOf[String].length == v2.asInstanceOf[String].length)
-=======
-        case _ if Set("inputCol", "outputCol",
-          "errorCol", "featuresCol")(paramName) => // These usually have UIDs in them
           assert(v1.asInstanceOf[String].length == v2.asInstanceOf[String].length, s"$v1 != $v2")
->>>>>>> d9e1863e
         case _ if Set("defaultListenPort")(paramName) => // Randomly assigned ports in LightGBM
           assert(v1.asInstanceOf[Int] > 0 && v1.asInstanceOf[Int] > 0)
         case _ if Set("validationMetrics")(paramName) =>
