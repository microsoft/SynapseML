// Copyright (C) Microsoft Corporation. All rights reserved.
// Licensed under the MIT License. See LICENSE in project root for information.

package com.microsoft.azure.synapse.ml.logging.Usage

import com.microsoft.azure.synapse.ml.logging.Usage.FabricConstants._
import com.microsoft.azure.synapse.ml.logging.common.WebUtils.requestGet
import java.lang.management.ManagementFactory
import java.net.URL
import java.net.InetAddress
import java.util.UUID
import spray.json.{JsArray, JsObject, JsValue, _}

class FabricTokenServiceClient {
  private val resourceMapping = Map(
    "https://storage.azure.com" -> "storage",
    "storage" -> "storage",
    "https://analysis.windows.net/powerbi/api" -> "pbi",
    "pbi" -> "pbi",
    "https://vault.azure.net" -> "keyvault",
    "keyvault" -> "keyvault",
    "https://kusto.kusto.windows.net" -> "kusto",
    "kusto" -> "kusto"
  )

  private val hostname = InetAddress.getLocalHost.getHostName
  private val processDetail = ManagementFactory.getRuntimeMXBean.getName
  private val processName = processDetail.substring(processDetail.indexOf('@') + 1)

  private val fabricContext = FabricUtils.getFabricContext
  private val synapseTokenServiceEndpoint: String = fabricContext(synapseTokenServiceEndpoint)
  private val workloadEndpoint = fabricContext(TridentLakehouseTokenServiceEndpoint)
  private val sessionToken = fabricContext(TridentSessionToken)
  private val clusterIdentifier = fabricContext(SynapseClusterIdentifier)

  def getAccessToken(resourceParam: String): String = {
    if (!resourceMapping.contains(resourceParam)) {
      throw new IllegalArgumentException(s"$resourceParam not supported")
    }
    val resource: Option[String] = resourceMapping.get(resourceParam)
    val rid = UUID.randomUUID().toString()
    val targetUrl = new URL(workloadEndpoint)
    val headers: Map[String, String] = Map(
      "x-ms-cluster-identifier" -> clusterIdentifier,
      "x-ms-workload-resource-moniker" -> clusterIdentifier,
      "Content-Type" -> "application/json;charset=utf-8",
      "x-ms-proxy-host" -> s"${targetUrl.getProtocol}://${targetUrl.getHost}",
      "x-ms-partner-token" -> sessionToken,
      "User-Agent" -> s"Trident Token Library - HostName:$hostname, ProcessName:$processName",
      "x-ms-client-request-id" -> rid
    )
    val url = s"$synapseTokenServiceEndpoint/api/v1/proxy${targetUrl.getPath}/access?resource=${resource.get}"

<<<<<<< HEAD
    val response: JsValue = requestGet(url, headers, "content")
    response.toString().getBytes("UTF-8").toString
=======
    CommonUtils.requestGet(url, headers, "content").toString().getBytes("UTF-8").toString
>>>>>>> 01a63014
  }
}<|MERGE_RESOLUTION|>--- conflicted
+++ resolved
@@ -51,11 +51,6 @@
     )
     val url = s"$synapseTokenServiceEndpoint/api/v1/proxy${targetUrl.getPath}/access?resource=${resource.get}"
 
-<<<<<<< HEAD
-    val response: JsValue = requestGet(url, headers, "content")
-    response.toString().getBytes("UTF-8").toString
-=======
-    CommonUtils.requestGet(url, headers, "content").toString().getBytes("UTF-8").toString
->>>>>>> 01a63014
+    requestGet(url, headers, "content").toString().getBytes("UTF-8").toString
   }
 }