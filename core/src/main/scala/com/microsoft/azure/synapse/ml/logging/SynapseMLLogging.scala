// Copyright (C) Microsoft Corporation. All rights reserved.
// Licensed under the MIT License. See LICENSE in project root for information.

package com.microsoft.azure.synapse.ml.logging

import com.microsoft.azure.synapse.ml.build.BuildInfo
import com.microsoft.azure.synapse.ml.logging.common.CommonUtils
import com.microsoft.azure.synapse.ml.logging.common.SASScrubber
import com.microsoft.azure.synapse.ml.logging.Usage.FeatureUsagePayload
import com.microsoft.azure.synapse.ml.logging.Usage.UsageTelemetry.reportUsage
import org.apache.spark.internal.Logging
<<<<<<< HEAD
=======
import org.apache.spark.sql.SparkSession
import spray.json.DefaultJsonProtocol._
import spray.json._

>>>>>>> eb05959b
import scala.collection.JavaConverters._
import scala.collection.mutable
import spray.json.{DefaultJsonProtocol, RootJsonFormat, NullOptions}

case class RequiredLogFields(uid: String,
                             className: String,
                             method: String) {
  def toMap: Map[String, String] = {
    Map(
      "modelUid" -> uid,
      "className" -> className,
      "method" -> method,
      "libraryVersion" -> BuildInfo.version,
      "libraryName" -> "SynapseML",
      "protocolVersion" -> "0.0.1" // which version of the logging protocol this schema is,
    )
  }
}

case class RequiredErrorFields(errorType: String,
                               errorMessage: String) {

  def this(e: Exception) = {
    this(e.getClass.getName, e.getMessage)
  }

  def toMap: Map[String, String] = {
    Map(
      "errorType" -> errorType,
      "errorMessage" -> errorType
    )
  }
}


object SynapseMLLogging extends Logging {

  val HadoopKeysToLog: mutable.Map[String, String] = mutable.Map(
    "trident.artifact.id" -> "artifactId",
    "trident.workspace.id" -> "workspaceId",
    "trident.capacity.id" -> "capacityId",
    "trident.artifact.workspace.id" -> "artifactWorkspaceId",
    "trident.lakehouse.id" -> "lakehouseId",
    "trident.activity.id" -> "livyId",
    "trident.artifact.type" -> "artifactType",
    "trident.tenant.id" -> "tenantId"
  )

  private[ml] val LoggedClasses: mutable.Set[String] = mutable.HashSet[String]()

  private[ml] def getHadoopConfEntries: Map[String, String] = {
    SparkSession.getActiveSession.map { spark =>
      val hc = spark.sparkContext.hadoopConfiguration
      //noinspection ScalaStyle
      HadoopKeysToLog.flatMap { case (field, name) =>
        Option(hc.get(field)).map { v: String => (name, v) }
      }.toMap
    }.getOrElse(Map())
  }

  def logExternalInfo(uid: String,
                      className: String,
                      methodName: String,
                      extraFields: java.util.HashMap[String, String]): Unit = {
    val mapToPrint = RequiredLogFields(uid, className, methodName).toMap
      .++(extraFields.asScala.toMap)
      .++(getHadoopConfEntries)

    SynapseMLLogging.LoggedClasses.add(className)
    logInfo(mapToPrint.toJson.compactPrint)
  }

  def logMessage(message: String): Unit = {
    logInfo(SASScrubber.scrub(message))
  }

}

trait SynapseMLLogging extends Logging {

  val uid: String

  protected def getPayload(methodName: String,
                           numCols: Option[Int],
                           executionSeconds: Option[Double],
                           exception: Option[Exception]
                          ): Map[String, String] = {
    val info = RequiredLogFields(uid, getClass.toString, methodName).toMap
      .++(SynapseMLLogging.getHadoopConfEntries)
      .++(numCols.toSeq.map(nc =>
        "dfInfo" -> Map("input" -> Map("numCols" -> nc.toString)).toJson.compactPrint
      ).toMap)
      .++(executionSeconds.toSeq.map(s => "executionSeconds" -> s.toString).toMap)
      .++(exception.map(e => new RequiredErrorFields(e).toMap).getOrElse(Map()))

    SynapseMLLogging.LoggedClasses.add(info("className"))
    info
  }

  protected def logBase(methodName: String,
                        numCols: Option[Int],
                        executionSeconds: Option[Double]
                       ): Unit = {
    logBase(getPayload(
      methodName,
      numCols,
      executionSeconds,
      None))
  }

  protected def logBase(info: Map[String, String]): Unit = {
    logInfo(info.toJson.compactPrint)
  }

  protected def logErrorBase(methodName: String, e: Exception): Unit = {
    logError(
      getPayload(methodName, None, None, Some(e)).toJson.compactPrint,
      e)
  }

  def logClass(): Unit = {
    logBase("constructor", None, None)
  }

<<<<<<< HEAD
  def logFit[T](f: => T, columns: Int, logCertifiedEvent: Boolean = true,
                certifiedEventAttributes: Map[String, String] = Map()): T = {
    logVerb("fit", f, columns, logCertifiedEvent, certifiedEventAttributes)
  }

  def logTrain[T](f: => T, columns: Int, logCertifiedEvent: Boolean = true,
                  certifiedEventAttributes: Map[String, String] = Map()): T = {
    logVerb("train", f, columns, logCertifiedEvent, certifiedEventAttributes)
  }

  def logTransform[T](f: => T, columns: Int, logCertifiedEvent: Boolean = true,
                      certifiedEventAttributes: Map[String, String] = Map()): T = {
    logVerb("transform", f, columns, logCertifiedEvent, certifiedEventAttributes)
  }
  def logVerb[T](verb: String, f: => T, columns: Int = -1, logCertifiedEvent: Boolean = true,
                 certifiedEventAttributes: Map[String, String] = Map()): T = {
    logBase(verb, if(columns == -1) None else Some(columns))
    try {
      // Begin emitting certified event.
      if(logCertifiedEvent)
      {
        val certifiedEventPayload = new FeatureUsagePayload("SynapseML",
          verb, certifiedEventAttributes)
        reportUsage(certifiedEventPayload)
      }
      f
=======
  def logFit[T](f: => T, columns: Int): T = {
    logVerb("fit", f, Some(columns))
  }

  def logTransform[T](f: => T, columns: Int): T = {
    logVerb("transform", f, Some(columns))
  }

  def logVerb[T](verb: String, f: => T, columns: Option[Int] = None): T = {
    val startTime = System.nanoTime()
    try {
      val ret = f
      logBase(verb, columns, Some((System.nanoTime() - startTime) / 1e9))
      ret
>>>>>>> eb05959b
    } catch {
      case e: Exception =>
        logErrorBase(verb, e)
        throw e
    }
  }
}<|MERGE_RESOLUTION|>--- conflicted
+++ resolved
@@ -9,13 +9,6 @@
 import com.microsoft.azure.synapse.ml.logging.Usage.FeatureUsagePayload
 import com.microsoft.azure.synapse.ml.logging.Usage.UsageTelemetry.reportUsage
 import org.apache.spark.internal.Logging
-<<<<<<< HEAD
-=======
-import org.apache.spark.sql.SparkSession
-import spray.json.DefaultJsonProtocol._
-import spray.json._
-
->>>>>>> eb05959b
 import scala.collection.JavaConverters._
 import scala.collection.mutable
 import spray.json.{DefaultJsonProtocol, RootJsonFormat, NullOptions}
@@ -139,17 +132,11 @@
   def logClass(): Unit = {
     logBase("constructor", None, None)
   }
-
-<<<<<<< HEAD
+  
   def logFit[T](f: => T, columns: Int, logCertifiedEvent: Boolean = true,
                 certifiedEventAttributes: Map[String, String] = Map()): T = {
     logVerb("fit", f, columns, logCertifiedEvent, certifiedEventAttributes)
-  }
-
-  def logTrain[T](f: => T, columns: Int, logCertifiedEvent: Boolean = true,
-                  certifiedEventAttributes: Map[String, String] = Map()): T = {
-    logVerb("train", f, columns, logCertifiedEvent, certifiedEventAttributes)
-  }
+  } 
 
   def logTransform[T](f: => T, columns: Int, logCertifiedEvent: Boolean = true,
                       certifiedEventAttributes: Map[String, String] = Map()): T = {
@@ -157,7 +144,7 @@
   }
   def logVerb[T](verb: String, f: => T, columns: Int = -1, logCertifiedEvent: Boolean = true,
                  certifiedEventAttributes: Map[String, String] = Map()): T = {
-    logBase(verb, if(columns == -1) None else Some(columns))
+    val startTime = System.nanoTime()
     try {
       // Begin emitting certified event.
       if(logCertifiedEvent)
@@ -166,23 +153,9 @@
           verb, certifiedEventAttributes)
         reportUsage(certifiedEventPayload)
       }
-      f
-=======
-  def logFit[T](f: => T, columns: Int): T = {
-    logVerb("fit", f, Some(columns))
-  }
-
-  def logTransform[T](f: => T, columns: Int): T = {
-    logVerb("transform", f, Some(columns))
-  }
-
-  def logVerb[T](verb: String, f: => T, columns: Option[Int] = None): T = {
-    val startTime = System.nanoTime()
-    try {
       val ret = f
       logBase(verb, columns, Some((System.nanoTime() - startTime) / 1e9))
       ret
->>>>>>> eb05959b
     } catch {
       case e: Exception =>
         logErrorBase(verb, e)
