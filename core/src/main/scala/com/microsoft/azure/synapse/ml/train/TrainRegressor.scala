// Copyright (C) Microsoft Corporation. All rights reserved.
// Licensed under the MIT License. See LICENSE in project root for information.

package com.microsoft.azure.synapse.ml.train

import com.microsoft.azure.synapse.ml.codegen.Wrappable
import com.microsoft.azure.synapse.ml.core.schema.{SchemaConstants, SparkSchema}
import com.microsoft.azure.synapse.ml.featurize.{Featurize, FeaturizeUtilities}
import com.microsoft.azure.synapse.ml.logging.BasicLogging
import org.apache.spark.annotation.DeveloperApi
import org.apache.spark.ml._
import org.apache.spark.ml.param._
import org.apache.spark.ml.regression._
import org.apache.spark.ml.util._
import org.apache.spark.sql._
import org.apache.spark.sql.types._

import java.util.UUID

/** Trains a regression model. */
class TrainRegressor(override val uid: String) extends AutoTrainer[TrainedRegressorModel] with BasicLogging {
  logClass()

  def this() = this(Identifiable.randomUID("TrainRegressor"))


  /** Doc for model to run.
   */
  override def modelDoc: String = "Regressor to run"

  /** Optional parameter, specifies the name of the features column passed to the learner.
   * Must have a unique name different from the input columns.
   * By default, set to <uid>_features.
   * @group param
   */
  setDefault(featuresCol, this.uid + "_features")

  /** Fits the regression model.
<<<<<<< HEAD
   *
   * @param dataset The input dataset to train.
   * @return The trained regression model.
   */
=======
    *
    * @param dataset The input dataset to train.
    * @return The trained regression model.
    */
  //scalastyle:off method.length
  //scalastyle:off cyclomatic.complexity
>>>>>>> 0ff68023
  override def fit(dataset: Dataset[_]): TrainedRegressorModel = {
    logFit({
      val labelColumn = getLabelCol
      var oneHotEncodeCategoricals = true

      val numFeatures: Int = getModel match {
        case _: DecisionTreeRegressor | _: GBTRegressor | _: RandomForestRegressor =>
          oneHotEncodeCategoricals = false
          FeaturizeUtilities.NumFeaturesTreeOrNNBased
        case _ =>
          FeaturizeUtilities.NumFeaturesDefault
      }

      val regressor = getModel match {
        case predictor: Predictor[_, _, _] =>
          predictor
            .setLabelCol(getLabelCol)
            .setFeaturesCol(getFeaturesCol).asInstanceOf[Estimator[_ <: PipelineStage]]
        case default@defaultType if defaultType.isInstanceOf[Estimator[_ <: PipelineStage]] =>
          // assume label col and features col already set
          default
        case _ => throw new Exception("Unsupported learner type " + getModel.getClass.toString)
      }

      val featuresToHashTo =
        if (getNumFeatures != 0) {
          getNumFeatures
        } else {
          numFeatures
        }

      // TODO: Handle DateType, TimestampType and DecimalType for label
      // Convert the label column during train to the correct type and drop missings
      val convertedLabelDataset = dataset.withColumn(labelColumn,
        dataset.schema(labelColumn).dataType match {
          case _: IntegerType |
               _: BooleanType |
               _: FloatType |
               _: ByteType |
               _: LongType |
               _: ShortType |
               _: StringType =>
            dataset(labelColumn).cast(DoubleType)
          case _: DoubleType =>
            dataset(labelColumn)
          case default => throw new Exception("Unknown type: " + default.typeName +
            ", for label column: " + labelColumn)
        }
      ).na.drop(Seq(labelColumn))

      val nonFeatureColumns = getLabelCol +: getExcludedFeatures
      val featureColumns = convertedLabelDataset.columns.filterNot(nonFeatureColumns.contains)

      val featurizer = new Featurize()
        .setOutputCol(getFeaturesCol)
        .setInputCols(featureColumns)
        .setOneHotEncodeCategoricals(oneHotEncodeCategoricals)
        .setNumFeatures(featuresToHashTo)

      val featurizedModel = featurizer.fit(convertedLabelDataset)
      val processedData = featurizedModel.transform(convertedLabelDataset)

      processedData.cache()

      // Train the learner
      val fitModel = regressor.fit(processedData)

      processedData.unpersist()

      // Note: The fit shouldn't do anything here
      val pipelineModel = new Pipeline().setStages(Array(featurizedModel, fitModel)).fit(convertedLabelDataset)
      new TrainedRegressorModel()
        .setLabelCol(labelColumn)
        .setModel(pipelineModel)
        .setFeaturesCol(getFeaturesCol)
    })
  }
  //scalastyle:on method.length
  //scalastyle:on cyclomatic.complexity

  override def copy(extra: ParamMap): Estimator[TrainedRegressorModel] = {
    setModel(getModel.copy(extra))
    defaultCopy(extra)
  }

  @DeveloperApi
  override def transformSchema(schema: StructType): StructType = TrainRegressor.validateTransformSchema(schema)
}

object TrainRegressor extends ComplexParamsReadable[TrainRegressor] {
  def validateTransformSchema(schema: StructType): StructType = {
    StructType(schema.fields :+ StructField(SchemaConstants.ScoresColumn, DoubleType))
  }
}

/** Model produced by [[TrainRegressor]].
 * @param uid The id of the module
 */
class TrainedRegressorModel(val uid: String)
  extends AutoTrainedModel[TrainedRegressorModel]
    with Wrappable with BasicLogging {
  logClass()

  def this() = this(Identifiable.randomUID("TrainedRegressorModel"))

  override def copy(extra: ParamMap): TrainedRegressorModel = defaultCopy(extra)

  override def transform(dataset: Dataset[_]): DataFrame = {
    logTransform[DataFrame]({
      // re-featurize and score the data
      val scoredData = getModel.transform(dataset)

      // Drop the vectorized features column
      val cleanedScoredData = scoredData.drop(getFeaturesCol)

      // Update the schema - TODO: create method that would generate GUID and add it to the scored model
      val moduleName = SchemaConstants.ScoreModelPrefix + UUID.randomUUID().toString
      val labelColumnExists = cleanedScoredData.columns.contains(getLabelCol)
      val schematizedScoredDataWithLabel =
        if (!labelColumnExists) cleanedScoredData
        else SparkSchema.setLabelColumnName(
          cleanedScoredData, moduleName, getLabelCol, SchemaConstants.RegressionKind)

      SparkSchema.updateColumnMetadata(schematizedScoredDataWithLabel,
        moduleName, SchemaConstants.SparkPredictionColumn, SchemaConstants.RegressionKind)
    })
  }

  @DeveloperApi
  override def transformSchema(schema: StructType): StructType =
    TrainRegressor.validateTransformSchema(schema)
}

object TrainedRegressorModel extends ComplexParamsReadable[TrainedRegressorModel]<|MERGE_RESOLUTION|>--- conflicted
+++ resolved
@@ -36,19 +36,12 @@
   setDefault(featuresCol, this.uid + "_features")
 
   /** Fits the regression model.
-<<<<<<< HEAD
-   *
-   * @param dataset The input dataset to train.
-   * @return The trained regression model.
-   */
-=======
     *
     * @param dataset The input dataset to train.
     * @return The trained regression model.
     */
   //scalastyle:off method.length
   //scalastyle:off cyclomatic.complexity
->>>>>>> 0ff68023
   override def fit(dataset: Dataset[_]): TrainedRegressorModel = {
     logFit({
       val labelColumn = getLabelCol
