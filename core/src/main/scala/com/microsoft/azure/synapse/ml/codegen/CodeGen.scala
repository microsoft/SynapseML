--- conflicted
+++ resolved
@@ -5,11 +5,8 @@
 
 import com.microsoft.azure.synapse.ml.codegen.CodegenConfigProtocol._
 import com.microsoft.azure.synapse.ml.codegen.DotnetCodegen.dotnetGen
-<<<<<<< HEAD
 import com.microsoft.azure.synapse.ml.codegen.RCodegen.rGen
-=======
 import com.microsoft.azure.synapse.ml.codegen.GenerationUtils.indent
->>>>>>> e78062dc
 import com.microsoft.azure.synapse.ml.core.env.FileUtilities._
 import com.microsoft.azure.synapse.ml.core.utils.JarLoadingUtils.instantiateServices
 import org.apache.commons.io.FileUtils
@@ -60,81 +57,7 @@
   }
 
   //noinspection ScalaStyle
-<<<<<<< HEAD
-=======
-  def generateRPackageData(conf: CodegenConfig): Unit = {
-    // description file; need to encode version as decimal
-    val today = new java.text.SimpleDateFormat("yyyy-MM-dd")
-      .format(new java.util.Date())
-
-    conf.rSrcDir.mkdirs()
-    writeFile(new File(conf.rSrcDir.getParentFile, "DESCRIPTION"),
-      s"""|Package: ${conf.name.replace("-", ".")}
-          |Title: Access to SynapseML via R
-          |Description: Provides an interface to SynapseML.
-          |Version: ${conf.rVersion}
-          |Date: $today
-          |Author: Microsoft Corporation
-          |Maintainer: SynapseML Team <synapseml-support@microsoft.com>
-          |URL: https://github.com/Microsoft/SynapseML
-          |BugReports: https://github.com/Microsoft/SynapseML/issues
-          |Depends:
-          |    R (>= 2.12.0)
-          |Imports:
-          |    sparklyr
-          |License: MIT
-          |Suggests:
-          |    testthat (>= 3.0.0)
-          |Config/testthat/edition: 3
-          |Encoding: UTF-8
-          |""".stripMargin)
-
-    val scalaVersion = BuildInfo.scalaVersion.split(".".toCharArray).dropRight(1).mkString(".")
-    writeFile(new File(conf.rSrcDir, "package_register.R"),
-      s"""|#' @import sparklyr
-          |spark_dependencies <- function(spark_version, scala_version, ...) {
-          |    spark_dependency(
-          |        jars = c(),
-          |        packages = c(
-          |           "com.microsoft.azure:${conf.name}_${scalaVersion}:${conf.version}"
-          |        ),
-          |        repositories = c("https://mmlspark.azureedge.net/maven")
-          |    )
-          |}
-          |
-          |#' @import sparklyr
-          |.onLoad <- function(libname, pkgname) {
-          |    sparklyr::register_extension(pkgname)
-          |}
-          |""".stripMargin)
-
-    writeFile(new File(conf.rSrcDir.getParentFile, "synapseml.Rproj"),
-      """
-        |Version: 1.0
-        |
-        |RestoreWorkspace: Default
-        |SaveWorkspace: Default
-        |AlwaysSaveHistory: Default
-        |
-        |EnableCodeIndexing: Yes
-        |UseSpacesForTab: Yes
-        |NumSpacesForTab: 4
-        |Encoding: UTF-8
-        |
-        |RnwWeave: Sweave
-        |LaTeX: pdfLaTeX
-        |
-        |BuildType: Package
-        |PackageUseDevtools: Yes
-        |PackageInstallArgs: --no-multiarch --with-keep.source
-        |
-        |""".stripMargin)
-
-  }
-
-  //noinspection ScalaStyle
   //scalastyle:off
->>>>>>> e78062dc
   def generatePyPackageData(conf: CodegenConfig): Unit = {
     if (!conf.pySrcDir.exists()) {
       conf.pySrcDir.mkdir()
