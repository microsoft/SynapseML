// Copyright (C) Microsoft Corporation. All rights reserved.
// Licensed under the MIT License. See LICENSE in project root for information.

package com.microsoft.azure.synapse.ml.codegen

import com.microsoft.azure.synapse.ml.param._
import org.apache.spark.internal.Logging
import org.apache.spark.ml.PipelineStage
import org.apache.spark.ml.param._

import scala.reflect.ClassTag

case class ParamInfo[T <: Param[_]: ClassTag](pyType: String,
                                               pyTypeConverter: Option[String],
                                               rTypeConverter: Option[String],
                                               dotnetType: String,
                                               example: Any) {

  def this(pyType: String, typeConverterArg: String, rTypeConverterArg: String, dotnetType: String, example: Any) = {
    this(pyType, Some(typeConverterArg), Some(rTypeConverterArg), dotnetType, example)
  }

  def this(pyType: String, dotnetType: String, example: Any) = {
    this(pyType, None, None, dotnetType, example)
  }

}

object DefaultParamInfo extends Logging {
<<<<<<< HEAD
  val BooleanInfo = new ParamInfo[BooleanParam]("bool", "TypeConverters.toBoolean", "as.logical", "bool")
  val IntInfo = new ParamInfo[IntParam]("int", "TypeConverters.toInt", "as.integer", "int")
  val LongInfo = new ParamInfo[LongParam]("long", None, Some("as.integer"), "long")
  val FloatInfo = new ParamInfo[FloatParam]("float", "TypeConverters.toFloat", "as.double", "float")
  val DoubleInfo = new ParamInfo[DoubleParam]("float", "TypeConverters.toFloat", "as.double", "double")
  val StringInfo = new ParamInfo[Param[String]]("str", Some("TypeConverters.toString"), None, "string")
  val StringArrayInfo = new ParamInfo[StringArrayParam]("list", "TypeConverters.toListString",
    "as.array", "string[]")
  val DoubleArrayInfo = new ParamInfo[DoubleArrayParam]("list", "TypeConverters.toListFloat",
    "as.array", "double[]")
  val IntArrayInfo = new ParamInfo[IntArrayParam]("list", "TypeConverters.toListInt",
    "as.array", "int[]")
  val ByteArrayInfo = new ParamInfo[ByteArrayParam]("list", "byte[]")
  val DoubleArrayArrayInfo = new ParamInfo[DoubleArrayArrayParam]("object", "double[][]")
  val StringStringMapInfo = new ParamInfo[StringStringMapParam]("dict", "Dictionary<string, string>")
  val StringIntMapInfo = new ParamInfo[StringIntMapParam]("dict", "Dictionary<string, int>")
  val ArrayMapInfo = new ParamInfo[ArrayMapParam]("object", "Dictionary<string, object>[]")
  val TypedIntArrayInfo = new ParamInfo[TypedIntArrayParam]("object", "int[]")
  val TypedDoubleArrayInfo = new ParamInfo[TypedDoubleArrayParam]("object", "double[]")
  val UntypedArrayInfo = new ParamInfo[UntypedArrayParam]("object", "object[]")

  val UnknownInfo = new ParamInfo[Param[_]]("object", "object")
=======

  val BooleanInfo = new ParamInfo[BooleanParam](
    "bool", "TypeConverters.toBoolean", "as.logical", "bool", true)
  val IntInfo = new ParamInfo[IntParam](
    "int", "TypeConverters.toInt", "as.integer", "int", 1)
  val LongInfo = new ParamInfo[LongParam](
    "long", None, Some("as.integer"), "long", 1L)
  val FloatInfo = new ParamInfo[FloatParam](
    "float", "TypeConverters.toFloat", "as.double", "float", 1.0)
  val DoubleInfo = new ParamInfo[DoubleParam](
    "float", "TypeConverters.toFloat", "as.double", "double", 1.0)
  val StringInfo = new ParamInfo[Param[String]](
    "str", Some("TypeConverters.toString"), None, "string", "foo")
  val StringArrayInfo = new ParamInfo[StringArrayParam](
    "list", "TypeConverters.toListString", "as.array", "string[]", Array("foo", "bar"))
  val DoubleArrayInfo = new ParamInfo[DoubleArrayParam](
    "list", "TypeConverters.toListFloat", "as.array", "double[]", Array(1.0, 2.0))
  val IntArrayInfo = new ParamInfo[IntArrayParam](
    "list", "TypeConverters.toListInt", "as.array", "int[]", Array(1, 2))
  val ByteArrayInfo = new ParamInfo[ByteArrayParam](
    "list", "byte[]", Array(1.toByte, 0.toByte))
  val DoubleArrayArrayInfo = new ParamInfo[DoubleArrayArrayParam](
    "object", "double[][]", Array(Array(1.0, 2.0)))
  val StringStringMapInfo = new ParamInfo[StringStringMapParam](
    "dict", "Dictionary<string, string>", Map("foo" -> "bar"))
  val StringIntMapInfo = new ParamInfo[StringIntMapParam](
    "dict", "Dictionary<string, int>", Map("foo" -> 1))
  val ArrayMapInfo = new ParamInfo[ArrayMapParam](
    "object", "Dictionary<string, object>[]", Array(Map("foo" -> 1)))
  val TypedIntArrayInfo = new ParamInfo[TypedIntArrayParam](
    "object", "int[]", Array(1, 2))
  val TypedDoubleArrayInfo = new ParamInfo[TypedDoubleArrayParam](
    "object", "double[]", Array(1.0, 2.0))
  val UntypedArrayInfo = new ParamInfo[UntypedArrayParam](
    "object", "object[]", Array(1.0, 2.0))
  val UnknownInfo = new ParamInfo[Param[_]](
    "object", "object", null)
>>>>>>> ac40e41b

  //noinspection ScalaStyle
  def getGeneralParamInfo(dataType: Param[_]): ParamInfo[_] = {
    dataType match {
      case _: BooleanParam => BooleanInfo
      case _: IntParam => IntInfo
      case _: LongParam => LongInfo
      case _: FloatParam => FloatInfo
      case _: DoubleParam => DoubleInfo
      case _: StringArrayParam => StringArrayInfo
      case _: DoubleArrayParam => DoubleArrayInfo
      case _: IntArrayParam => IntArrayInfo
      case _: ByteArrayParam => ByteArrayInfo
      case _: DoubleArrayArrayParam => DoubleArrayArrayInfo
      case _: StringStringMapParam => StringStringMapInfo
      case _: StringIntMapParam => StringIntMapInfo
      case _: ArrayMapParam => ArrayMapInfo
      case _: TypedIntArrayParam => TypedIntArrayInfo
      case _: TypedDoubleArrayParam => TypedDoubleArrayInfo
      case _: UntypedArrayParam => UntypedArrayInfo
      case p => {
        logWarning(s"unsupported type $p")
        UnknownInfo
      }
    }
  }

  def defaultGetParamInfo(stage: Params, p: Param[_]): ParamInfo[_] = {
    try {
      stage.getClass.getMethod(p.name)
        .getAnnotatedReturnType.getType.toString match {
        case "org.apache.spark.ml.param.Param<java.lang.String>" => StringInfo
        case _ => getGeneralParamInfo(p)
      }
    } catch {
      case _: Exception => getGeneralParamInfo(p)
    }
  }

}<|MERGE_RESOLUTION|>--- conflicted
+++ resolved
@@ -27,30 +27,6 @@
 }
 
 object DefaultParamInfo extends Logging {
-<<<<<<< HEAD
-  val BooleanInfo = new ParamInfo[BooleanParam]("bool", "TypeConverters.toBoolean", "as.logical", "bool")
-  val IntInfo = new ParamInfo[IntParam]("int", "TypeConverters.toInt", "as.integer", "int")
-  val LongInfo = new ParamInfo[LongParam]("long", None, Some("as.integer"), "long")
-  val FloatInfo = new ParamInfo[FloatParam]("float", "TypeConverters.toFloat", "as.double", "float")
-  val DoubleInfo = new ParamInfo[DoubleParam]("float", "TypeConverters.toFloat", "as.double", "double")
-  val StringInfo = new ParamInfo[Param[String]]("str", Some("TypeConverters.toString"), None, "string")
-  val StringArrayInfo = new ParamInfo[StringArrayParam]("list", "TypeConverters.toListString",
-    "as.array", "string[]")
-  val DoubleArrayInfo = new ParamInfo[DoubleArrayParam]("list", "TypeConverters.toListFloat",
-    "as.array", "double[]")
-  val IntArrayInfo = new ParamInfo[IntArrayParam]("list", "TypeConverters.toListInt",
-    "as.array", "int[]")
-  val ByteArrayInfo = new ParamInfo[ByteArrayParam]("list", "byte[]")
-  val DoubleArrayArrayInfo = new ParamInfo[DoubleArrayArrayParam]("object", "double[][]")
-  val StringStringMapInfo = new ParamInfo[StringStringMapParam]("dict", "Dictionary<string, string>")
-  val StringIntMapInfo = new ParamInfo[StringIntMapParam]("dict", "Dictionary<string, int>")
-  val ArrayMapInfo = new ParamInfo[ArrayMapParam]("object", "Dictionary<string, object>[]")
-  val TypedIntArrayInfo = new ParamInfo[TypedIntArrayParam]("object", "int[]")
-  val TypedDoubleArrayInfo = new ParamInfo[TypedDoubleArrayParam]("object", "double[]")
-  val UntypedArrayInfo = new ParamInfo[UntypedArrayParam]("object", "object[]")
-
-  val UnknownInfo = new ParamInfo[Param[_]]("object", "object")
-=======
 
   val BooleanInfo = new ParamInfo[BooleanParam](
     "bool", "TypeConverters.toBoolean", "as.logical", "bool", true)
@@ -88,7 +64,6 @@
     "object", "object[]", Array(1.0, 2.0))
   val UnknownInfo = new ParamInfo[Param[_]](
     "object", "object", null)
->>>>>>> ac40e41b
 
   //noinspection ScalaStyle
   def getGeneralParamInfo(dataType: Param[_]): ParamInfo[_] = {
